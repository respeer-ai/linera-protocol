--- conflicted
+++ resolved
@@ -93,17 +93,12 @@
         self.wallet_state.inner()
     }
 
-<<<<<<< HEAD
+    fn wallet_mut(&mut self) -> &mut Wallet {
+        self.wallet_state.inner_mut()
+    }
+
     fn make_chain_client(&self, chain_id: ChainId) -> ChainClient<NodeProvider, S> {
         self.make_chain_client(chain_id)
-=======
-    fn wallet_mut(&mut self) -> &mut Wallet {
-        self.wallet_state.inner_mut()
-    }
-
-    fn make_chain_client<S>(&self, storage: S, chain_id: ChainId) -> ChainClient<NodeProvider, S> {
-        self.make_chain_client(storage, chain_id)
->>>>>>> 629974f0
     }
 
     fn update_wallet_for_new_chain(
