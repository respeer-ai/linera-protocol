--- conflicted
+++ resolved
@@ -54,18 +54,14 @@
 
     fn wallet(&self) -> &Wallet;
 
-<<<<<<< HEAD
+    fn wallet_mut(&mut self) -> &mut Wallet;
+
     fn make_chain_client(
         &self,
         chain_id: ChainId,
     ) -> ChainClient<Self::ValidatorNodeProvider, Self::Storage>
     where
         ViewError: From<<Self::Storage as Storage>::ContextError>;
-=======
-    fn wallet_mut(&mut self) -> &mut Wallet;
-
-    fn make_chain_client<S>(&self, storage: S, chain_id: ChainId) -> ChainClient<P, S>;
->>>>>>> 629974f0
 
     fn update_wallet_for_new_chain(
         &mut self,
@@ -74,22 +70,15 @@
         timestamp: Timestamp,
     );
 
-<<<<<<< HEAD
     async fn update_wallet<'a>(
         &'a mut self,
         client: &'a mut ChainClient<Self::ValidatorNodeProvider, Self::Storage>,
     ) where
         ViewError: From<<Self::Storage as Storage>::ContextError>;
-=======
-    async fn update_wallet<'a, S>(&'a mut self, client: &'a mut ChainClient<P, S>)
-    where
-        S: Storage + Clone + Send + Sync + 'static,
-        ViewError: From<S::ContextError>;
 
     fn save_wallet(&mut self);
 
     fn make_node_provider(&self) -> NodeProvider;
->>>>>>> 629974f0
 }
 
 /// A `ChainListener` is a process that listens to notifications from validators and reacts
@@ -183,13 +172,6 @@
                 Either::Left((Some(notification), _)) => notification,
                 Either::Left((None, _)) => break,
                 Either::Right(((), _)) => {
-<<<<<<< HEAD
-                    match client.lock().await.process_inbox_if_owned().await {
-                        Err(error) => {
-                            warn!(%error, "Failed to process inbox.");
-                            timeout = Timestamp::from(u64::MAX);
-                        }
-=======
                     let result = if config.external_signing {
                         client
                             .lock()
@@ -200,8 +182,10 @@
                         client.lock().await.process_inbox_if_owned().await
                     };
                     match result {
-                        Err(error) => warn!(%error, "Failed to process inbox."),
->>>>>>> 629974f0
+                        Err(error) => {
+                            warn!(%error, "Failed to process inbox.");
+                            timeout = Timestamp::from(u64::MAX);
+                        }
                         Ok((_, None)) => timeout = Timestamp::from(u64::MAX),
                         Ok((_, Some(new_timeout))) => timeout = new_timeout.timestamp,
                     }
