// Copyright (c) Zefchain Labs, Inc.
// SPDX-License-Identifier: Apache-2.0

use std::{
    borrow::Cow,
    collections::HashMap,
    iter,
    net::{IpAddr, Ipv4Addr, SocketAddr},
    num::{NonZeroU16, NonZeroUsize},
    str::FromStr,
    sync::Arc,
};

use anyhow::{anyhow, Context};
use async_graphql::{
    futures_util::Stream,
    parser::types::{DocumentOperations, ExecutableDocument, OperationType},
    resolver_utils::ContainerType,
    Error, InputObject, MergedObject, OutputType, Request, ScalarType, Schema, ServerError,
    SimpleObject, Subscription,
};
use async_graphql_axum::{GraphQLRequest, GraphQLResponse, GraphQLSubscription};
use axum::{extract::Path, http::StatusCode, response, response::IntoResponse, Extension, Router};
use futures::{
    future::{self},
    lock::Mutex,
    Future,
};
use linera_base::{
    crypto::{BcsSignable, CryptoError, CryptoHash, Hashable, PublicKey, Signature},
    data_types::{
<<<<<<< HEAD
        Amount, ApplicationPermissions, BlobBytes, Bytecode, TimeDelta, Timestamp,
        UserApplicationDescription,
    },
    identifiers::{ApplicationId, BytecodeId, ChainId, Owner, UserApplicationId},
    ownership::{ChainOwnership, TimeoutConfig},
    BcsHexParseError,
};
use linera_chain::{data_types::HashedCertificateValue, ChainStateView};
use linera_client::chain_listener::{ChainListener, ChainListenerConfig, ClientContext};
use linera_core::{
    client::{ChainClient, ChainClientError},
    data_types::{ClientOutcome, RoundTimeout},
    node::NotificationStream,
    worker::{Notification, Reason},
};
use linera_execution::{
    committee::{Committee, Epoch},
    system::{AdminOperation, Recipient, SystemChannel},
    Operation, Query, Response, SystemOperation,
=======
        Amount, ApplicationPermissions, BlobContent, BlockHeight, Bytecode, Round, TimeDelta,
        Timestamp, UserApplicationDescription,
    },
    doc_scalar,
    identifiers::{
        Account, ApplicationId, BlobId, BytecodeId, ChainId, MessageId, Owner, UserApplicationId,
    },
    ownership::{ChainOwnership, TimeoutConfig},
    BcsHexParseError,
};
use linera_chain::{
    data_types::{
        Block, BlockExecutionOutcome, CertificateValue, ExecutedBlock, HashedCertificateValue,
        IncomingBundle, MessageAction, MessageBundle, Origin,
    },
    ChainStateView,
};
use linera_client::{
    chain_clients::ChainClients,
    chain_listener::{ChainListener, ChainListenerConfig, ClientContext},
};
use linera_core::{
    client::{ChainClient, ChainClientError},
    data_types::{ClientOutcome, RoundTimeout},
    local_node::LocalNodeClient,
    node::{LocalValidatorNodeProvider, NotificationStream, ValidatorNode, ValidatorNodeProvider},
    worker::{Notification, Reason, WorkerState},
};
use linera_execution::{
    committee::{Committee, Epoch, ValidatorName},
    system::{AdminOperation, Recipient, SystemChannel, UserData},
    Message, Operation, Query, Response, SystemMessage, SystemOperation,
>>>>>>> 31be657d
};
use linera_storage::Storage;
use local_ip_address::local_ip;
use serde::{Deserialize, Serialize};
use serde_json::json;
use thiserror::Error as ThisError;
use tokio::sync::OwnedRwLockReadGuard;
use tokio_stream::StreamExt;
use tower_http::cors::CorsLayer;
use tracing::{debug, error, info};

use crate::{cli_wrappers::Faucet, util};

#[derive(SimpleObject, Serialize, Deserialize, Clone)]
pub struct Chains {
    pub list: Vec<ChainId>,
    pub default: Option<ChainId>,
}

/// Our root GraphQL query type.
pub struct QueryRoot<C> {
    context: Arc<Mutex<C>>,
    port: NonZeroU16,
    default_chain: Option<ChainId>,
    default_chains: HashMap<PublicKey, ChainId>,
}

/// Our root GraphQL subscription type.
pub struct SubscriptionRoot<C> {
    context: Arc<Mutex<C>>,
}

/// Our root GraphQL mutation type.
<<<<<<< HEAD
pub struct MutationRoot<C> {
=======
pub struct MutationRoot<P, S, C>
where
    S: Storage,
{
    storage: S,
    clients: ChainClients<P, S>,
>>>>>>> 31be657d
    context: Arc<Mutex<C>>,
    config: ChainListenerConfig,
}

/// A bundle of cross-chain messages.
#[derive(Debug, PartialEq, Eq, Hash, Clone, Serialize, Deserialize, InputObject)]
pub struct UserIncomingBundle {
    /// The origin of the messages (chain and channel if any).
    pub origin: Origin,
    /// The messages to be delivered to the inbox identified by `origin`.
    pub bundle: MessageBundle,
    /// What to do with the message.
    pub action: MessageAction,
}

impl Into<IncomingBundle> for UserIncomingBundle {
    fn into(self) -> IncomingBundle {
        IncomingBundle {
            origin: self.origin,
            bundle: self.bundle,
            action: self.action,
        }
    }
}

#[derive(Debug, PartialEq, Eq, Hash, Clone, Serialize, Deserialize, SimpleObject)]
pub struct RawBlockProposalPayload {
    pub height: BlockHeight,
    pub payload_bytes: Vec<u8>,
}

#[derive(Debug, PartialEq, Eq, Clone, Serialize, Deserialize, SimpleObject)]
pub struct Balances {
    chain_balance: Amount,
    account_balances: HashMap<PublicKey, Amount>,
}

#[derive(Debug, PartialEq, Eq, Hash, Clone, Serialize, Deserialize)]
pub struct UserExecutedBlock {
    pub block: Block,
    pub outcome: BlockExecutionOutcome,
}

impl Into<ExecutedBlock> for UserExecutedBlock {
    fn into(self) -> ExecutedBlock {
        ExecutedBlock {
            block: self.block,
            outcome: self.outcome,
        }
    }
}

doc_scalar!(
    UserExecutedBlock,
    "A executed block which will be submitted to blockchain with its signature."
);

#[derive(Debug, PartialEq, Eq, Clone, Serialize, Deserialize, SimpleObject)]
pub struct BlockMaterial {
    pub incoming_bundles: Vec<IncomingBundle>,
    pub local_time: Timestamp,
    pub round: Round,
}

#[derive(Debug, ThisError)]
enum NodeServiceError {
    #[error(transparent)]
    ChainClientError(#[from] ChainClientError),
    #[error(transparent)]
    BcsHexError(#[from] BcsHexParseError),
    #[error("could not decode query string")]
    QueryStringError(#[from] hex::FromHexError),
    #[error(transparent)]
    BcsError(#[from] bcs::Error),
    #[error(transparent)]
    JsonError(#[from] serde_json::Error),
    #[error("missing GraphQL operation")]
    MissingOperation,
    #[error("unsupported query type: subscription")]
    UnsupportedQueryType,
    #[error("GraphQL operations of different types submitted")]
    HeterogeneousOperations,
    #[error("failed to parse GraphQL query: {error}")]
    GraphQLParseError { error: String },
    #[error("malformed application response")]
    MalformedApplicationResponse,
    #[error("application service error")]
    ApplicationServiceError { errors: Vec<String> },
    #[error("chain ID not found")]
    UnknownChainId { chain_id: String },
    #[error("malformed chain ID")]
    InvalidChainId(CryptoError),

    #[error("Unexpected certificate. Please make sure you are connecting to the right network and are using a current software version.")]
    UnexpectedCertificate,
    #[error("The message with the ID returned by the faucet is not OpenChain. please make sure you are connecting to a genuine faucet.")]
    NotOpenChainMessage,
}

impl From<ServerError> for NodeServiceError {
    fn from(value: ServerError) -> Self {
        NodeServiceError::GraphQLParseError {
            error: value.to_string(),
        }
    }
}

impl IntoResponse for NodeServiceError {
    fn into_response(self) -> response::Response {
        let tuple = match self {
            NodeServiceError::BcsHexError(e) => (StatusCode::BAD_REQUEST, vec![e.to_string()]),
            NodeServiceError::QueryStringError(e) => (StatusCode::BAD_REQUEST, vec![e.to_string()]),
            NodeServiceError::ChainClientError(e) => {
                (StatusCode::INTERNAL_SERVER_ERROR, vec![e.to_string()])
            }
            NodeServiceError::BcsError(e) => {
                (StatusCode::INTERNAL_SERVER_ERROR, vec![e.to_string()])
            }
            NodeServiceError::JsonError(e) => {
                (StatusCode::INTERNAL_SERVER_ERROR, vec![e.to_string()])
            }
            NodeServiceError::MalformedApplicationResponse => {
                (StatusCode::INTERNAL_SERVER_ERROR, vec![self.to_string()])
            }
            NodeServiceError::MissingOperation
            | NodeServiceError::HeterogeneousOperations
            | NodeServiceError::UnsupportedQueryType => {
                (StatusCode::BAD_REQUEST, vec![self.to_string()])
            }
            NodeServiceError::GraphQLParseError { error } => (StatusCode::BAD_REQUEST, vec![error]),
            NodeServiceError::ApplicationServiceError { errors } => {
                (StatusCode::BAD_REQUEST, errors)
            }
            NodeServiceError::UnknownChainId { chain_id } => (
                StatusCode::NOT_FOUND,
                vec![format!("unknown chain ID: {}", chain_id)],
            ),
            NodeServiceError::InvalidChainId(_) => (
                StatusCode::BAD_REQUEST,
                vec!["invalid chain ID".to_string()],
            ),
            NodeServiceError::UnexpectedCertificate => {
                (StatusCode::BAD_REQUEST, vec![self.to_string()])
            }
            NodeServiceError::NotOpenChainMessage => {
                (StatusCode::BAD_REQUEST, vec![self.to_string()])
            }
        };
        let tuple = (tuple.0, json!({"error": tuple.1}).to_string());
        tuple.into_response()
    }
}

#[Subscription]
impl<C> SubscriptionRoot<C>
where
    C: ClientContext,
{
    /// Subscribes to notifications from the specified chain.
    async fn notifications(
        &self,
        chain_id: ChainId,
    ) -> Result<impl Stream<Item = Notification>, Error> {
        let client = self.context.lock().await.make_chain_client(chain_id)?;
        Ok(client.subscribe().await?)
    }
}

impl<C> MutationRoot<C>
where
    C: ClientContext,
{
    async fn execute_system_operation(
        &self,
        system_operation: SystemOperation,
        chain_id: ChainId,
    ) -> Result<CryptoHash, Error> {
        let certificate = self
            .apply_client_command(&chain_id, move |client| {
                let operation = Operation::System(system_operation.clone());
                async move {
                    let result = client
                        .execute_operation(operation)
                        .await
                        .map_err(Error::from);
                    (result, client)
                }
            })
            .await?;
        Ok(certificate.hash())
    }

    /// Applies the given function to the chain client.
    /// Updates the wallet regardless of the outcome. As long as the function returns a round
    /// timeout, it will wait and retry.
    async fn apply_client_command<F, Fut, T>(
        &self,
        chain_id: &ChainId,
        mut f: F,
    ) -> Result<T, Error>
    where
        F: FnMut(ChainClient<C::ValidatorNodeProvider, C::Storage>) -> Fut,
        Fut: Future<
            Output = (
                Result<ClientOutcome<T>, Error>,
                ChainClient<C::ValidatorNodeProvider, C::Storage>,
            ),
        >,
    {
        loop {
            let client = self.context.lock().await.make_chain_client(*chain_id)?;
            let mut stream = client.subscribe().await?;
            let (result, client) = f(client).await;
            self.context.lock().await.update_wallet(&client).await?;
            let timeout = match result? {
                ClientOutcome::Committed(t) => return Ok(t),
                ClientOutcome::WaitForTimeout(timeout) => timeout,
            };
            drop(client);
            wait_for_next_round(&mut stream, timeout).await;
        }
    }

    async fn prepare_parent_chain(
        &self,
        chain_id: ChainId,
        public_key: PublicKey,
        message_id: MessageId,
        certificate_hash: CryptoHash,
        validators: Vec<(ValidatorName, String)>,
    ) -> Result<(), Error> {
        let state = WorkerState::new(
            "Local node".to_string(),
            None,
            self.storage.clone(),
            NonZeroUsize::new(20).expect("Chain worker limit should not be zero"),
        )
        .with_tracked_chains([message_id.chain_id, chain_id])
        .with_allow_inactive_chains(true)
        .with_allow_messages_from_deprecated_epochs(true);
        let node_client = LocalNodeClient::new(state);

        let nodes: Vec<_> = self
            .context
            .lock()
            .await
            .make_node_provider()
            .make_nodes_from_list(validators)?
            .collect();
        let target_height = message_id.height.try_add_one()?;
        node_client
            .download_certificates(&nodes, message_id.chain_id, target_height, &mut vec![])
            .await?;

        let certificate = self
            .storage
            .read_hashed_certificate_value(certificate_hash)
            .await?;
        let CertificateValue::ConfirmedBlock { executed_block, .. } = certificate.inner() else {
            return Err(anyhow!(NodeServiceError::UnexpectedCertificate).into());
        };
        let Some(Message::System(SystemMessage::OpenChain(config))) = executed_block
            .message_by_id(&message_id)
            .map(|msg| &msg.message)
        else {
            return Err(anyhow!(NodeServiceError::NotOpenChainMessage).into());
        };
        if config.ownership.verify_owner(&Owner::from(public_key)) != Some(public_key) {
            return Err(anyhow!(
                "The chain with the ID returned by the faucet is not owned by you. \
                Please make sure you are connecting to a genuine faucet."
            )
            .into());
        }

        Ok(())
    }
}

#[async_graphql::Object(cache_control(no_cache))]
impl<C> MutationRoot<C>
where
<<<<<<< HEAD
    C: ClientContext,
=======
    P: ValidatorNodeProvider + Send + Sync + 'static,
    <<P as ValidatorNodeProvider>::Node as ValidatorNode>::NotificationStream: Send,
    S: Storage + Clone + Send + Sync + 'static,
    C: ClientContext<ValidatorNodeProvider = P, Storage = S> + Send + 'static,
>>>>>>> 31be657d
{
    /// Processes the inbox and returns the lists of certificate hashes that were created, if any.
    async fn process_inbox(&self, chain_id: ChainId) -> Result<Vec<CryptoHash>, Error> {
        let mut hashes = Vec::new();
        loop {
            let client = self.context.lock().await.make_chain_client(chain_id)?;
            client.synchronize_from_validators().await?;
            let result = client.process_inbox_without_prepare().await;
            self.context.lock().await.update_wallet(&client).await?;
            let (certificates, maybe_timeout) = result?;
            hashes.extend(certificates.into_iter().map(|cert| cert.hash()));
            match maybe_timeout {
                None => return Ok(hashes),
                Some(timestamp) => {
                    let mut stream = client.subscribe().await?;
                    drop(client);
                    wait_for_next_round(&mut stream, timestamp).await;
                }
            }
        }
    }

    /// Retries the pending block that was unsuccessfully proposed earlier.
    async fn retry_pending_block(&self, chain_id: ChainId) -> Result<Option<CryptoHash>, Error> {
        let client = self.context.lock().await.make_chain_client(chain_id)?;
        let outcome = client.process_pending_block().await?;
        self.context.lock().await.update_wallet(&client).await?;
        match outcome {
            ClientOutcome::Committed(Some(certificate)) => Ok(Some(certificate.hash())),
            ClientOutcome::Committed(None) => Ok(None),
            ClientOutcome::WaitForTimeout(timeout) => Err(Error::from(format!(
                "Please try again at {}",
                timeout.timestamp
            ))),
        }
    }

    /// Transfers `amount` units of value from the given owner's account to the recipient.
    /// If no owner is given, try to take the units out of the unattributed account.
    async fn transfer(
        &self,
        chain_id: ChainId,
        owner: Option<Owner>,
        recipient: Recipient,
        amount: Amount,
    ) -> Result<CryptoHash, Error> {
        self.apply_client_command(&chain_id, move |client| async move {
            let result = client
                .transfer(owner, amount, recipient)
                .await
                .map_err(Error::from)
                .map(|outcome| outcome.map(|certificate| certificate.hash()));
            (result, client)
        })
        .await
    }

    /// Claims `amount` units of value from the given owner's account in the remote
    /// `target` chain. Depending on its configuration, the `target` chain may refuse to
    /// process the message.
    async fn claim(
        &self,
        chain_id: ChainId,
        owner: Owner,
        target_id: ChainId,
        recipient: Recipient,
        amount: Amount,
    ) -> Result<CryptoHash, Error> {
        self.apply_client_command(&chain_id, move |client| async move {
            let result = client
                .claim(owner, target_id, recipient, amount)
                .await
                .map_err(Error::from)
                .map(|outcome| outcome.map(|certificate| certificate.hash()));
            (result, client)
        })
        .await
    }

    /// Test if a data blob is readable from a transaction in the current chain.
    #[allow(clippy::too_many_arguments)]
    // TODO(#2490): Consider removing or renaming this.
    async fn read_data_blob(
        &self,
        chain_id: ChainId,
        hash: CryptoHash,
    ) -> Result<CryptoHash, Error> {
        self.apply_client_command(&chain_id, move |client| async move {
            let result = client
                .read_data_blob(hash)
                .await
                .map_err(Error::from)
                .map(|outcome| outcome.map(|certificate| certificate.hash()));
            (result, client)
        })
        .await
    }

    /// Test if a data blob is readable from a transaction in the current chain.
    #[allow(clippy::too_many_arguments)]
    // TODO(#2490): Consider removing or renaming this.
    async fn read_data_blob(
        &self,
        chain_id: ChainId,
        hash: CryptoHash,
    ) -> Result<CryptoHash, Error> {
        self.apply_client_command(&chain_id, move |client| async move {
            let result = client
                .read_data_blob(hash)
                .await
                .map_err(Error::from)
                .map(|outcome| outcome.map(|certificate| certificate.hash()));
            (result, client)
        })
        .await
    }

    /// Creates (or activates) a new chain by installing the given authentication key.
    /// This will automatically subscribe to the future committees created by `admin_id`.
    async fn open_chain(
        &self,
        chain_id: ChainId,
        public_key: PublicKey,
        balance: Option<Amount>,
    ) -> Result<ChainId, Error> {
        let ownership = ChainOwnership::single(public_key);
        let balance = balance.unwrap_or(Amount::ZERO);
        let message_id = self
            .apply_client_command(&chain_id, move |client| {
                let ownership = ownership.clone();
                async move {
                    let result = client
                        .open_chain(ownership, ApplicationPermissions::default(), balance)
                        .await
                        .map_err(Error::from)
                        .map(|outcome| outcome.map(|(message_id, _)| message_id));
                    (result, client)
                }
            })
            .await?;
        Ok(ChainId::child(message_id))
    }

    /// Creates (or activates) a new chain by installing the given authentication keys.
    /// This will automatically subscribe to the future committees created by `admin_id`.
    #[expect(clippy::too_many_arguments)]
    async fn open_multi_owner_chain(
        &self,
        chain_id: ChainId,
        application_permissions: Option<ApplicationPermissions>,
        public_keys: Vec<PublicKey>,
        weights: Option<Vec<u64>>,
        multi_leader_rounds: Option<u32>,
        balance: Option<Amount>,
        #[graphql(desc = "The duration of the fast round, in milliseconds; default: no timeout")]
        fast_round_ms: Option<u64>,
        #[graphql(
            desc = "The duration of the first single-leader and all multi-leader rounds",
            default = 10_000
        )]
        base_timeout_ms: u64,
        #[graphql(
            desc = "The number of milliseconds by which the timeout increases after each \
                    single-leader round",
            default = 1_000
        )]
        timeout_increment_ms: u64,
        #[graphql(
            desc = "The age of an incoming tracked or protected message after which the \
                    validators start transitioning the chain to fallback mode, in milliseconds.",
            default = 86_400_000
        )]
        fallback_duration_ms: u64,
    ) -> Result<ChainId, Error> {
        let owners = if let Some(weights) = weights {
            if weights.len() != public_keys.len() {
                return Err(Error::new(format!(
                    "There are {} public keys but {} weights.",
                    public_keys.len(),
                    weights.len()
                )));
            }
            public_keys.into_iter().zip(weights).collect::<Vec<_>>()
        } else {
            public_keys
                .into_iter()
                .zip(iter::repeat(100))
                .collect::<Vec<_>>()
        };
        let multi_leader_rounds = multi_leader_rounds.unwrap_or(u32::MAX);
        let timeout_config = TimeoutConfig {
            fast_round_duration: fast_round_ms.map(TimeDelta::from_millis),
            base_timeout: TimeDelta::from_millis(base_timeout_ms),
            timeout_increment: TimeDelta::from_millis(timeout_increment_ms),
            fallback_duration: TimeDelta::from_millis(fallback_duration_ms),
        };
        let ownership = ChainOwnership::multiple(owners, multi_leader_rounds, timeout_config);
        let balance = balance.unwrap_or(Amount::ZERO);
        let message_id = self
            .apply_client_command(&chain_id, move |client| {
                let ownership = ownership.clone();
                let application_permissions = application_permissions.clone().unwrap_or_default();
                async move {
                    let result = client
                        .open_chain(ownership, application_permissions, balance)
                        .await
                        .map_err(Error::from)
                        .map(|outcome| outcome.map(|(message_id, _)| message_id));
                    (result, client)
                }
            })
            .await?;
        Ok(ChainId::child(message_id))
    }

    /// Closes the chain.
    async fn close_chain(&self, chain_id: ChainId) -> Result<CryptoHash, Error> {
        let certificate = self
            .apply_client_command(&chain_id, |client| async move {
                let result = client.close_chain().await.map_err(Error::from);
                (result, client)
            })
            .await?;
        Ok(certificate.hash())
    }

    /// Changes the authentication key of the chain.
    async fn change_owner(
        &self,
        chain_id: ChainId,
        new_public_key: PublicKey,
    ) -> Result<CryptoHash, Error> {
        let operation = SystemOperation::ChangeOwnership {
            super_owners: vec![new_public_key],
            owners: Vec::new(),
            multi_leader_rounds: 2,
            timeout_config: TimeoutConfig::default(),
        };
        self.execute_system_operation(operation, chain_id).await
    }

    /// Changes the authentication key of the chain.
    #[expect(clippy::too_many_arguments)]
    async fn change_multiple_owners(
        &self,
        chain_id: ChainId,
        new_public_keys: Vec<PublicKey>,
        new_weights: Vec<u64>,
        multi_leader_rounds: u32,
        #[graphql(desc = "The duration of the fast round, in milliseconds; default: no timeout")]
        fast_round_ms: Option<u64>,
        #[graphql(
            desc = "The duration of the first single-leader and all multi-leader rounds",
            default = 10_000
        )]
        base_timeout_ms: u64,
        #[graphql(
            desc = "The number of milliseconds by which the timeout increases after each \
                    single-leader round",
            default = 1_000
        )]
        timeout_increment_ms: u64,
        #[graphql(
            desc = "The age of an incoming tracked or protected message after which the \
                    validators start transitioning the chain to fallback mode, in milliseconds.",
            default = 86_400_000
        )]
        fallback_duration_ms: u64,
    ) -> Result<CryptoHash, Error> {
        let operation = SystemOperation::ChangeOwnership {
            super_owners: Vec::new(),
            owners: new_public_keys.into_iter().zip(new_weights).collect(),
            multi_leader_rounds,
            timeout_config: TimeoutConfig {
                fast_round_duration: fast_round_ms.map(TimeDelta::from_millis),
                base_timeout: TimeDelta::from_millis(base_timeout_ms),
                timeout_increment: TimeDelta::from_millis(timeout_increment_ms),
                fallback_duration: TimeDelta::from_millis(fallback_duration_ms),
            },
        };
        self.execute_system_operation(operation, chain_id).await
    }

    /// Changes the application permissions configuration on this chain.
    async fn change_application_permissions(
        &self,
        chain_id: ChainId,
        close_chain: Vec<ApplicationId>,
        execute_operations: Option<Vec<ApplicationId>>,
        mandatory_applications: Vec<ApplicationId>,
    ) -> Result<CryptoHash, Error> {
        let operation = SystemOperation::ChangeApplicationPermissions(ApplicationPermissions {
            execute_operations,
            mandatory_applications,
            close_chain,
        });
        self.execute_system_operation(operation, chain_id).await
    }

    /// (admin chain only) Registers a new committee. This will notify the subscribers of
    /// the admin chain so that they can migrate to the new epoch (by accepting the
    /// notification as an "incoming message" in a next block).
    async fn create_committee(
        &self,
        chain_id: ChainId,
        epoch: Epoch,
        committee: Committee,
    ) -> Result<CryptoHash, Error> {
        let operation =
            SystemOperation::Admin(AdminOperation::CreateCommittee { epoch, committee });
        self.execute_system_operation(operation, chain_id).await
    }

    /// Subscribes to a system channel.
    async fn subscribe(
        &self,
        subscriber_chain_id: ChainId,
        publisher_chain_id: ChainId,
        channel: SystemChannel,
    ) -> Result<CryptoHash, Error> {
        let operation = SystemOperation::Subscribe {
            chain_id: publisher_chain_id,
            channel,
        };
        self.execute_system_operation(operation, subscriber_chain_id)
            .await
    }

    /// Unsubscribes from a system channel.
    async fn unsubscribe(
        &self,
        subscriber_chain_id: ChainId,
        publisher_chain_id: ChainId,
        channel: SystemChannel,
    ) -> Result<CryptoHash, Error> {
        let operation = SystemOperation::Unsubscribe {
            chain_id: publisher_chain_id,
            channel,
        };
        self.execute_system_operation(operation, subscriber_chain_id)
            .await
    }

    /// (admin chain only) Removes a committee. Once this message is accepted by a chain,
    /// blocks from the retired epoch will not be accepted until they are followed (hence
    /// re-certified) by a block certified by a recent committee.
    async fn remove_committee(&self, chain_id: ChainId, epoch: Epoch) -> Result<CryptoHash, Error> {
        let operation = SystemOperation::Admin(AdminOperation::RemoveCommittee { epoch });
        self.execute_system_operation(operation, chain_id).await
    }

    /// Publishes a new application bytecode.
    async fn publish_bytecode(
        &self,
        chain_id: ChainId,
        contract: Bytecode,
        service: Bytecode,
    ) -> Result<BytecodeId, Error> {
        self.apply_client_command(&chain_id, move |client| {
            let contract = contract.clone();
            let service = service.clone();
            async move {
                let result = client
                    .publish_bytecode(contract, service)
                    .await
                    .map_err(Error::from)
                    .map(|outcome| outcome.map(|(bytecode_id, _)| bytecode_id));
                (result, client)
            }
        })
        .await
    }

    /// Publishes a new data blob.
    async fn publish_data_blob(
        &self,
        chain_id: ChainId,
        bytes: Vec<u8>,
    ) -> Result<CryptoHash, Error> {
        let hash = CryptoHash::new(&BlobBytes(bytes.clone()));
        self.apply_client_command(&chain_id, move |client| {
            let bytes = bytes.clone();
            async move {
                let result = client
                    .publish_data_blob(bytes)
                    .await
                    .map_err(Error::from)
                    .map(|outcome| outcome.map(|_| hash));
                (result, client)
            }
        })
        .await
    }

    /// Creates a new application.
    async fn create_application(
        &self,
        chain_id: ChainId,
        bytecode_id: BytecodeId,
        parameters: String,
        instantiation_argument: String,
        required_application_ids: Vec<UserApplicationId>,
    ) -> Result<ApplicationId, Error> {
        self.apply_client_command(&chain_id, move |client| {
            let parameters = parameters.as_bytes().to_vec();
            let instantiation_argument = instantiation_argument.as_bytes().to_vec();
            let required_application_ids = required_application_ids.clone();
            async move {
                let result = client
                    .create_application_untyped(
                        bytecode_id,
                        parameters,
                        instantiation_argument,
                        required_application_ids,
                    )
                    .await
                    .map_err(Error::from)
                    .map(|outcome| outcome.map(|(application_id, _)| application_id));
                (result, client)
            }
        })
        .await
    }

    /// Requests a `RegisterApplications` message from another chain so the application can be used
    /// on this one.
    async fn request_application(
        &self,
        chain_id: ChainId,
        application_id: UserApplicationId,
        target_chain_id: Option<ChainId>,
    ) -> Result<CryptoHash, Error> {
        loop {
            let client = self.context.lock().await.make_chain_client(chain_id)?;
            let result = client
                .request_application(application_id, target_chain_id)
                .await;
            self.context.lock().await.update_wallet(&client).await?;
            let timeout = match result? {
                ClientOutcome::Committed(certificate) => return Ok(certificate.hash()),
                ClientOutcome::WaitForTimeout(timeout) => timeout,
            };
            let mut stream = client.subscribe().await?;
            drop(client);
            wait_for_next_round(&mut stream, timeout).await;
        }
    }

    /// ResPeer::CheCko::Initialize offline wallet
    async fn wallet_init_without_keypair(
        &self,
        public_key: PublicKey,
        signature: Signature,
        faucet_url: String,
        chain_id: ChainId,
        message_id: MessageId,
        certificate_hash: CryptoHash,
    ) -> Result<ChainId, Error> {
        #[derive(Debug, Serialize, Deserialize)]
        struct Nonce(CryptoHash);
        impl BcsSignable for Nonce {}

        let nonce = Nonce(certificate_hash);
        signature.check(&nonce, public_key)?;

        let faucet = Faucet::new(faucet_url.clone());
        let validators = faucet.current_validators().await?;

        self.prepare_parent_chain(
            chain_id,
            public_key,
            message_id,
            certificate_hash,
            validators.clone(),
        )
        .await?;
        self.context
            .lock()
            .await
            .assign_new_chain_to_public_key(public_key, chain_id, Timestamp::now())
            .context("could not assign the new chain")?;

        self.context
            .lock()
            .await
            .set_default_chain_with_public_key(public_key, chain_id)?;
        self.context.lock().await.save_wallet();

        ChainListener::run_with_chain_id_retry(
            chain_id,
            self.clients.clone(),
            self.context.clone(),
            self.storage.clone(),
            self.config.clone(),
            5,
        );

        tokio::task::yield_now().await;
        std::thread::sleep(std::time::Duration::from_millis(2000));

        let client = self.clients.try_client_lock(&chain_id).await?;
        client.track_chain(chain_id);
        client.track_chain(message_id.chain_id);
        client.retry_pending_outgoing_messages().await?;

        let nodes: Vec<_> = self
            .context
            .lock()
            .await
            .make_node_provider()
            .make_nodes_from_list(validators)?
            .collect();
        tracing::info!("Synchronize chain {} client", chain_id);
        client
            .synchronize_chain_state(&nodes, chain_id, &mut Vec::new())
            .await?;

        tracing::info!("Chain {} is initialized", chain_id);

        Ok(chain_id)
    }

    /// Submit pending block proposal signature
    async fn submit_block_signature(
        &self,
        chain_id: ChainId,
        height: BlockHeight,
        signature: Signature,
    ) -> Result<CryptoHash, Error> {
        let client = self.clients.try_client_lock(&chain_id).await?;
        let hash = client
            .submit_extenal_signed_block_proposal(height, signature)
            .await?
            .value
            .hash();
        self.context.lock().await.update_wallet(&client).await;
        Ok(hash)
    }

    /// Submit block proposal with signature
    async fn submit_block_and_signature(
        &self,
        chain_id: ChainId,
        height: BlockHeight,
        executed_block: UserExecutedBlock,
        round: Round,
        signature: Signature,
    ) -> Result<CryptoHash, Error> {
        let client = self.clients.try_client_lock(&chain_id).await?;
        let hash = client
            .submit_extenal_signed_block_proposal_and_signature(
                height,
                executed_block.into(),
                round,
                signature,
            )
            .await?
            .value
            .hash();
        self.context.lock().await.update_wallet(&client).await;
        Ok(hash)
    }

    /// Transfers `amount` units of value from the given owner's account to the recipient.
    /// If no owner is given, try to take the units out of the unattributed account.
    /// Different from transfer, node service won't sign block in transfer_without_block_proposal
    async fn transfer_without_block_proposal(
        &self,
        from_chain_id: ChainId,
        from_public_key: Option<PublicKey>,
        to_chain_id: ChainId,
        to_public_key: Option<PublicKey>,
        amount: Amount,
        user_data: Option<UserData>,
    ) -> Result<ChainId, Error> {
        let from_owner = match from_public_key {
            Some(public_key) => Some(Owner::from(public_key)),
            _ => None,
        };
        let to_owner = match to_public_key {
            Some(public_key) => Some(Owner::from(public_key)),
            _ => None,
        };
        let client = self.clients.try_client_lock(&from_chain_id).await?;
        client
            .transfer_without_block_proposal(
                from_owner,
                amount,
                Recipient::Account(Account {
                    chain_id: to_chain_id,
                    owner: to_owner,
                }),
                user_data.unwrap_or_default(),
            )
            .await?;
        Ok(from_chain_id)
    }

    /// Requests a `RegisterApplications` message from another chain so the application can be used
    /// on this one.
    async fn request_application_without_block_proposal(
        &self,
        chain_id: ChainId,
        application_id: UserApplicationId,
        target_chain_id: Option<ChainId>,
    ) -> Result<UserApplicationId, Error> {
        let client = self.clients.try_client_lock(&chain_id).await?;
        client
            .request_application_without_block_proposal(application_id, target_chain_id)
            .await?;
        Ok(application_id)
    }

    /// Calculate block execution state hash
    async fn execute_block_with_full_materials(
        &self,
        chain_id: ChainId,
        operations: Vec<Operation>,
        incoming_bundles: Vec<UserIncomingBundle>,
        local_time: Timestamp,
    ) -> Result<ExecutedBlock, Error> {
        let client = self.clients.try_client_lock(&chain_id).await?;

        let bundles: Vec<_> = incoming_bundles
            .iter()
            .map(|bundle| bundle.clone().into())
            .collect();

        Ok(client
            .execute_block_with_full_materials(operations, bundles, local_time)
            .await?)
    }
}

#[async_graphql::Object(cache_control(no_cache))]
impl<C> QueryRoot<C>
where
    C: ClientContext,
{
    async fn chain(
        &self,
        chain_id: ChainId,
    ) -> Result<ChainStateExtendedView<<C::Storage as Storage>::Context>, Error> {
        let client = self.context.lock().await.make_chain_client(chain_id)?;
        let view = client.chain_state_view().await?;
        Ok(ChainStateExtendedView::new(view))
    }

    async fn applications(&self, chain_id: ChainId) -> Result<Vec<ApplicationOverview>, Error> {
        let client = self.context.lock().await.make_chain_client(chain_id)?;
        let applications = client
            .chain_state_view()
            .await?
            .execution_state
            .list_applications()
            .await?;

        let overviews = applications
            .into_iter()
            .map(|(id, description)| ApplicationOverview::new(id, description, self.port, chain_id))
            .collect();

        Ok(overviews)
    }

    async fn chains(&self) -> Result<Chains, Error> {
        Ok(Chains {
            list: self.context.lock().await.wallet().chain_ids(),
            default: self.default_chain,
        })
    }

    async fn block(
        &self,
        hash: Option<CryptoHash>,
        chain_id: ChainId,
    ) -> Result<Option<HashedCertificateValue>, Error> {
        let client = self.context.lock().await.make_chain_client(chain_id)?;
        let hash = match hash {
            Some(hash) => Some(hash),
            None => {
                let view = client.chain_state_view().await?;
                view.tip_state.get().block_hash
            }
        };
        if let Some(hash) = hash {
            let block = client.read_hashed_certificate_value(hash).await?;
            Ok(Some(block))
        } else {
            Ok(None)
        }
    }

    async fn blocks(
        &self,
        from: Option<CryptoHash>,
        chain_id: ChainId,
        limit: Option<u32>,
    ) -> Result<Vec<HashedCertificateValue>, Error> {
        let client = self.context.lock().await.make_chain_client(chain_id)?;
        let limit = limit.unwrap_or(10);
        let from = match from {
            Some(from) => Some(from),
            None => {
                let view = client.chain_state_view().await?;
                view.tip_state.get().block_hash
            }
        };
        if let Some(from) = from {
            let values = client
                .read_hashed_certificate_values_downward(from, limit)
                .await?;
            Ok(values)
        } else {
            Ok(vec![])
        }
    }

    /// Returns the version information on this node service.
    async fn version(&self) -> linera_version::VersionInfo {
        linera_version::VersionInfo::default()
    }

    /// Returns the pending message of the chain
    async fn pending_messages(&self, chain_id: ChainId) -> Result<Vec<IncomingBundle>, Error> {
        let client = self.clients.try_client_lock(&chain_id).await?;
        Ok(client.pending_messages().await?)
    }

    /// Returns block material of the chain
    async fn block_material(&self, chain_id: ChainId) -> Result<BlockMaterial, Error> {
        let client = self.clients.try_client_lock(&chain_id).await?;
        let incoming_bundles = client.pending_messages().await?;
        let local_time = client.next_timestamp(&incoming_bundles).await;
        let round = client.block_round().await?;
        Ok(BlockMaterial {
            incoming_bundles,
            local_time,
            round,
        })
    }

    /// Returns the next raw block proposal
    async fn peek_candidate_raw_block_payload(
        &self,
        chain_id: ChainId,
    ) -> Result<Option<RawBlockProposalPayload>, Error> {
        let client = self.clients.try_client_lock(&chain_id).await?;
        match client.peek_candidate_block_proposal().await {
            Some(raw_block_proposal) => {
                let mut message = Vec::new();
                raw_block_proposal.content.write(&mut message);
                Ok(Some(RawBlockProposalPayload {
                    height: raw_block_proposal.content.block.height,
                    payload_bytes: message,
                }))
            }
            _ => Ok(None),
        }
    }

    /// Returns the balance of given owner
    async fn balance(
        &self,
        chain_id: ChainId,
        public_key: Option<PublicKey>,
    ) -> Result<Amount, Error> {
        let client = self.clients.try_client_lock(&chain_id).await?;
        Ok(match public_key {
            Some(public_key) => client.query_owner_balance(Owner::from(public_key)).await?,
            _ => client.query_balance().await?,
        })
    }

    /// Returns the balances of given owners
    async fn balances(
        &self,
        chain_ids: Vec<ChainId>,
        public_keys: Vec<PublicKey>,
    ) -> Result<HashMap<ChainId, Balances>, Error> {
        let mut chain_balances = HashMap::new();
        for chain_id in &chain_ids {
            let client = match self.clients.try_client_lock(&chain_id).await {
                Ok(cli) => cli,
                _ => {
                    continue;
                }
            };
            let mut account_balances = HashMap::new();
            for public_key in &public_keys {
                account_balances.insert(
                    *public_key,
                    client.query_owner_balance(Owner::from(public_key)).await?,
                );
            }
            chain_balances.insert(
                *chain_id,
                Balances {
                    chain_balance: client.query_balance().await?,
                    account_balances,
                },
            );
        }
        Ok(chain_balances)
    }

    /// Returns the maintained chains of given owner
    async fn chains_with_public_key(&self, public_key: PublicKey) -> Result<Chains, Error> {
        let all_chain_ids: Vec<_> = self.clients.0.lock().await.keys().cloned().collect();
        let mut chain_ids = Vec::new();

        for chain_id in all_chain_ids.iter() {
            let client = self.clients.try_client_lock(&chain_id).await?;
            if client.public_key().await? == public_key {
                chain_ids.push(chain_id.clone());
            }
        }

        Ok(Chains {
            list: chain_ids,
            default: self.default_chains.get(&public_key).copied(),
        })
    }
}

// What follows is a hack to add a chain_id field to `ChainStateView` based on
// https://async-graphql.github.io/async-graphql/en/merging_objects.html

struct ChainStateViewExtension(ChainId);

#[async_graphql::Object(cache_control(no_cache))]
impl ChainStateViewExtension {
    async fn chain_id(&self) -> ChainId {
        self.0
    }
}

#[derive(MergedObject)]
struct ChainStateExtendedView<C>(ChainStateViewExtension, ReadOnlyChainStateView<C>)
where
    C: linera_views::context::Context + Clone + Send + Sync + 'static,
    C::Extra: linera_execution::ExecutionRuntimeContext;

/// A wrapper type that allows proxying GraphQL queries to a [`ChainStateView`] that's behind an
/// [`OwnedRwLockReadGuard`].
pub struct ReadOnlyChainStateView<C>(OwnedRwLockReadGuard<ChainStateView<C>>)
where
    C: linera_views::context::Context + Clone + Send + Sync + 'static;

impl<C> ContainerType for ReadOnlyChainStateView<C>
where
    C: linera_views::context::Context + Clone + Send + Sync + 'static,
{
    async fn resolve_field(
        &self,
        context: &async_graphql::Context<'_>,
    ) -> async_graphql::ServerResult<Option<async_graphql::Value>> {
        self.0.resolve_field(context).await
    }
}

impl<C> OutputType for ReadOnlyChainStateView<C>
where
    C: linera_views::context::Context + Clone + Send + Sync + 'static,
{
    fn type_name() -> Cow<'static, str> {
        ChainStateView::<C>::type_name()
    }

    fn create_type_info(registry: &mut async_graphql::registry::Registry) -> String {
        ChainStateView::<C>::create_type_info(registry)
    }

    async fn resolve(
        &self,
        context: &async_graphql::ContextSelectionSet<'_>,
        field: &async_graphql::Positioned<async_graphql::parser::types::Field>,
    ) -> async_graphql::ServerResult<async_graphql::Value> {
        self.0.resolve(context, field).await
    }
}

impl<C> ChainStateExtendedView<C>
where
    C: linera_views::context::Context + Clone + Send + Sync + 'static,
    C::Extra: linera_execution::ExecutionRuntimeContext,
{
    fn new(view: OwnedRwLockReadGuard<ChainStateView<C>>) -> Self {
        Self(
            ChainStateViewExtension(view.chain_id()),
            ReadOnlyChainStateView(view),
        )
    }
}

#[derive(SimpleObject)]
pub struct ApplicationOverview {
    id: UserApplicationId,
    description: UserApplicationDescription,
    link: String,
}

impl ApplicationOverview {
    fn new(
        id: UserApplicationId,
        description: UserApplicationDescription,
        port: NonZeroU16,
        chain_id: ChainId,
    ) -> Self {
        Self {
            id,
            description,
            link: format!(
                "http://{}:{}/chains/{}/applications/{}",
                local_ip().unwrap_or(IpAddr::V4(Ipv4Addr::new(127, 0, 0, 1))),
                port.get(),
                chain_id,
                id
            ),
        }
    }
}

/// Given a parsed GraphQL query (or `ExecutableDocument`), returns the `OperationType`.
///
/// Errors:
///
/// If we have no `OperationType`s or the `OperationTypes` are heterogeneous, i.e. a query
/// was submitted with a `mutation` and `subscription`.
fn operation_type(document: &ExecutableDocument) -> Result<OperationType, NodeServiceError> {
    match &document.operations {
        DocumentOperations::Single(op) => Ok(op.node.ty),
        DocumentOperations::Multiple(ops) => {
            let mut op_types = ops.values().map(|v| v.node.ty);
            let first = op_types.next().ok_or(NodeServiceError::MissingOperation)?;
            op_types
                .all(|x| x == first)
                .then_some(first)
                .ok_or(NodeServiceError::HeterogeneousOperations)
        }
    }
}

/// Extracts the underlying byte vector from a serialized GraphQL response
/// from an application.
fn bytes_from_response(data: async_graphql::Value) -> Vec<Vec<u8>> {
    if let async_graphql::Value::Object(map) = data {
        map.values()
            .filter_map(|value| {
                if let async_graphql::Value::List(list) = value {
                    bytes_from_list(list)
                } else {
                    None
                }
            })
            .collect()
    } else {
        vec![]
    }
}

fn bytes_from_list(list: &[async_graphql::Value]) -> Option<Vec<u8>> {
    list.iter()
        .map(|item| {
            if let async_graphql::Value::Number(n) = item {
                n.as_u64().map(|n| n as u8)
            } else {
                None
            }
        })
        .collect()
}

/// The `NodeService` is a server that exposes a web-server to the client.
/// The node service is primarily used to explore the state of a chain in GraphQL.
pub struct NodeService<C>
where
    C: ClientContext,
{
    config: ChainListenerConfig,
    port: NonZeroU16,
    default_chain: Option<ChainId>,
<<<<<<< HEAD
    storage: C::Storage,
=======
    default_chains: HashMap<PublicKey, ChainId>,
    storage: S,
>>>>>>> 31be657d
    context: Arc<Mutex<C>>,
}

impl<C> Clone for NodeService<C>
where
    C: ClientContext,
{
    fn clone(&self) -> Self {
        Self {
            config: self.config.clone(),
            port: self.port,
            default_chain: self.default_chain,
            default_chains: self.default_chains.clone(),
            storage: self.storage.clone(),
            context: Arc::clone(&self.context),
        }
    }
}

impl<C> NodeService<C>
where
    C: ClientContext,
{
    /// Creates a new instance of the node service given a client chain and a port.
    pub async fn new(
        config: ChainListenerConfig,
        port: NonZeroU16,
        default_chain: Option<ChainId>,
<<<<<<< HEAD
        storage: C::Storage,
=======
        default_chains: HashMap<PublicKey, ChainId>,
        storage: S,
>>>>>>> 31be657d
        context: C,
    ) -> Self {
        Self {
            config,
            port,
            default_chain,
            default_chains,
            storage,
            context: Arc::new(Mutex::new(context)),
        }
    }

    pub fn schema(&self) -> Schema<QueryRoot<C>, MutationRoot<C>, SubscriptionRoot<C>> {
        Schema::build(
            QueryRoot {
                context: Arc::clone(&self.context),
                port: self.port,
                default_chain: self.default_chain,
                default_chains: self.default_chains.clone(),
            },
            MutationRoot {
<<<<<<< HEAD
                context: Arc::clone(&self.context),
=======
                storage: self.storage.clone(),
                clients: self.clients.clone(),
                context: self.context.clone(),
                config: self.config.clone(),
>>>>>>> 31be657d
            },
            SubscriptionRoot {
                context: Arc::clone(&self.context),
            },
        )
        .finish()
    }

    /// Runs the node service.
    #[tracing::instrument(name = "node_service", level = "info", skip(self), fields(port = ?self.port))]
    pub async fn run(self) -> Result<(), anyhow::Error> {
        let port = self.port.get();
        let index_handler = axum::routing::get(util::graphiql).post(Self::index_handler);
        let application_handler =
            axum::routing::get(util::graphiql).post(Self::application_handler);
        let blob_handler = axum::routing::get(Self::blob_handler);
        let application_handler_without_block_proposal = axum::routing::get(util::graphiql)
            .post(Self::application_handler_without_block_proposal);

        let app = Router::new()
            .route("/", index_handler)
            .route(
                "/chains/:chain_id/applications/:application_id",
                application_handler,
            )
            .route(
                "/chains/:chain_id/applications/:application_id/blobs/:blob_id",
                blob_handler,
            )
            .route(
                "/checko/chains/:chain_id/applications/:application_id",
                application_handler_without_block_proposal,
            )
            .route("/ready", axum::routing::get(|| async { "ready!" }))
            .route_service("/ws", GraphQLSubscription::new(self.schema()))
            .layer(Extension(self.clone()))
            // TODO(#551): Provide application authentication.
            .layer(CorsLayer::permissive());

        let ip_addr = local_ip().unwrap_or(IpAddr::V4(Ipv4Addr::new(127, 0, 0, 1)));
        info!("GraphiQL IDE: http://{}:{}", ip_addr, port);

        ChainListener::new(self.config)
            .run(Arc::clone(&self.context), self.storage.clone())
            .await;
        let serve_fut = axum::serve(
            tokio::net::TcpListener::bind(SocketAddr::from((ip_addr, port))).await?,
            app,
        );
        serve_fut.await?;

        Ok(())
    }

    /// Handles queries for user applications.
    async fn user_application_query(
        &self,
        application_id: UserApplicationId,
        request: &Request,
        chain_id: ChainId,
    ) -> Result<async_graphql::Response, NodeServiceError> {
        let bytes = serde_json::to_vec(&request)?;
        let query = Query::User {
            application_id,
            bytes,
        };
        let client = self
            .context
            .lock()
            .await
            .make_chain_client(chain_id)
            .map_err(|_| NodeServiceError::UnknownChainId {
                chain_id: chain_id.to_string(),
            })?;
        let response = client.query_application(query).await?;
        let user_response_bytes = match response {
            Response::System(_) => unreachable!("cannot get a system response for a user query"),
            Response::User(user) => user,
        };
        Ok(serde_json::from_slice(&user_response_bytes)?)
    }

    /// Handles mutations for user applications.
    async fn user_application_mutation(
        &self,
        application_id: UserApplicationId,
        request: &Request,
        chain_id: ChainId,
    ) -> Result<async_graphql::Response, NodeServiceError> {
        debug!("Request: {:?}", &request);
        let graphql_response = self
            .user_application_query(application_id, request, chain_id)
            .await?;
        if graphql_response.is_err() {
            let errors = graphql_response
                .errors
                .iter()
                .map(|e| e.to_string())
                .collect();
            return Err(NodeServiceError::ApplicationServiceError { errors });
        }
        debug!("Response: {:?}", &graphql_response);
        let bcs_bytes_list = bytes_from_response(graphql_response.data);
        if bcs_bytes_list.is_empty() {
            return Err(NodeServiceError::MalformedApplicationResponse);
        }
        let operations = bcs_bytes_list
            .into_iter()
            .map(|bytes| Operation::User {
                application_id,
                bytes,
            })
            .collect::<Vec<_>>();

        let client = self
            .context
            .lock()
            .await
            .make_chain_client(chain_id)
            .map_err(|_| NodeServiceError::UnknownChainId {
                chain_id: chain_id.to_string(),
            })?;
        let hash = loop {
            let timeout = match client.execute_operations(operations.clone()).await? {
                ClientOutcome::Committed(certificate) => break certificate.value.hash(),
                ClientOutcome::WaitForTimeout(timeout) => timeout,
            };
            let mut stream = client.subscribe().await.map_err(|_| {
                ChainClientError::InternalError("Could not subscribe to the local node.")
            })?;
            wait_for_next_round(&mut stream, timeout).await;
        };
        Ok(async_graphql::Response::new(hash.to_value()))
    }

    /// Executes a GraphQL query and generates a response for our `Schema`.
    async fn index_handler(service: Extension<Self>, request: GraphQLRequest) -> GraphQLResponse {
        service
            .0
            .schema()
            .execute(request.into_inner())
            .await
            .into()
    }

    async fn blob_handler(
        Path((chain_id, application_id, blob_id)): Path<(String, String, String)>,
        service: Extension<Self>,
    ) -> Result<impl IntoResponse, NodeServiceError> {
        let chain_id: ChainId = chain_id.parse().map_err(NodeServiceError::InvalidChainId)?;
        let application_id: UserApplicationId = application_id.parse()?;
        let blob_id = BlobId::from_str(&("Data:".to_owned() + &blob_id)).expect("Invlaid query");
        let request = Request::new(format!(
            "query {} fetch(blobId: \"{blob_id}\") {}",
            "{", "}"
        ));

        let _response = service
            .0
            .user_application_query(application_id, &request, chain_id)
            .await?;

        Ok(response::Json(_response))
    }

    /// Executes a GraphQL query against an application.
    /// Pattern matches on the `OperationType` of the query and routes the query
    /// accordingly.
    async fn application_handler(
        Path((chain_id, application_id)): Path<(String, String)>,
        service: Extension<Self>,
        request: GraphQLRequest,
    ) -> Result<GraphQLResponse, NodeServiceError> {
        let mut request = request.into_inner();

        let parsed_query = request.parsed_query()?;
        let operation_type = operation_type(parsed_query)?;

        let chain_id: ChainId = chain_id.parse().map_err(NodeServiceError::InvalidChainId)?;
        let application_id: UserApplicationId = application_id.parse()?;

        let response = match operation_type {
            OperationType::Query => {
                service
                    .0
                    .user_application_query(application_id, &request, chain_id)
                    .await?
            }
            OperationType::Mutation => {
                service
                    .0
                    .user_application_mutation(application_id, &request, chain_id)
                    .await?
            }
            OperationType::Subscription => return Err(NodeServiceError::UnsupportedQueryType),
        };

        Ok(response.into())
    }

    /// Handles mutations for user applications.
    async fn user_application_mutation_without_block_proposal(
        &self,
        application_id: UserApplicationId,
        request: &Request,
        chain_id: ChainId,
    ) -> Result<async_graphql::Response, NodeServiceError> {
        debug!("Request: {:?}", &request);
        let graphql_response = self
            .user_application_query(application_id, request, chain_id)
            .await?;
        if graphql_response.is_err() {
            let errors = graphql_response
                .errors
                .iter()
                .map(|e| e.to_string())
                .collect();
            return Err(NodeServiceError::ApplicationServiceError { errors });
        }
        debug!("Response: {:?}", &graphql_response);
        let bcs_bytes_list = bytes_from_response(graphql_response.data);
        if bcs_bytes_list.is_empty() {
            return Err(NodeServiceError::MalformedApplicationResponse);
        }
        let operations = bcs_bytes_list
            .into_iter()
            .map(|bytes| Operation::User {
                application_id,
                bytes,
            })
            .collect::<Vec<_>>();

        let Some(client) = self.clients.client_lock(&chain_id).await else {
            return Err(NodeServiceError::UnknownChainId {
                chain_id: chain_id.to_string(),
            });
        };
        client
            .execute_operations_without_block_proposal(operations.clone())
            .await?;
        Ok(async_graphql::Response::new(application_id.to_value()))
    }

    /// Executes a GraphQL query against an application.
    /// Pattern matches on the `OperationType` of the query and routes the query
    /// accordingly.
    async fn application_handler_without_block_proposal(
        Path((chain_id, application_id)): Path<(String, String)>,
        service: Extension<Self>,
        request: GraphQLRequest,
    ) -> Result<GraphQLResponse, NodeServiceError> {
        let mut request = request.into_inner();

        let parsed_query = request.parsed_query()?;
        let operation_type = operation_type(parsed_query)?;

        let chain_id: ChainId = chain_id.parse().map_err(NodeServiceError::InvalidChainId)?;
        let application_id: UserApplicationId = application_id.parse()?;

        let response = match operation_type {
            OperationType::Query => {
                service
                    .0
                    .user_application_query(application_id, &request, chain_id)
                    .await?
            }
            OperationType::Mutation => {
                service
                    .0
                    .user_application_mutation_without_block_proposal(
                        application_id,
                        &request,
                        chain_id,
                    )
                    .await?
            }
            OperationType::Subscription => return Err(NodeServiceError::UnsupportedQueryType),
        };

        Ok(response.into())
    }
}

/// Returns after the specified time or if we receive a notification that a new round has started.
pub async fn wait_for_next_round(stream: &mut NotificationStream, timeout: RoundTimeout) {
    let mut stream = stream.filter(|notification| match &notification.reason {
        Reason::NewBlock { height, .. } => *height >= timeout.next_block_height,
        Reason::NewRound { round, .. } => *round > timeout.current_round,
        Reason::NewIncomingBundle { .. } => false,
        Reason::NewRawBlock { height } => *height >= timeout.next_block_height,
    });
    future::select(
        Box::pin(stream.next()),
        Box::pin(linera_base::time::timer::sleep(
            timeout.timestamp.duration_since(Timestamp::now()),
        )),
    )
    .await;
}<|MERGE_RESOLUTION|>--- conflicted
+++ resolved
@@ -16,7 +16,7 @@
     futures_util::Stream,
     parser::types::{DocumentOperations, ExecutableDocument, OperationType},
     resolver_utils::ContainerType,
-    Error, InputObject, MergedObject, OutputType, Request, ScalarType, Schema, ServerError,
+    Error, MergedObject, OutputType, Request, ScalarType, Schema, ServerError,
     SimpleObject, Subscription,
 };
 use async_graphql_axum::{GraphQLRequest, GraphQLResponse, GraphQLSubscription};
@@ -29,29 +29,8 @@
 use linera_base::{
     crypto::{BcsSignable, CryptoError, CryptoHash, Hashable, PublicKey, Signature},
     data_types::{
-<<<<<<< HEAD
-        Amount, ApplicationPermissions, BlobBytes, Bytecode, TimeDelta, Timestamp,
-        UserApplicationDescription,
-    },
-    identifiers::{ApplicationId, BytecodeId, ChainId, Owner, UserApplicationId},
-    ownership::{ChainOwnership, TimeoutConfig},
-    BcsHexParseError,
-};
-use linera_chain::{data_types::HashedCertificateValue, ChainStateView};
-use linera_client::chain_listener::{ChainListener, ChainListenerConfig, ClientContext};
-use linera_core::{
-    client::{ChainClient, ChainClientError},
-    data_types::{ClientOutcome, RoundTimeout},
-    node::NotificationStream,
-    worker::{Notification, Reason},
-};
-use linera_execution::{
-    committee::{Committee, Epoch},
-    system::{AdminOperation, Recipient, SystemChannel},
-    Operation, Query, Response, SystemOperation,
-=======
-        Amount, ApplicationPermissions, BlobContent, BlockHeight, Bytecode, Round, TimeDelta,
-        Timestamp, UserApplicationDescription,
+        Amount, ApplicationPermissions, BlockHeight, Bytecode, Round, TimeDelta,
+        Timestamp, UserApplicationDescription, BlobBytes
     },
     doc_scalar,
     identifiers::{
@@ -68,21 +47,19 @@
     ChainStateView,
 };
 use linera_client::{
-    chain_clients::ChainClients,
     chain_listener::{ChainListener, ChainListenerConfig, ClientContext},
 };
 use linera_core::{
     client::{ChainClient, ChainClientError},
     data_types::{ClientOutcome, RoundTimeout},
-    local_node::LocalNodeClient,
-    node::{LocalValidatorNodeProvider, NotificationStream, ValidatorNode, ValidatorNodeProvider},
+    local_node::{LocalNodeClient, RemoteNode},
+    node::{NotificationStream, ValidatorNodeProvider},
     worker::{Notification, Reason, WorkerState},
 };
 use linera_execution::{
     committee::{Committee, Epoch, ValidatorName},
-    system::{AdminOperation, Recipient, SystemChannel, UserData},
+    system::{AdminOperation, Recipient, SystemChannel},
     Message, Operation, Query, Response, SystemMessage, SystemOperation,
->>>>>>> 31be657d
 };
 use linera_storage::Storage;
 use local_ip_address::local_ip;
@@ -116,22 +93,17 @@
 }
 
 /// Our root GraphQL mutation type.
-<<<<<<< HEAD
-pub struct MutationRoot<C> {
-=======
-pub struct MutationRoot<P, S, C>
+pub struct MutationRoot<C>
 where
-    S: Storage,
+    C: ClientContext,
 {
-    storage: S,
-    clients: ChainClients<P, S>,
->>>>>>> 31be657d
+    storage: C::Storage,
     context: Arc<Mutex<C>>,
-    config: ChainListenerConfig,
+    chain_listener: Arc<Mutex<ChainListener>>,
 }
 
 /// A bundle of cross-chain messages.
-#[derive(Debug, PartialEq, Eq, Hash, Clone, Serialize, Deserialize, InputObject)]
+#[derive(Debug, PartialEq, Eq, Hash, Clone, Serialize, Deserialize)]
 pub struct UserIncomingBundle {
     /// The origin of the messages (chain and channel if any).
     pub origin: Origin,
@@ -150,6 +122,11 @@
         }
     }
 }
+
+doc_scalar!(
+    UserIncomingBundle,
+    "Input shadow of IncomingBundle."
+);
 
 #[derive(Debug, PartialEq, Eq, Hash, Clone, Serialize, Deserialize, SimpleObject)]
 pub struct RawBlockProposalPayload {
@@ -374,6 +351,7 @@
             .await
             .make_node_provider()
             .make_nodes_from_list(validators)?
+            .map(|(name, node)| RemoteNode { name, node })
             .collect();
         let target_height = message_id.height.try_add_one()?;
         node_client
@@ -403,19 +381,25 @@
 
         Ok(())
     }
+
+    async fn chain_initialized(
+        &self,
+        chain_id: ChainId,
+        message_id: MessageId,
+    ) -> Result<(), Error> {
+        let client = self.context.lock().await.make_chain_client(chain_id)?;
+        client.track_chain(chain_id);
+        client.track_chain(message_id.chain_id);
+        client.retry_pending_outgoing_messages().await?;
+        client.prepare_chain().await?;
+        Ok(())
+    }
 }
 
 #[async_graphql::Object(cache_control(no_cache))]
 impl<C> MutationRoot<C>
 where
-<<<<<<< HEAD
     C: ClientContext,
-=======
-    P: ValidatorNodeProvider + Send + Sync + 'static,
-    <<P as ValidatorNodeProvider>::Node as ValidatorNode>::NotificationStream: Send,
-    S: Storage + Clone + Send + Sync + 'static,
-    C: ClientContext<ValidatorNodeProvider = P, Storage = S> + Send + 'static,
->>>>>>> 31be657d
 {
     /// Processes the inbox and returns the lists of certificate hashes that were created, if any.
     async fn process_inbox(&self, chain_id: ChainId) -> Result<Vec<CryptoHash>, Error> {
@@ -487,25 +471,6 @@
         self.apply_client_command(&chain_id, move |client| async move {
             let result = client
                 .claim(owner, target_id, recipient, amount)
-                .await
-                .map_err(Error::from)
-                .map(|outcome| outcome.map(|certificate| certificate.hash()));
-            (result, client)
-        })
-        .await
-    }
-
-    /// Test if a data blob is readable from a transaction in the current chain.
-    #[allow(clippy::too_many_arguments)]
-    // TODO(#2490): Consider removing or renaming this.
-    async fn read_data_blob(
-        &self,
-        chain_id: ChainId,
-        hash: CryptoHash,
-    ) -> Result<CryptoHash, Error> {
-        self.apply_client_command(&chain_id, move |client| async move {
-            let result = client
-                .read_data_blob(hash)
                 .await
                 .map_err(Error::from)
                 .map(|outcome| outcome.map(|certificate| certificate.hash()));
@@ -896,42 +861,29 @@
             .lock()
             .await
             .assign_new_chain_to_public_key(public_key, chain_id, Timestamp::now())
+            .await
             .context("could not assign the new chain")?;
 
         self.context
             .lock()
             .await
-            .set_default_chain_with_public_key(public_key, chain_id)?;
-        self.context.lock().await.save_wallet();
+            .set_default_chain_with_public_key(public_key, chain_id)
+            .await?;
+        self.context.lock().await.save_wallet().await?;
 
         ChainListener::run_with_chain_id_retry(
             chain_id,
-            self.clients.clone(),
             self.context.clone(),
             self.storage.clone(),
-            self.config.clone(),
+            self.chain_listener.lock().await.config.clone(),
+            self.chain_listener.lock().await.listening.clone(),
             5,
         );
 
         tokio::task::yield_now().await;
         std::thread::sleep(std::time::Duration::from_millis(2000));
 
-        let client = self.clients.try_client_lock(&chain_id).await?;
-        client.track_chain(chain_id);
-        client.track_chain(message_id.chain_id);
-        client.retry_pending_outgoing_messages().await?;
-
-        let nodes: Vec<_> = self
-            .context
-            .lock()
-            .await
-            .make_node_provider()
-            .make_nodes_from_list(validators)?
-            .collect();
-        tracing::info!("Synchronize chain {} client", chain_id);
-        client
-            .synchronize_chain_state(&nodes, chain_id, &mut Vec::new())
-            .await?;
+        self.chain_initialized(chain_id, message_id).await?;
 
         tracing::info!("Chain {} is initialized", chain_id);
 
@@ -945,13 +897,13 @@
         height: BlockHeight,
         signature: Signature,
     ) -> Result<CryptoHash, Error> {
-        let client = self.clients.try_client_lock(&chain_id).await?;
+        let client = self.context.lock().await.make_chain_client(chain_id)?;
         let hash = client
             .submit_extenal_signed_block_proposal(height, signature)
             .await?
             .value
             .hash();
-        self.context.lock().await.update_wallet(&client).await;
+        self.context.lock().await.update_wallet(&client).await?;
         Ok(hash)
     }
 
@@ -964,7 +916,7 @@
         round: Round,
         signature: Signature,
     ) -> Result<CryptoHash, Error> {
-        let client = self.clients.try_client_lock(&chain_id).await?;
+        let client = self.context.lock().await.make_chain_client(chain_id)?;
         let hash = client
             .submit_extenal_signed_block_proposal_and_signature(
                 height,
@@ -975,7 +927,7 @@
             .await?
             .value
             .hash();
-        self.context.lock().await.update_wallet(&client).await;
+        self.context.lock().await.update_wallet(&client).await?;
         Ok(hash)
     }
 
@@ -989,7 +941,6 @@
         to_chain_id: ChainId,
         to_public_key: Option<PublicKey>,
         amount: Amount,
-        user_data: Option<UserData>,
     ) -> Result<ChainId, Error> {
         let from_owner = match from_public_key {
             Some(public_key) => Some(Owner::from(public_key)),
@@ -999,7 +950,7 @@
             Some(public_key) => Some(Owner::from(public_key)),
             _ => None,
         };
-        let client = self.clients.try_client_lock(&from_chain_id).await?;
+        let client = self.context.lock().await.make_chain_client(from_chain_id)?;
         client
             .transfer_without_block_proposal(
                 from_owner,
@@ -1008,7 +959,6 @@
                     chain_id: to_chain_id,
                     owner: to_owner,
                 }),
-                user_data.unwrap_or_default(),
             )
             .await?;
         Ok(from_chain_id)
@@ -1022,7 +972,7 @@
         application_id: UserApplicationId,
         target_chain_id: Option<ChainId>,
     ) -> Result<UserApplicationId, Error> {
-        let client = self.clients.try_client_lock(&chain_id).await?;
+        let client = self.context.lock().await.make_chain_client(chain_id)?;
         client
             .request_application_without_block_proposal(application_id, target_chain_id)
             .await?;
@@ -1037,7 +987,7 @@
         incoming_bundles: Vec<UserIncomingBundle>,
         local_time: Timestamp,
     ) -> Result<ExecutedBlock, Error> {
-        let client = self.clients.try_client_lock(&chain_id).await?;
+        let client = self.context.lock().await.make_chain_client(chain_id)?;
 
         let bundles: Vec<_> = incoming_bundles
             .iter()
@@ -1141,14 +1091,14 @@
 
     /// Returns the pending message of the chain
     async fn pending_messages(&self, chain_id: ChainId) -> Result<Vec<IncomingBundle>, Error> {
-        let client = self.clients.try_client_lock(&chain_id).await?;
-        Ok(client.pending_messages().await?)
+        let client = self.context.lock().await.make_chain_client(chain_id)?;
+        Ok(client.pending_message_bundles().await?)
     }
 
     /// Returns block material of the chain
     async fn block_material(&self, chain_id: ChainId) -> Result<BlockMaterial, Error> {
-        let client = self.clients.try_client_lock(&chain_id).await?;
-        let incoming_bundles = client.pending_messages().await?;
+        let client = self.context.lock().await.make_chain_client(chain_id)?;
+        let incoming_bundles = client.pending_message_bundles().await?;
         let local_time = client.next_timestamp(&incoming_bundles).await;
         let round = client.block_round().await?;
         Ok(BlockMaterial {
@@ -1163,7 +1113,7 @@
         &self,
         chain_id: ChainId,
     ) -> Result<Option<RawBlockProposalPayload>, Error> {
-        let client = self.clients.try_client_lock(&chain_id).await?;
+        let client = self.context.lock().await.make_chain_client(chain_id)?;
         match client.peek_candidate_block_proposal().await {
             Some(raw_block_proposal) => {
                 let mut message = Vec::new();
@@ -1183,7 +1133,7 @@
         chain_id: ChainId,
         public_key: Option<PublicKey>,
     ) -> Result<Amount, Error> {
-        let client = self.clients.try_client_lock(&chain_id).await?;
+        let client = self.context.lock().await.make_chain_client(chain_id)?;
         Ok(match public_key {
             Some(public_key) => client.query_owner_balance(Owner::from(public_key)).await?,
             _ => client.query_balance().await?,
@@ -1198,11 +1148,8 @@
     ) -> Result<HashMap<ChainId, Balances>, Error> {
         let mut chain_balances = HashMap::new();
         for chain_id in &chain_ids {
-            let client = match self.clients.try_client_lock(&chain_id).await {
-                Ok(cli) => cli,
-                _ => {
-                    continue;
-                }
+            let Ok(client) = self.context.lock().await.make_chain_client(chain_id.clone()) else {
+                continue;
             };
             let mut account_balances = HashMap::new();
             for public_key in &public_keys {
@@ -1224,11 +1171,11 @@
 
     /// Returns the maintained chains of given owner
     async fn chains_with_public_key(&self, public_key: PublicKey) -> Result<Chains, Error> {
-        let all_chain_ids: Vec<_> = self.clients.0.lock().await.keys().cloned().collect();
+        let all_chain_ids = self.context.lock().await.own_chain_ids();
         let mut chain_ids = Vec::new();
 
         for chain_id in all_chain_ids.iter() {
-            let client = self.clients.try_client_lock(&chain_id).await?;
+            let client = self.context.lock().await.make_chain_client(chain_id.clone())?;
             if client.public_key().await? == public_key {
                 chain_ids.push(chain_id.clone());
             }
@@ -1398,13 +1345,10 @@
     config: ChainListenerConfig,
     port: NonZeroU16,
     default_chain: Option<ChainId>,
-<<<<<<< HEAD
     storage: C::Storage,
-=======
+    context: Arc<Mutex<C>>,
     default_chains: HashMap<PublicKey, ChainId>,
-    storage: S,
->>>>>>> 31be657d
-    context: Arc<Mutex<C>>,
+    chain_listener: Arc<Mutex<ChainListener>>,
 }
 
 impl<C> Clone for NodeService<C>
@@ -1416,9 +1360,10 @@
             config: self.config.clone(),
             port: self.port,
             default_chain: self.default_chain,
-            default_chains: self.default_chains.clone(),
             storage: self.storage.clone(),
             context: Arc::clone(&self.context),
+            default_chains: self.default_chains.clone(),
+            chain_listener: Arc::clone(&self.chain_listener),
         }
     }
 }
@@ -1432,21 +1377,18 @@
         config: ChainListenerConfig,
         port: NonZeroU16,
         default_chain: Option<ChainId>,
-<<<<<<< HEAD
         storage: C::Storage,
-=======
+        context: C,
         default_chains: HashMap<PublicKey, ChainId>,
-        storage: S,
->>>>>>> 31be657d
-        context: C,
     ) -> Self {
         Self {
-            config,
+            config: config.clone(),
             port,
             default_chain,
             default_chains,
             storage,
             context: Arc::new(Mutex::new(context)),
+            chain_listener: Arc::new(Mutex::new(ChainListener::new(config))),
         }
     }
 
@@ -1459,14 +1401,9 @@
                 default_chains: self.default_chains.clone(),
             },
             MutationRoot {
-<<<<<<< HEAD
                 context: Arc::clone(&self.context),
-=======
                 storage: self.storage.clone(),
-                clients: self.clients.clone(),
-                context: self.context.clone(),
-                config: self.config.clone(),
->>>>>>> 31be657d
+                chain_listener: Arc::clone(&self.chain_listener),
             },
             SubscriptionRoot {
                 context: Arc::clone(&self.context),
@@ -1509,7 +1446,10 @@
         let ip_addr = local_ip().unwrap_or(IpAddr::V4(Ipv4Addr::new(127, 0, 0, 1)));
         info!("GraphiQL IDE: http://{}:{}", ip_addr, port);
 
-        ChainListener::new(self.config)
+        self.chain_listener
+            .lock()
+            .await
+            .clone()
             .run(Arc::clone(&self.context), self.storage.clone())
             .await;
         let serve_fut = axum::serve(
@@ -1699,7 +1639,7 @@
             })
             .collect::<Vec<_>>();
 
-        let Some(client) = self.clients.client_lock(&chain_id).await else {
+        let Ok(client) = self.context.lock().await.make_chain_client(chain_id) else {
             return Err(NodeServiceError::UnknownChainId {
                 chain_id: chain_id.to_string(),
             });
