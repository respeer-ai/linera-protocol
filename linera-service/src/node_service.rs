// Copyright (c) Zefchain Labs, Inc.
// SPDX-License-Identifier: Apache-2.0

<<<<<<< HEAD
use std::{borrow::Cow, iter, net::SocketAddr, num::NonZeroU16, sync::Arc};
=======
use std::{
    borrow::Cow, collections::BTreeMap, iter, num::NonZeroU16, sync::Arc,
    collections::HashMap, net::{IpAddr, Ipv4Addr, SocketAddr},
};
>>>>>>> 36c3c53e

use anyhow::{anyhow, Context};
use async_graphql::{
    futures_util::Stream,
    parser::types::{DocumentOperations, ExecutableDocument, OperationType},
    resolver_utils::ContainerType,
    Error, MergedObject, OutputType, Request, ScalarType, Schema, ServerError, SimpleObject,
    Subscription,
};
use async_graphql_axum::{GraphQLRequest, GraphQLResponse, GraphQLSubscription};
use axum::{extract::Path, http::StatusCode, response, response::IntoResponse, Extension, Router};
use futures::{
    future::{self},
    lock::Mutex,
    Future,
};
use linera_base::{
    crypto::{CryptoError, CryptoHash, Hashable, PublicKey, Signature},
    data_types::{Amount, ApplicationPermissions, Blob, BlockHeight, TimeDelta, Timestamp},
    identifiers::{Account, ApplicationId, BlobId, BytecodeId, ChainId, MessageId, Owner},
    ownership::{ChainOwnership, TimeoutConfig},
    BcsHexParseError,
};
<<<<<<< HEAD
use linera_chain::{data_types::HashedCertificateValue, ChainStateView};
use linera_client::{
    chain_clients::ChainClients,
    chain_listener::{ChainListener, ChainListenerConfig, ClientContext},
=======
use linera_chain::{
    data_types::{CertificateValue, HashedCertificateValue, IncomingMessage},
    ChainStateView,
>>>>>>> 36c3c53e
};
use linera_core::{
    client::{ChainClient, ChainClientError},
    data_types::{ClientOutcome, RoundTimeout},
    local_node::LocalNodeClient,
    node::{LocalValidatorNodeProvider, NotificationStream, ValidatorNode, ValidatorNodeProvider},
    worker::{Notification, Reason, WorkerState},
};
use linera_execution::{
    committee::{Committee, Epoch, ValidatorName},
    system::{AdminOperation, Recipient, SystemChannel, UserData},
    Bytecode, Message, Operation, Query, Response, SystemMessage, SystemOperation,
    UserApplicationDescription, UserApplicationId,
};
use linera_storage::Storage;
use linera_views::views::ViewError;
use local_ip_address::local_ip;
use serde::{Deserialize, Serialize};
use serde_json::json;
use thiserror::Error as ThisError;
use tokio::sync::OwnedRwLockReadGuard;
use tokio_stream::StreamExt;
use tower_http::cors::CorsLayer;
use tracing::{debug, error, info};

<<<<<<< HEAD
use crate::util;
=======
use crate::{
    chain_listener::{ChainListener, ChainListenerConfig, ClientContext},
    cli_wrappers, util,
};
>>>>>>> 36c3c53e

#[derive(SimpleObject, Serialize, Deserialize, Clone)]
pub struct Chains {
    pub list: Vec<ChainId>,
    pub default: Option<ChainId>,
}

<<<<<<< HEAD
=======
pub type ClientMapInner<P, S> = BTreeMap<ChainId, ArcChainClient<P, S>>;
pub(crate) struct ChainClients<P, S>(Arc<Mutex<ClientMapInner<P, S>>>)
where
    S: Storage,
    ViewError: From<S::ContextError>;

impl<P, S> Clone for ChainClients<P, S>
where
    S: Storage,
    ViewError: From<S::ContextError>,
{
    fn clone(&self) -> Self {
        ChainClients(self.0.clone())
    }
}

impl<P, S> Default for ChainClients<P, S>
where
    S: Storage,
    ViewError: From<S::ContextError>,
{
    fn default() -> Self {
        Self(Arc::new(Mutex::new(BTreeMap::new())))
    }
}

impl<P, S> ChainClients<P, S>
where
    S: Storage,
    ViewError: From<S::ContextError>,
{
    async fn client(&self, chain_id: &ChainId) -> Option<ArcChainClient<P, S>> {
        Some(self.0.lock().await.get(chain_id)?.clone())
    }

    pub(crate) async fn client_lock(
        &self,
        chain_id: &ChainId,
    ) -> Option<OwnedMutexGuard<ChainClient<P, S>>> {
        Some(self.client(chain_id).await?.0.lock_owned().await)
    }

    pub(crate) async fn try_client_lock(
        &self,
        chain_id: &ChainId,
    ) -> Result<OwnedMutexGuard<ChainClient<P, S>>, Error> {
        self.client_lock(chain_id)
            .await
            .ok_or_else(|| Error::new(format!("Unknown chain ID: {}", chain_id)))
    }

    pub(crate) async fn map_lock(&self) -> MutexGuard<ClientMapInner<P, S>> {
        self.0.lock().await
    }
}

#[derive(Debug, PartialEq, Eq, Hash, Clone, Serialize, Deserialize, SimpleObject)]
pub struct RawBlockProposalPayload {
    pub height: BlockHeight,
    pub payload_bytes: Vec<u8>,
}

#[derive(Debug, PartialEq, Eq, Clone, Serialize, Deserialize, SimpleObject)]
pub struct ChainAccountBalances {
    chain_balance: Amount,
    account_balances: HashMap<PublicKey, Amount>,
}

>>>>>>> 36c3c53e
/// Our root GraphQL query type.
pub struct QueryRoot<P, S>
where
    S: Storage,
    ViewError: From<S::StoreError>,
{
    clients: ChainClients<P, S>,
    port: NonZeroU16,
    default_chain: Option<ChainId>,
}

/// Our root GraphQL subscription type.
pub struct SubscriptionRoot<P, S>
where
    S: Storage,
    ViewError: From<S::StoreError>,
{
    clients: ChainClients<P, S>,
}

/// Our root GraphQL mutation type.
pub struct MutationRoot<P, S, C>
where
    S: Storage,
    ViewError: From<S::StoreError>,
{
    storage: S,
    clients: ChainClients<P, S>,
    context: Arc<Mutex<C>>,
    config: ChainListenerConfig,
}

#[derive(Debug, ThisError)]
enum NodeServiceError {
    #[error(transparent)]
    ChainClientError(#[from] ChainClientError),
    #[error(transparent)]
    BcsHexError(#[from] BcsHexParseError),
    #[error("could not decode query string")]
    QueryStringError(#[from] hex::FromHexError),
    #[error(transparent)]
    BcsError(#[from] bcs::Error),
    #[error(transparent)]
    JsonError(#[from] serde_json::Error),
    #[error("missing GraphQL operation")]
    MissingOperation,
    #[error("unsupported query type: subscription")]
    UnsupportedQueryType,
    #[error("GraphQL operations of different types submitted")]
    HeterogeneousOperations,
    #[error("failed to parse GraphQL query: {error}")]
    GraphQLParseError { error: String },
    #[error("malformed application response")]
    MalformedApplicationResponse,
    #[error("application service error")]
    ApplicationServiceError { errors: Vec<String> },
    #[error("chain ID not found")]
    UnknownChainId { chain_id: String },
    #[error("malformed chain ID")]
    InvalidChainId(CryptoError),

    #[error("Unexpected certificate. Please make sure you are connecting to the right network and are using a current software version.")]
    UnexpectedCertificate,
    #[error("The message with the ID returned by the faucet is not OpenChain. please make sure you are connecting to a genuine faucet.")]
    NotOpenChainMessage,
}

impl From<ServerError> for NodeServiceError {
    fn from(value: ServerError) -> Self {
        NodeServiceError::GraphQLParseError {
            error: value.to_string(),
        }
    }
}

impl IntoResponse for NodeServiceError {
    fn into_response(self) -> response::Response {
        let tuple = match self {
            NodeServiceError::BcsHexError(e) => (StatusCode::BAD_REQUEST, vec![e.to_string()]),
            NodeServiceError::QueryStringError(e) => (StatusCode::BAD_REQUEST, vec![e.to_string()]),
            NodeServiceError::ChainClientError(e) => {
                (StatusCode::INTERNAL_SERVER_ERROR, vec![e.to_string()])
            }
            NodeServiceError::BcsError(e) => {
                (StatusCode::INTERNAL_SERVER_ERROR, vec![e.to_string()])
            }
            NodeServiceError::JsonError(e) => {
                (StatusCode::INTERNAL_SERVER_ERROR, vec![e.to_string()])
            }
            NodeServiceError::MalformedApplicationResponse => {
                (StatusCode::INTERNAL_SERVER_ERROR, vec![self.to_string()])
            }
            NodeServiceError::MissingOperation
            | NodeServiceError::HeterogeneousOperations
            | NodeServiceError::UnsupportedQueryType => {
                (StatusCode::BAD_REQUEST, vec![self.to_string()])
            }
            NodeServiceError::GraphQLParseError { error } => (StatusCode::BAD_REQUEST, vec![error]),
            NodeServiceError::ApplicationServiceError { errors } => {
                (StatusCode::BAD_REQUEST, errors)
            }
            NodeServiceError::UnknownChainId { chain_id } => (
                StatusCode::NOT_FOUND,
                vec![format!("unknown chain ID: {}", chain_id)],
            ),
            NodeServiceError::InvalidChainId(_) => (
                StatusCode::BAD_REQUEST,
                vec!["invalid chain ID".to_string()],
            ),
            NodeServiceError::UnexpectedCertificate => {
                (StatusCode::BAD_REQUEST, vec![self.to_string()])
            }
            NodeServiceError::NotOpenChainMessage => {
                (StatusCode::BAD_REQUEST, vec![self.to_string()])
            }
        };
        let tuple = (tuple.0, json!({"error": tuple.1}).to_string());
        tuple.into_response()
    }
}

#[Subscription]
impl<P, S> SubscriptionRoot<P, S>
where
    P: ValidatorNodeProvider + Send + Sync + 'static,
    S: Storage + Clone + Send + Sync + 'static,
    ViewError: From<S::StoreError>,
{
    /// Subscribes to notifications from the specified chain.
    async fn notifications(
        &self,
        chain_id: ChainId,
    ) -> Result<impl Stream<Item = Notification>, Error> {
        let client = self.clients.try_client_lock(&chain_id).await?;
        Ok(client.subscribe().await?)
    }
}

impl<P, S, C> MutationRoot<P, S, C>
where
    P: ValidatorNodeProvider + Send + Sync + 'static,
    S: Storage + Clone + Send + Sync + 'static,
    C: ClientContext<ValidatorNodeProvider = P, Storage = S> + Send + 'static,
    ViewError: From<S::StoreError>,
{
    async fn execute_system_operation(
        &self,
        system_operation: SystemOperation,
        chain_id: ChainId,
    ) -> Result<CryptoHash, Error> {
        let certificate = self
            .apply_client_command(&chain_id, move |client| {
                let operation = Operation::System(system_operation.clone());
                async move {
                    let result = client
                        .execute_operation(operation)
                        .await
                        .map_err(Error::from);
                    (result, client)
                }
            })
            .await?;
        Ok(certificate.hash())
    }

    /// Applies the given function to the chain client.
    /// Updates the wallet regardless of the outcome. As long as the function returns a round
    /// timeout, it will wait and retry.
    async fn apply_client_command<F, Fut, T>(
        &self,
        chain_id: &ChainId,
        mut f: F,
    ) -> Result<T, Error>
    where
        F: FnMut(ChainClient<P, S>) -> Fut,
        Fut: Future<Output = (Result<ClientOutcome<T>, Error>, ChainClient<P, S>)>,
    {
        loop {
            let client = self.clients.try_client_lock(chain_id).await?;
            let mut stream = client.subscribe().await?;
            let (result, client) = f(client).await;
            self.context.lock().await.update_wallet(&client).await;
            let timeout = match result? {
                ClientOutcome::Committed(t) => return Ok(t),
                ClientOutcome::WaitForTimeout(timeout) => timeout,
            };
            drop(client);
            wait_for_next_round(&mut stream, timeout).await;
        }
    }

    async fn assign_new_chain_to_public_key(
        &self,
        chain_id: ChainId,
        public_key: PublicKey,
        message_id: MessageId,
        validators: Vec<(ValidatorName, String)>,
    ) -> Result<(), Error> {
        let state = WorkerState::new("Local node".to_string(), None, self.storage.clone())
            .with_allow_inactive_chains(true)
            .with_allow_messages_from_deprecated_epochs(true);
        let node_client = LocalNodeClient::new(state);

        let nodes = self
            .context
            .lock()
            .await
            .make_node_provider()
            .make_nodes_from_list(validators)?;
        let target_height = message_id.height.try_add_one()?;
        node_client
            .download_certificates(nodes, message_id.chain_id, target_height, &mut vec![])
            .await
            .context("Failed to download parent chain")?;
        let certificate = node_client
            .certificate_for(&message_id)
            .await
            .context("could not find OpenChain message")?;
        let CertificateValue::ConfirmedBlock { executed_block, .. } = certificate.value() else {
            return Err(anyhow!(NodeServiceError::UnexpectedCertificate).into());
        };
        let Some(Message::System(SystemMessage::OpenChain(config))) = executed_block
            .message_by_id(&message_id)
            .map(|msg| &msg.message)
        else {
            return Err(anyhow!(NodeServiceError::NotOpenChainMessage).into());
        };
        if config.ownership.verify_owner(&Owner::from(public_key)) != Some(public_key) {
            return Err(anyhow!(
                    "The chain with the ID returned by the faucet is not owned by you. \
            Please make sure you are connecting to a genuine faucet."
            )
            .into());
        }
        self.context
            .lock()
            .await
            .wallet_mut()
            .assign_new_chain_to_public_key(public_key, chain_id, executed_block.block.timestamp)
            .context("could not assign the new chain")?;
        Ok(())
    }

    async fn print_peg_certificate_hash(
        &self,
        chain_ids: impl IntoIterator<Item = ChainId>,
    ) -> Result<(), Error> {
        let mut chains = HashMap::new();
        for chain_id in chain_ids {
            if chains.contains_key(&chain_id) {
                continue;
            }
            chains.insert(chain_id, self.storage.load_chain(chain_id).await?);
        }
        let (peg_chain_id, _) = chains
            .iter()
            .filter_map(|(chain_id, chain)| {
                let epoch = (*chain.execution_state.system.epoch.get())?;
                let is_admin = Some(*chain_id) == *chain.execution_state.system.admin_id.get();
                Some((*chain_id, (epoch, is_admin)))
            })
        .max_by_key(|(_, epoch)| *epoch)
            .context("no active chain found")?;
        let peg_chain = chains.remove(&peg_chain_id).unwrap();
        let committees = peg_chain.execution_state.system.committees.get();
        for (chain_id, chain) in &chains {
            let Some(hash) = chain.tip_state.get().block_hash else {
                continue;
            };
            let certificate = self.storage.read_certificate(hash).await?;
            let committee = committees
                .get(&certificate.value().epoch())
                .ok_or_else(|| anyhow!("tip of chain {chain_id} is outdated."))?;
            certificate.check(committee)?;
        }
        let config_hash = CryptoHash::new(self.context.lock().await.wallet().genesis_config());
        let maybe_epoch = peg_chain.execution_state.system.epoch.get();
        let epoch = maybe_epoch.context("missing epoch in peg chain")?.0;
        info!(
            "Initialized wallet based on data provided by the faucet.\n\
        The current epoch is {epoch}.\n\
        The genesis config hash is {config_hash}{}",
        if let Some(peg_hash) = peg_chain.tip_state.get().block_hash {
            format!("\nThe latest certificate on chain {peg_chain_id} is {peg_hash}.")
        } else {
            "".to_string()
        });
        Ok(())
    }
}

#[async_graphql::Object(cache_control(no_cache))]
impl<P, S, C> MutationRoot<P, S, C>
where
    P: ValidatorNodeProvider + Send + Sync + 'static,
    <<P as ValidatorNodeProvider>::Node as ValidatorNode>::NotificationStream: Send,
    S: Storage + Clone + Send + Sync + 'static,
    C: ClientContext<ValidatorNodeProvider = P, Storage = S> + Send + 'static,
    ViewError: From<S::StoreError>,
{
    /// Processes the inbox and returns the lists of certificate hashes that were created, if any.
    async fn process_inbox(&self, chain_id: ChainId) -> Result<Vec<CryptoHash>, Error> {
        let mut hashes = Vec::new();
        loop {
            let client = self.clients.try_client_lock(&chain_id).await?;
            client.synchronize_from_validators().await?;
            let result = client.process_inbox().await;
            self.context.lock().await.update_wallet(&client).await;
            let (certificates, maybe_timeout) = result?;
            hashes.extend(certificates.into_iter().map(|cert| cert.hash()));
            match maybe_timeout {
                None => return Ok(hashes),
                Some(timestamp) => {
                    let mut stream = client.subscribe().await?;
                    drop(client);
                    wait_for_next_round(&mut stream, timestamp).await;
                }
            }
        }
    }

    /// Retries the pending block that was unsuccessfully proposed earlier.
    async fn retry_pending_block(&self, chain_id: ChainId) -> Result<Option<CryptoHash>, Error> {
        let client = self.clients.try_client_lock(&chain_id).await?;
        let outcome = client.process_pending_block().await?;
        self.context.lock().await.update_wallet(&client).await;
        match outcome {
            ClientOutcome::Committed(Some(certificate)) => Ok(Some(certificate.hash())),
            ClientOutcome::Committed(None) => Ok(None),
            ClientOutcome::WaitForTimeout(timeout) => Err(Error::from(format!(
                "Please try again at {}",
                timeout.timestamp
            ))),
        }
    }

    /// Transfers `amount` units of value from the given owner's account to the recipient.
    /// If no owner is given, try to take the units out of the unattributed account.
    async fn transfer(
        &self,
        chain_id: ChainId,
        owner: Option<Owner>,
        recipient: Recipient,
        amount: Amount,
        user_data: Option<UserData>,
    ) -> Result<CryptoHash, Error> {
        self.apply_client_command(&chain_id, move |client| {
            let user_data = user_data.clone();
            async move {
                let result = client
                    .transfer(owner, amount, recipient, user_data.unwrap_or_default())
                    .await
                    .map_err(Error::from)
                    .map(|outcome| outcome.map(|certificate| certificate.hash()));
                (result, client)
            }
        })
        .await
    }

    /// Claims `amount` units of value from the given owner's account in the remote
    /// `target` chain. Depending on its configuration, the `target` chain may refuse to
    /// process the message.
    #[allow(clippy::too_many_arguments)]
    async fn claim(
        &self,
        chain_id: ChainId,
        owner: Owner,
        target_id: ChainId,
        recipient: Recipient,
        amount: Amount,
        user_data: Option<UserData>,
    ) -> Result<CryptoHash, Error> {
        self.apply_client_command(&chain_id, move |client| {
            let user_data = user_data.clone();
            async move {
                let result = client
                    .claim(
                        owner,
                        target_id,
                        recipient,
                        amount,
                        user_data.unwrap_or_default(),
                    )
                    .await
                    .map_err(Error::from)
                    .map(|outcome| outcome.map(|certificate| certificate.hash()));
                (result, client)
            }
        })
        .await
    }

    /// Creates (or activates) a new chain by installing the given authentication key.
    /// This will automatically subscribe to the future committees created by `admin_id`.
    async fn open_chain(
        &self,
        chain_id: ChainId,
        public_key: PublicKey,
        balance: Option<Amount>,
    ) -> Result<ChainId, Error> {
        let ownership = ChainOwnership::single(public_key);
        let balance = balance.unwrap_or(Amount::ZERO);
        let message_id = self
            .apply_client_command(&chain_id, move |client| {
                let ownership = ownership.clone();
                async move {
                    let result = client
                        .open_chain(ownership, ApplicationPermissions::default(), balance)
                        .await
                        .map_err(Error::from)
                        .map(|outcome| outcome.map(|(message_id, _)| message_id));
                    (result, client)
                }
            })
            .await?;
        Ok(ChainId::child(message_id))
    }

    /// Creates (or activates) a new chain by installing the given authentication keys.
    /// This will automatically subscribe to the future committees created by `admin_id`.
    #[allow(clippy::too_many_arguments)]
    async fn open_multi_owner_chain(
        &self,
        chain_id: ChainId,
        application_permissions: Option<ApplicationPermissions>,
        public_keys: Vec<PublicKey>,
        weights: Option<Vec<u64>>,
        multi_leader_rounds: Option<u32>,
        balance: Option<Amount>,
        #[graphql(desc = "The duration of the fast round, in milliseconds; default: no timeout")]
        fast_round_ms: Option<u64>,
        #[graphql(
            desc = "The duration of the first single-leader and all multi-leader rounds",
            default = 10_000
        )]
        base_timeout_ms: u64,
        #[graphql(
            desc = "The number of milliseconds by which the timeout increases after each \
                    single-leader round",
            default = 1_000
        )]
        timeout_increment_ms: u64,
        #[graphql(
            desc = "The age of an incoming tracked or protected message after which the \
                    validators start transitioning the chain to fallback mode, in milliseconds.",
            default = 86_400_000
        )]
        fallback_duration_ms: u64,
    ) -> Result<ChainId, Error> {
        let owners = if let Some(weights) = weights {
            if weights.len() != public_keys.len() {
                return Err(Error::new(format!(
                    "There are {} public keys but {} weights.",
                    public_keys.len(),
                    weights.len()
                )));
            }
            public_keys.into_iter().zip(weights).collect::<Vec<_>>()
        } else {
            public_keys
                .into_iter()
                .zip(iter::repeat(100))
                .collect::<Vec<_>>()
        };
        let multi_leader_rounds = multi_leader_rounds.unwrap_or(u32::MAX);
        let timeout_config = TimeoutConfig {
            fast_round_duration: fast_round_ms.map(TimeDelta::from_millis),
            base_timeout: TimeDelta::from_millis(base_timeout_ms),
            timeout_increment: TimeDelta::from_millis(timeout_increment_ms),
            fallback_duration: TimeDelta::from_millis(fallback_duration_ms),
        };
        let ownership = ChainOwnership::multiple(owners, multi_leader_rounds, timeout_config);
        let balance = balance.unwrap_or(Amount::ZERO);
        let message_id = self
            .apply_client_command(&chain_id, move |client| {
                let ownership = ownership.clone();
                let application_permissions = application_permissions.clone().unwrap_or_default();
                async move {
                    let result = client
                        .open_chain(ownership, application_permissions, balance)
                        .await
                        .map_err(Error::from)
                        .map(|outcome| outcome.map(|(message_id, _)| message_id));
                    (result, client)
                }
            })
            .await?;
        Ok(ChainId::child(message_id))
    }

    /// Closes the chain.
    async fn close_chain(&self, chain_id: ChainId) -> Result<CryptoHash, Error> {
        let certificate = self
            .apply_client_command(&chain_id, |client| async move {
                let result = client.close_chain().await.map_err(Error::from);
                (result, client)
            })
            .await?;
        Ok(certificate.hash())
    }

    /// Changes the authentication key of the chain.
    async fn change_owner(
        &self,
        chain_id: ChainId,
        new_public_key: PublicKey,
    ) -> Result<CryptoHash, Error> {
        let operation = SystemOperation::ChangeOwnership {
            super_owners: vec![new_public_key],
            owners: Vec::new(),
            multi_leader_rounds: 2,
            timeout_config: TimeoutConfig::default(),
        };
        self.execute_system_operation(operation, chain_id).await
    }

    /// Changes the authentication key of the chain.
    #[allow(clippy::too_many_arguments)]
    async fn change_multiple_owners(
        &self,
        chain_id: ChainId,
        new_public_keys: Vec<PublicKey>,
        new_weights: Vec<u64>,
        multi_leader_rounds: u32,
        #[graphql(desc = "The duration of the fast round, in milliseconds; default: no timeout")]
        fast_round_ms: Option<u64>,
        #[graphql(
            desc = "The duration of the first single-leader and all multi-leader rounds",
            default = 10_000
        )]
        base_timeout_ms: u64,
        #[graphql(
            desc = "The number of milliseconds by which the timeout increases after each \
                    single-leader round",
            default = 1_000
        )]
        timeout_increment_ms: u64,
        #[graphql(
            desc = "The age of an incoming tracked or protected message after which the \
                    validators start transitioning the chain to fallback mode, in milliseconds.",
            default = 86_400_000
        )]
        fallback_duration_ms: u64,
    ) -> Result<CryptoHash, Error> {
        let operation = SystemOperation::ChangeOwnership {
            super_owners: Vec::new(),
            owners: new_public_keys.into_iter().zip(new_weights).collect(),
            multi_leader_rounds,
            timeout_config: TimeoutConfig {
                fast_round_duration: fast_round_ms.map(TimeDelta::from_millis),
                base_timeout: TimeDelta::from_millis(base_timeout_ms),
                timeout_increment: TimeDelta::from_millis(timeout_increment_ms),
                fallback_duration: TimeDelta::from_millis(fallback_duration_ms),
            },
        };
        self.execute_system_operation(operation, chain_id).await
    }

    /// Changes the application permissions configuration on this chain.
    async fn change_application_permissions(
        &self,
        chain_id: ChainId,
        close_chain: Vec<ApplicationId>,
        execute_operations: Option<Vec<ApplicationId>>,
        mandatory_applications: Vec<ApplicationId>,
    ) -> Result<CryptoHash, Error> {
        let operation = SystemOperation::ChangeApplicationPermissions(ApplicationPermissions {
            execute_operations,
            mandatory_applications,
            close_chain,
        });
        self.execute_system_operation(operation, chain_id).await
    }

    /// (admin chain only) Registers a new committee. This will notify the subscribers of
    /// the admin chain so that they can migrate to the new epoch (by accepting the
    /// notification as an "incoming message" in a next block).
    async fn create_committee(
        &self,
        chain_id: ChainId,
        epoch: Epoch,
        committee: Committee,
    ) -> Result<CryptoHash, Error> {
        let operation =
            SystemOperation::Admin(AdminOperation::CreateCommittee { epoch, committee });
        self.execute_system_operation(operation, chain_id).await
    }

    /// Subscribes to a system channel.
    async fn subscribe(
        &self,
        subscriber_chain_id: ChainId,
        publisher_chain_id: ChainId,
        channel: SystemChannel,
    ) -> Result<CryptoHash, Error> {
        let operation = SystemOperation::Subscribe {
            chain_id: publisher_chain_id,
            channel,
        };
        self.execute_system_operation(operation, subscriber_chain_id)
            .await
    }

    /// Unsubscribes from a system channel.
    async fn unsubscribe(
        &self,
        subscriber_chain_id: ChainId,
        publisher_chain_id: ChainId,
        channel: SystemChannel,
    ) -> Result<CryptoHash, Error> {
        let operation = SystemOperation::Unsubscribe {
            chain_id: publisher_chain_id,
            channel,
        };
        self.execute_system_operation(operation, subscriber_chain_id)
            .await
    }

    /// (admin chain only) Removes a committee. Once this message is accepted by a chain,
    /// blocks from the retired epoch will not be accepted until they are followed (hence
    /// re-certified) by a block certified by a recent committee.
    async fn remove_committee(&self, chain_id: ChainId, epoch: Epoch) -> Result<CryptoHash, Error> {
        let operation = SystemOperation::Admin(AdminOperation::RemoveCommittee { epoch });
        self.execute_system_operation(operation, chain_id).await
    }

    /// Publishes a new application bytecode.
    async fn publish_bytecode(
        &self,
        chain_id: ChainId,
        contract: Bytecode,
        service: Bytecode,
    ) -> Result<BytecodeId, Error> {
        self.apply_client_command(&chain_id, move |client| {
            let contract = contract.clone();
            let service = service.clone();
            async move {
                let result = client
                    .publish_bytecode(contract, service)
                    .await
                    .map_err(Error::from)
                    .map(|outcome| outcome.map(|(bytecode_id, _)| bytecode_id));
                (result, client)
            }
        })
        .await
    }

    /// Publishes a new blob.
    async fn publish_blob(&self, chain_id: ChainId, blob: Blob) -> Result<BlobId, Error> {
        self.apply_client_command(&chain_id, move |client| {
            let blob = blob.clone();
            async move {
                let result = client
                    .publish_blob(blob.into_hashed())
                    .await
                    .map_err(Error::from)
                    .map(|outcome| outcome.map(|(blob_id, _)| blob_id));
                (result, client)
            }
        })
        .await
    }

    /// Creates a new application.
    async fn create_application(
        &self,
        chain_id: ChainId,
        bytecode_id: BytecodeId,
        parameters: String,
        instantiation_argument: String,
        required_application_ids: Vec<UserApplicationId>,
    ) -> Result<ApplicationId, Error> {
        self.apply_client_command(&chain_id, move |client| {
            let parameters = parameters.as_bytes().to_vec();
            let instantiation_argument = instantiation_argument.as_bytes().to_vec();
            let required_application_ids = required_application_ids.clone();
            async move {
                let result = client
                    .create_application_untyped(
                        bytecode_id,
                        parameters,
                        instantiation_argument,
                        required_application_ids,
                    )
                    .await
                    .map_err(Error::from)
                    .map(|outcome| outcome.map(|(application_id, _)| application_id));
                (result, client)
            }
        })
        .await
    }

    /// Requests a `RegisterApplications` message from another chain so the application can be used
    /// on this one.
    async fn request_application(
        &self,
        chain_id: ChainId,
        application_id: UserApplicationId,
        target_chain_id: Option<ChainId>,
    ) -> Result<CryptoHash, Error> {
        loop {
            let client = self.clients.try_client_lock(&chain_id).await?;
            let result = client
                .request_application(application_id, target_chain_id)
                .await;
            self.context.lock().await.update_wallet(&client).await;
            let timeout = match result? {
                ClientOutcome::Committed(certificate) => return Ok(certificate.hash()),
                ClientOutcome::WaitForTimeout(timeout) => timeout,
            };
            let mut stream = client.subscribe().await?;
            drop(client);
            wait_for_next_round(&mut stream, timeout).await;
        }
    }

    /// ResPeer::CheCko::Initialize offline wallet
    async fn wallet_init_without_keypair(
        &self,
        public_key: PublicKey,
        faucet_url: String,
        chain_id: ChainId,
        message_id: MessageId,
        with_other_chains: Vec<ChainId>,
    ) -> Result<ChainId, Error> {
        let faucet = cli_wrappers::Faucet::new(faucet_url.clone());
        let validators = faucet.current_validators().await?;
        let admin_chain_id = self.context.lock().await.wallet().genesis_admin_chain();

        self.assign_new_chain_to_public_key(chain_id, public_key, message_id, validators).await?;

        let chain_ids = with_other_chains
            .into_iter()
            .chain([admin_chain_id, chain_id]);

        self.print_peg_certificate_hash(chain_ids).await?;

        self.context
            .lock()
            .await
            .wallet_mut()
            .set_default_chain(chain_id)?;
        self.context.lock().await.save_wallet();

        ChainListener::run_with_chain_id(
            chain_id,
            self.clients.clone(),
            self.context.clone(),
            self.storage.clone(),
            self.config.clone(),
        );

        Ok(chain_id)
    }

    /// Submit pending block proposal signature
    async fn submit_block_signature(
        &self,
        chain_id: ChainId,
        height: BlockHeight,
        signature: Signature,
    ) -> Result<CryptoHash, Error> {
        let mut client = self.clients.try_client_lock(&chain_id).await?;
        let hash = client
            .submit_extenal_signed_block_proposal(height, signature)
            .await?
            .value
            .hash();
        self.context.lock().await.update_wallet(&mut *client).await;
        Ok(hash)
    }

    /// Transfers `amount` units of value from the given owner's account to the recipient.
    /// If no owner is given, try to take the units out of the unattributed account.
    /// Different from transfer, node service won't sign block in transfer_without_block_proposal
    async fn transfer_without_block_proposal(
        &self,
        from_chain_id: ChainId,
        from_public_key: Option<PublicKey>,
        to_chain_id: ChainId,
        to_public_key: Option<PublicKey>,
        amount: Amount,
        user_data: Option<UserData>,
    ) -> Result<ChainId, Error> {
        let from_owner = match from_public_key {
            Some(public_key) => Some(Owner::from(public_key)),
            _ => None,
        };
        let to_owner = match to_public_key {
            Some(public_key) => Some(Owner::from(public_key)),
            _ => None,
        };
        let mut client = self.clients.try_client_lock(&from_chain_id).await?;
        client
            .transfer_without_block_proposal(
                from_owner,
                amount,
                Recipient::Account(Account {
                    chain_id: to_chain_id,
                    owner: to_owner,
                }),
                user_data.unwrap_or_default(),
            )
            .await?;
        Ok(from_chain_id)
    }

    /// Requests a `RegisterApplications` message from another chain so the application can be used
    /// on this one.
    async fn request_application_without_block_proposal(
        &self,
        chain_id: ChainId,
        application_id: UserApplicationId,
        target_chain_id: Option<ChainId>,
    ) -> Result<UserApplicationId, Error> {
        let mut client = self.clients.try_client_lock(&chain_id).await?;
        client
            .request_application_without_block_proposal(application_id, target_chain_id)
            .await?;
        Ok(application_id)
    }
}

#[async_graphql::Object(cache_control(no_cache))]
impl<P, S> QueryRoot<P, S>
where
    P: ValidatorNodeProvider + Send + Sync + 'static,
    S: Storage + Clone + Send + Sync + 'static,
    ViewError: From<S::StoreError>,
{
    async fn chain(&self, chain_id: ChainId) -> Result<ChainStateExtendedView<S::Context>, Error> {
        let client = self.clients.try_client_lock(&chain_id).await?;
        let view = client.chain_state_view().await?;
        Ok(ChainStateExtendedView::new(view))
    }

    async fn applications(&self, chain_id: ChainId) -> Result<Vec<ApplicationOverview>, Error> {
        let client = self.clients.try_client_lock(&chain_id).await?;
        let applications = client
            .chain_state_view()
            .await?
            .execution_state
            .list_applications()
            .await?;

        let overviews = applications
            .into_iter()
            .map(|(id, description)| ApplicationOverview::new(id, description, self.port, chain_id))
            .collect();

        Ok(overviews)
    }

    async fn chains(&self) -> Result<Chains, Error> {
        Ok(Chains {
            list: self.clients.0.lock().await.keys().cloned().collect(),
            default: self.default_chain,
        })
    }

    async fn block(
        &self,
        hash: Option<CryptoHash>,
        chain_id: ChainId,
    ) -> Result<Option<HashedCertificateValue>, Error> {
        let client = self.clients.try_client_lock(&chain_id).await?;
        let hash = match hash {
            Some(hash) => Some(hash),
            None => {
                let view = client.chain_state_view().await?;
                view.tip_state.get().block_hash
            }
        };
        if let Some(hash) = hash {
            let block = client.read_hashed_certificate_value(hash).await?;
            Ok(Some(block))
        } else {
            Ok(None)
        }
    }

    async fn blocks(
        &self,
        from: Option<CryptoHash>,
        chain_id: ChainId,
        limit: Option<u32>,
    ) -> Result<Vec<HashedCertificateValue>, Error> {
        let client = self.clients.try_client_lock(&chain_id).await?;
        let limit = limit.unwrap_or(10);
        let from = match from {
            Some(from) => Some(from),
            None => {
                let view = client.chain_state_view().await?;
                view.tip_state.get().block_hash
            }
        };
        if let Some(from) = from {
            let values = client
                .read_hashed_certificate_values_downward(from, limit)
                .await?;
            Ok(values)
        } else {
            Ok(vec![])
        }
    }

    /// Returns the version information on this node service.
    async fn version(&self) -> linera_version::VersionInfo {
        linera_version::VersionInfo::default()
    }

    /// Returns the pending message of the chain
    async fn pending_messages(&self, chain_id: ChainId) -> Result<Vec<IncomingMessage>, Error> {
        let mut client = self.clients.try_client_lock(&chain_id).await?;
        Ok(client.pending_messages().await?)
    }

    /// Returns the next raw block proposal
    async fn peek_candidate_raw_block_payload(
        &self,
        chain_id: ChainId,
    ) -> Result<Option<RawBlockProposalPayload>, Error> {
        let mut client = self.clients.try_client_lock(&chain_id).await?;
        match client.peek_candidate_block_proposal().await {
            Some(raw_block_proposal) => {
                let mut message = Vec::new();
                raw_block_proposal.content.write(&mut message);
                Ok(Some(RawBlockProposalPayload {
                    height: raw_block_proposal.content.block.height,
                    payload_bytes: message,
                }))
            }
            _ => Ok(None),
        }
    }

    /// Returns the balance of given owner
    async fn balance(
        &self,
        chain_id: ChainId,
        public_key: Option<PublicKey>,
    ) -> Result<Amount, Error> {
        let mut client = self.clients.try_client_lock(&chain_id).await?;
        Ok(match public_key {
            Some(public_key) => client.query_owner_balance(Owner::from(public_key)).await?,
            _ => client.query_balance().await?,
        })
    }

    /// Returns the balances of given owners
    async fn balances(
        &self,
        chain_ids: Vec<ChainId>,
        public_keys: Vec<PublicKey>,
    ) -> Result<HashMap<ChainId, ChainAccountBalances>, Error> {
        let mut chain_balances = HashMap::new();
        for chain_id in &chain_ids {
            let mut client = self.clients.try_client_lock(&chain_id).await?;
            let mut account_balances = HashMap::new();
            for public_key in &public_keys {
                account_balances.insert(
                    *public_key,
                    client.query_owner_balance(Owner::from(public_key)).await?,
                );
            }
            chain_balances.insert(
                *chain_id,
                ChainAccountBalances {
                    chain_balance: client.query_balance().await?,
                    account_balances,
                },
            );
        }
        Ok(chain_balances)
    }
}

// What follows is a hack to add a chain_id field to `ChainStateView` based on
// https://async-graphql.github.io/async-graphql/en/merging_objects.html

struct ChainStateViewExtension(ChainId);

#[async_graphql::Object(cache_control(no_cache))]
impl ChainStateViewExtension {
    async fn chain_id(&self) -> ChainId {
        self.0
    }
}

#[derive(MergedObject)]
struct ChainStateExtendedView<C>(ChainStateViewExtension, ReadOnlyChainStateView<C>)
where
    C: linera_views::common::Context + Clone + Send + Sync + 'static,
    ViewError: From<C::Error>,
    C::Extra: linera_execution::ExecutionRuntimeContext;

/// A wrapper type that allows proxying GraphQL queries to a [`ChainStateView`] that's behind an
/// [`OwnedRwLockReadGuard`].
pub struct ReadOnlyChainStateView<C>(OwnedRwLockReadGuard<ChainStateView<C>>)
where
    C: linera_views::common::Context + Clone + Send + Sync + 'static,
    ViewError: From<C::Error>;

impl<C> ContainerType for ReadOnlyChainStateView<C>
where
    C: linera_views::common::Context + Clone + Send + Sync + 'static,
    ViewError: From<C::Error>,
{
    async fn resolve_field(
        &self,
        context: &async_graphql::Context<'_>,
    ) -> async_graphql::ServerResult<Option<async_graphql::Value>> {
        self.0.resolve_field(context).await
    }
}

impl<C> OutputType for ReadOnlyChainStateView<C>
where
    C: linera_views::common::Context + Clone + Send + Sync + 'static,
    ViewError: From<C::Error>,
{
    fn type_name() -> Cow<'static, str> {
        ChainStateView::<C>::type_name()
    }

    fn create_type_info(registry: &mut async_graphql::registry::Registry) -> String {
        ChainStateView::<C>::create_type_info(registry)
    }

    async fn resolve(
        &self,
        context: &async_graphql::ContextSelectionSet<'_>,
        field: &async_graphql::Positioned<async_graphql::parser::types::Field>,
    ) -> async_graphql::ServerResult<async_graphql::Value> {
        self.0.resolve(context, field).await
    }
}

impl<C> ChainStateExtendedView<C>
where
    C: linera_views::common::Context + Clone + Send + Sync + 'static,
    ViewError: From<C::Error>,
    C::Extra: linera_execution::ExecutionRuntimeContext,
{
    fn new(view: OwnedRwLockReadGuard<ChainStateView<C>>) -> Self {
        Self(
            ChainStateViewExtension(view.chain_id()),
            ReadOnlyChainStateView(view),
        )
    }
}

#[derive(SimpleObject)]
pub struct ApplicationOverview {
    id: UserApplicationId,
    description: UserApplicationDescription,
    link: String,
}

impl ApplicationOverview {
    fn new(
        id: UserApplicationId,
        description: UserApplicationDescription,
        port: NonZeroU16,
        chain_id: ChainId,
    ) -> Self {
        Self {
            id,
            description,
            link: format!(
                "http://{}:{}/chains/{}/applications/{}",
                local_ip().unwrap_or(IpAddr::V4(Ipv4Addr::new(127, 0, 0, 1))),
                port.get(),
                chain_id,
                id
            ),
        }
    }
}

/// Given a parsed GraphQL query (or `ExecutableDocument`), returns the `OperationType`.
///
/// Errors:
///
/// If we have no `OperationType`s or the `OperationTypes` are heterogeneous, i.e. a query
/// was submitted with a `mutation` and `subscription`.
fn operation_type(document: &ExecutableDocument) -> Result<OperationType, NodeServiceError> {
    match &document.operations {
        DocumentOperations::Single(op) => Ok(op.node.ty),
        DocumentOperations::Multiple(ops) => {
            let mut op_types = ops.values().map(|v| v.node.ty);
            let first = op_types.next().ok_or(NodeServiceError::MissingOperation)?;
            op_types
                .all(|x| x == first)
                .then_some(first)
                .ok_or(NodeServiceError::HeterogeneousOperations)
        }
    }
}

/// Extracts the underlying byte vector from a serialized GraphQL response
/// from an application.
fn bytes_from_response(data: async_graphql::Value) -> Vec<Vec<u8>> {
    if let async_graphql::Value::Object(map) = data {
        map.values()
            .filter_map(|value| {
                if let async_graphql::Value::List(list) = value {
                    bytes_from_list(list)
                } else {
                    None
                }
            })
            .collect()
    } else {
        vec![]
    }
}

fn bytes_from_list(list: &[async_graphql::Value]) -> Option<Vec<u8>> {
    list.iter()
        .map(|item| {
            if let async_graphql::Value::Number(n) = item {
                n.as_u64().map(|n| n as u8)
            } else {
                None
            }
        })
        .collect()
}

/// The `NodeService` is a server that exposes a web-server to the client.
/// The node service is primarily used to explore the state of a chain in GraphQL.
pub struct NodeService<P, S, C>
where
    S: Storage,
    ViewError: From<S::StoreError>,
{
    clients: ChainClients<P, S>,
    config: ChainListenerConfig,
    port: NonZeroU16,
    default_chain: Option<ChainId>,
    storage: S,
    context: Arc<Mutex<C>>,
}

impl<P, S: Clone, C> Clone for NodeService<P, S, C>
where
    S: Storage,
    ViewError: From<S::StoreError>,
{
    fn clone(&self) -> Self {
        Self {
            clients: self.clients.clone(),
            config: self.config.clone(),
            port: self.port,
            default_chain: self.default_chain,
            storage: self.storage.clone(),
            context: self.context.clone(),
        }
    }
}

impl<P, S, C> NodeService<P, S, C>
where
    P: ValidatorNodeProvider + Send + Sync + 'static,
    <<P as ValidatorNodeProvider>::Node as ValidatorNode>::NotificationStream: Send,
    S: Storage + Clone + Send + Sync + 'static,
    C: ClientContext<ValidatorNodeProvider = P, Storage = S> + Send + 'static,
    ViewError: From<S::StoreError>,
{
    /// Creates a new instance of the node service given a client chain and a port.
    pub fn new(
        config: ChainListenerConfig,
        port: NonZeroU16,
        default_chain: Option<ChainId>,
        storage: S,
        context: C,
    ) -> Self {
        Self {
            clients: ChainClients::default(),
            config,
            port,
            default_chain,
            storage,
            context: Arc::new(Mutex::new(context)),
        }
    }

    #[allow(clippy::type_complexity)]
    pub fn schema(&self) -> Schema<QueryRoot<P, S>, MutationRoot<P, S, C>, SubscriptionRoot<P, S>> {
        Schema::build(
            QueryRoot {
                clients: self.clients.clone(),
                port: self.port,
                default_chain: self.default_chain,
            },
            MutationRoot {
                storage: self.storage.clone(),
                clients: self.clients.clone(),
                context: self.context.clone(),
                config: self.config.clone(),
            },
            SubscriptionRoot {
                clients: self.clients.clone(),
            },
        )
        .finish()
    }

    /// Runs the node service.
    pub async fn run(self) -> Result<(), anyhow::Error> {
        let port = self.port.get();
        let index_handler = axum::routing::get(util::graphiql).post(Self::index_handler);
        let application_handler =
            axum::routing::get(util::graphiql).post(Self::application_handler);
        let application_handler_without_block_proposal = axum::routing::get(util::graphiql)
            .post(Self::application_handler_without_block_proposal);

        let app = Router::new()
            .route("/", index_handler)
            .route(
                "/chains/:chain_id/applications/:application_id",
                application_handler,
            )
            .route(
                "/checko/chains/:chain_id/applications/:application_id",
                application_handler_without_block_proposal,
            )
            .route("/ready", axum::routing::get(|| async { "ready!" }))
            .route_service("/ws", GraphQLSubscription::new(self.schema()))
            .layer(Extension(self.clone()))
            // TODO(#551): Provide application authentication.
            .layer(CorsLayer::permissive());

        let ip_addr = local_ip().unwrap_or(IpAddr::V4(Ipv4Addr::new(127, 0, 0, 1)));
        info!("GraphiQL IDE: http://{}:{}", ip_addr, port);

        ChainListener::new(self.config, self.clients.clone())
            .run(self.context.clone(), self.storage.clone())
            .await;
        let serve_fut = axum::serve(
            tokio::net::TcpListener::bind(SocketAddr::from((ip_addr, port))).await?,
            app,
        );
        serve_fut.await?;

        Ok(())
    }

    /// Handles queries for user applications.
    async fn user_application_query(
        &self,
        application_id: UserApplicationId,
        request: &Request,
        chain_id: ChainId,
    ) -> Result<async_graphql::Response, NodeServiceError> {
        let bytes = serde_json::to_vec(&request)?;
        let query = Query::User {
            application_id,
            bytes,
        };
        let Some(client) = self.clients.client_lock(&chain_id).await else {
            return Err(NodeServiceError::UnknownChainId {
                chain_id: chain_id.to_string(),
            });
        };
        let response = client.query_application(query).await?;
        let user_response_bytes = match response {
            Response::System(_) => unreachable!("cannot get a system response for a user query"),
            Response::User(user) => user,
        };
        Ok(serde_json::from_slice(&user_response_bytes)?)
    }

    /// Handles mutations for user applications.
    async fn user_application_mutation(
        &self,
        application_id: UserApplicationId,
        request: &Request,
        chain_id: ChainId,
    ) -> Result<async_graphql::Response, NodeServiceError> {
        debug!("Request: {:?}", &request);
        let graphql_response = self
            .user_application_query(application_id, request, chain_id)
            .await?;
        if graphql_response.is_err() {
            let errors = graphql_response
                .errors
                .iter()
                .map(|e| e.to_string())
                .collect();
            return Err(NodeServiceError::ApplicationServiceError { errors });
        }
        debug!("Response: {:?}", &graphql_response);
        let bcs_bytes_list = bytes_from_response(graphql_response.data);
        if bcs_bytes_list.is_empty() {
            return Err(NodeServiceError::MalformedApplicationResponse);
        }
        let operations = bcs_bytes_list
            .into_iter()
            .map(|bytes| Operation::User {
                application_id,
                bytes,
            })
            .collect::<Vec<_>>();

        let hash = loop {
            let Some(client) = self.clients.client_lock(&chain_id).await else {
                return Err(NodeServiceError::UnknownChainId {
                    chain_id: chain_id.to_string(),
                });
            };
            let timeout = match client.execute_operations(operations.clone()).await? {
                ClientOutcome::Committed(certificate) => break certificate.value.hash(),
                ClientOutcome::WaitForTimeout(timeout) => timeout,
            };
            let mut stream = client.subscribe().await.map_err(|_| {
                ChainClientError::InternalError("Could not subscribe to the local node.")
            })?;
            drop(client);
            wait_for_next_round(&mut stream, timeout).await;
        };
        Ok(async_graphql::Response::new(hash.to_value()))
    }

    /// Executes a GraphQL query and generates a response for our `Schema`.
    async fn index_handler(service: Extension<Self>, request: GraphQLRequest) -> GraphQLResponse {
        service
            .0
            .schema()
            .execute(request.into_inner())
            .await
            .into()
    }

    /// Executes a GraphQL query against an application.
    /// Pattern matches on the `OperationType` of the query and routes the query
    /// accordingly.
    async fn application_handler(
        Path((chain_id, application_id)): Path<(String, String)>,
        service: Extension<Self>,
        request: GraphQLRequest,
    ) -> Result<GraphQLResponse, NodeServiceError> {
        let mut request = request.into_inner();

        let parsed_query = request.parsed_query()?;
        let operation_type = operation_type(parsed_query)?;

        let chain_id: ChainId = chain_id.parse().map_err(NodeServiceError::InvalidChainId)?;
        let application_id: UserApplicationId = application_id.parse()?;

        let response = match operation_type {
            OperationType::Query => {
                service
                    .0
                    .user_application_query(application_id, &request, chain_id)
                    .await?
            }
            OperationType::Mutation => {
                service
                    .0
                    .user_application_mutation(application_id, &request, chain_id)
                    .await?
            }
            OperationType::Subscription => return Err(NodeServiceError::UnsupportedQueryType),
        };

        Ok(response.into())
    }

    /// Handles mutations for user applications.
    async fn user_application_mutation_without_block_proposal(
        &self,
        application_id: UserApplicationId,
        request: &Request,
        chain_id: ChainId,
    ) -> Result<async_graphql::Response, NodeServiceError> {
        debug!("Request: {:?}", &request);
        let graphql_response = self
            .user_application_query(application_id, request, chain_id)
            .await?;
        if graphql_response.is_err() {
            let errors = graphql_response
                .errors
                .iter()
                .map(|e| e.to_string())
                .collect();
            return Err(NodeServiceError::ApplicationServiceError { errors });
        }
        debug!("Response: {:?}", &graphql_response);
        let bcs_bytes_list = bytes_from_response(graphql_response.data);
        if bcs_bytes_list.is_empty() {
            return Err(NodeServiceError::MalformedApplicationResponse);
        }
        let operations = bcs_bytes_list
            .into_iter()
            .map(|bytes| Operation::User {
                application_id,
                bytes,
            })
            .collect::<Vec<_>>();

        let Some(mut client) = self.clients.client_lock(&chain_id).await else {
            return Err(NodeServiceError::UnknownChainId {
                chain_id: chain_id.to_string(),
            });
        };
        client
            .execute_operations_without_block_proposal(operations.clone())
            .await?;
        Ok(async_graphql::Response::new(application_id.to_value()))
    }

    /// Executes a GraphQL query against an application.
    /// Pattern matches on the `OperationType` of the query and routes the query
    /// accordingly.
    async fn application_handler_without_block_proposal(
        Path((chain_id, application_id)): Path<(String, String)>,
        service: Extension<Self>,
        request: GraphQLRequest,
    ) -> Result<GraphQLResponse, NodeServiceError> {
        let mut request = request.into_inner();

        let parsed_query = request.parsed_query()?;
        let operation_type = operation_type(parsed_query)?;

        let chain_id: ChainId = chain_id.parse().map_err(NodeServiceError::InvalidChainId)?;
        let application_id: UserApplicationId = application_id.parse()?;

        let response = match operation_type {
            OperationType::Query => {
                service
                    .0
                    .user_application_query(application_id, &request, chain_id)
                    .await?
            }
            OperationType::Mutation => {
                service
                    .0
                    .user_application_mutation_without_block_proposal(
                        application_id,
                        &request,
                        chain_id,
                    )
                    .await?
            }
            OperationType::Subscription => return Err(NodeServiceError::UnsupportedQueryType),
        };

        Ok(response.into())
    }
}

/// Returns after the specified time or if we receive a notification that a new round has started.
pub async fn wait_for_next_round(stream: &mut NotificationStream, timeout: RoundTimeout) {
    let mut stream = stream.filter(|notification| match &notification.reason {
        Reason::NewBlock { height, .. } => *height >= timeout.next_block_height,
        Reason::NewRound { round, .. } => *round > timeout.current_round,
        Reason::NewIncomingMessage { .. } => false,
        Reason::NewRawBlock { height } => *height >= timeout.next_block_height,
    });
    future::select(
        Box::pin(stream.next()),
        Box::pin(tokio::time::sleep(
            timeout.timestamp.duration_since(Timestamp::now()),
        )),
    )
    .await;
}<|MERGE_RESOLUTION|>--- conflicted
+++ resolved
@@ -1,14 +1,10 @@
 // Copyright (c) Zefchain Labs, Inc.
 // SPDX-License-Identifier: Apache-2.0
 
-<<<<<<< HEAD
-use std::{borrow::Cow, iter, net::SocketAddr, num::NonZeroU16, sync::Arc};
-=======
 use std::{
-    borrow::Cow, collections::BTreeMap, iter, num::NonZeroU16, sync::Arc,
+    borrow::Cow, iter, num::NonZeroU16, sync::Arc,
     collections::HashMap, net::{IpAddr, Ipv4Addr, SocketAddr},
 };
->>>>>>> 36c3c53e
 
 use anyhow::{anyhow, Context};
 use async_graphql::{
@@ -32,16 +28,13 @@
     ownership::{ChainOwnership, TimeoutConfig},
     BcsHexParseError,
 };
-<<<<<<< HEAD
-use linera_chain::{data_types::HashedCertificateValue, ChainStateView};
+use linera_chain::{
+    data_types::{CertificateValue, HashedCertificateValue, IncomingMessage},
+    ChainStateView,
+};
 use linera_client::{
     chain_clients::ChainClients,
     chain_listener::{ChainListener, ChainListenerConfig, ClientContext},
-=======
-use linera_chain::{
-    data_types::{CertificateValue, HashedCertificateValue, IncomingMessage},
-    ChainStateView,
->>>>>>> 36c3c53e
 };
 use linera_core::{
     client::{ChainClient, ChainClientError},
@@ -67,14 +60,7 @@
 use tower_http::cors::CorsLayer;
 use tracing::{debug, error, info};
 
-<<<<<<< HEAD
-use crate::util;
-=======
-use crate::{
-    chain_listener::{ChainListener, ChainListenerConfig, ClientContext},
-    cli_wrappers, util,
-};
->>>>>>> 36c3c53e
+use crate::{util, cli_wrappers::Faucet};
 
 #[derive(SimpleObject, Serialize, Deserialize, Clone)]
 pub struct Chains {
@@ -82,64 +68,6 @@
     pub default: Option<ChainId>,
 }
 
-<<<<<<< HEAD
-=======
-pub type ClientMapInner<P, S> = BTreeMap<ChainId, ArcChainClient<P, S>>;
-pub(crate) struct ChainClients<P, S>(Arc<Mutex<ClientMapInner<P, S>>>)
-where
-    S: Storage,
-    ViewError: From<S::ContextError>;
-
-impl<P, S> Clone for ChainClients<P, S>
-where
-    S: Storage,
-    ViewError: From<S::ContextError>,
-{
-    fn clone(&self) -> Self {
-        ChainClients(self.0.clone())
-    }
-}
-
-impl<P, S> Default for ChainClients<P, S>
-where
-    S: Storage,
-    ViewError: From<S::ContextError>,
-{
-    fn default() -> Self {
-        Self(Arc::new(Mutex::new(BTreeMap::new())))
-    }
-}
-
-impl<P, S> ChainClients<P, S>
-where
-    S: Storage,
-    ViewError: From<S::ContextError>,
-{
-    async fn client(&self, chain_id: &ChainId) -> Option<ArcChainClient<P, S>> {
-        Some(self.0.lock().await.get(chain_id)?.clone())
-    }
-
-    pub(crate) async fn client_lock(
-        &self,
-        chain_id: &ChainId,
-    ) -> Option<OwnedMutexGuard<ChainClient<P, S>>> {
-        Some(self.client(chain_id).await?.0.lock_owned().await)
-    }
-
-    pub(crate) async fn try_client_lock(
-        &self,
-        chain_id: &ChainId,
-    ) -> Result<OwnedMutexGuard<ChainClient<P, S>>, Error> {
-        self.client_lock(chain_id)
-            .await
-            .ok_or_else(|| Error::new(format!("Unknown chain ID: {}", chain_id)))
-    }
-
-    pub(crate) async fn map_lock(&self) -> MutexGuard<ClientMapInner<P, S>> {
-        self.0.lock().await
-    }
-}
-
 #[derive(Debug, PartialEq, Eq, Hash, Clone, Serialize, Deserialize, SimpleObject)]
 pub struct RawBlockProposalPayload {
     pub height: BlockHeight,
@@ -152,7 +80,6 @@
     account_balances: HashMap<PublicKey, Amount>,
 }
 
->>>>>>> 36c3c53e
 /// Our root GraphQL query type.
 pub struct QueryRoot<P, S>
 where
@@ -390,7 +317,6 @@
         self.context
             .lock()
             .await
-            .wallet_mut()
             .assign_new_chain_to_public_key(public_key, chain_id, executed_block.block.timestamp)
             .context("could not assign the new chain")?;
         Ok(())
@@ -881,7 +807,7 @@
         message_id: MessageId,
         with_other_chains: Vec<ChainId>,
     ) -> Result<ChainId, Error> {
-        let faucet = cli_wrappers::Faucet::new(faucet_url.clone());
+        let faucet = Faucet::new(faucet_url.clone());
         let validators = faucet.current_validators().await?;
         let admin_chain_id = self.context.lock().await.wallet().genesis_admin_chain();
 
@@ -896,7 +822,6 @@
         self.context
             .lock()
             .await
-            .wallet_mut()
             .set_default_chain(chain_id)?;
         self.context.lock().await.save_wallet();
 
@@ -924,7 +849,7 @@
             .await?
             .value
             .hash();
-        self.context.lock().await.update_wallet(&mut *client).await;
+        self.context.lock().await.update_wallet(&client).await;
         Ok(hash)
     }
 
@@ -1069,7 +994,7 @@
 
     /// Returns the pending message of the chain
     async fn pending_messages(&self, chain_id: ChainId) -> Result<Vec<IncomingMessage>, Error> {
-        let mut client = self.clients.try_client_lock(&chain_id).await?;
+        let client = self.clients.try_client_lock(&chain_id).await?;
         Ok(client.pending_messages().await?)
     }
 
@@ -1098,7 +1023,7 @@
         chain_id: ChainId,
         public_key: Option<PublicKey>,
     ) -> Result<Amount, Error> {
-        let mut client = self.clients.try_client_lock(&chain_id).await?;
+        let client = self.clients.try_client_lock(&chain_id).await?;
         Ok(match public_key {
             Some(public_key) => client.query_owner_balance(Owner::from(public_key)).await?,
             _ => client.query_balance().await?,
@@ -1113,7 +1038,7 @@
     ) -> Result<HashMap<ChainId, ChainAccountBalances>, Error> {
         let mut chain_balances = HashMap::new();
         for chain_id in &chain_ids {
-            let mut client = self.clients.try_client_lock(&chain_id).await?;
+            let client = self.clients.try_client_lock(&chain_id).await?;
             let mut account_balances = HashMap::new();
             for public_key in &public_keys {
                 account_balances.insert(
