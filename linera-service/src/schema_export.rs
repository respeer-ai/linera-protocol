--- conflicted
+++ resolved
@@ -143,7 +143,6 @@
         unimplemented!()
     }
 
-<<<<<<< HEAD
     async fn update_wallet_for_new_chain(
         &mut self,
         _: ChainId,
@@ -161,16 +160,13 @@
         &self,
     ) -> Result<Vec<ChainClient<Self::ValidatorNodeProvider, Self::Storage>>, Error> {
         Ok(vec![])
-=======
+    }
+
     fn destroy_chain_client(&self, _: ChainId) {
         unimplemented!()
     }
 
-    fn update_wallet_for_new_chain(&mut self, _: ChainId, _: Option<KeyPair>, _: Timestamp) {}
-
-    async fn update_wallet(&mut self, _: &ChainClient<P, S>) {}
-
-    fn save_wallet(&mut self) {
+    async fn save_wallet(&mut self) -> Result<(), Error> {
         unimplemented!()
     }
 
@@ -178,7 +174,7 @@
         unimplemented!()
     }
 
-    fn assign_new_chain_to_public_key(
+    async fn assign_new_chain_to_public_key(
         &mut self,
         _key: PublicKey,
         _chain_id: ChainId,
@@ -187,17 +183,20 @@
         unimplemented!()
     }
 
-    fn set_default_chain(&mut self, _chain_id: ChainId) -> Result<(), Error> {
-        unimplemented!()
-    }
-
-    fn set_default_chain_with_public_key(
+    async fn set_default_chain(&mut self, _chain_id: ChainId) -> Result<(), Error> {
+        unimplemented!()
+    }
+
+    async fn set_default_chain_with_public_key(
         &mut self,
         _public_key: PublicKey,
         _chain_id: ChainId,
     ) -> Result<(), Error> {
         unimplemented!()
->>>>>>> 31be657d
+    }
+
+    fn own_chain_ids(&self) -> Vec<ChainId> {
+        unimplemented!()
     }
 }
 
@@ -219,9 +218,9 @@
         config,
         std::num::NonZeroU16::new(8080).unwrap(),
         None,
-        std::collections::HashMap::new(),
         storage,
         context,
+        std::collections::HashMap::new(),
     )
     .await;
     let schema = service.schema().sdl();
