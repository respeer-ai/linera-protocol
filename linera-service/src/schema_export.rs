// Copyright (c) Zefchain Labs, Inc.
// SPDX-License-Identifier: Apache-2.0

use async_trait::async_trait;
use linera_base::{
<<<<<<< HEAD
    crypto::{CryptoHash, KeyPair},
    data_types::{Blob, BlobContent, Timestamp},
=======
    crypto::{CryptoHash, KeyPair, PublicKey},
    data_types::{Blob, HashedBlob, Timestamp},
>>>>>>> af8783ee
    identifiers::{BlobId, ChainId},
};
use linera_chain::data_types::{
    BlockProposal, Certificate, HashedCertificateValue, LiteCertificate,
};
use linera_client::{
    chain_listener::{ChainListenerConfig, ClientContext},
    wallet::Wallet,
};
use linera_core::{
    client::ChainClient,
    data_types::{ChainInfoQuery, ChainInfoResponse},
    node::{
        CrossChainMessageDelivery, LocalValidatorNodeProvider, NodeError, NotificationStream,
        ValidatorNode,
    },
};
use linera_execution::committee::{Committee, ValidatorName};
use linera_rpc::node_provider::NodeProvider;
use linera_service::node_service::NodeService;
use linera_storage::{MemoryStorage, Storage};
use linera_version::VersionInfo;
use linera_views::{
    memory::{MemoryStoreConfig, TEST_MEMORY_MAX_STREAM_QUERIES},
    views::ViewError,
};

#[derive(Clone)]
struct DummyValidatorNode;

impl ValidatorNode for DummyValidatorNode {
    type NotificationStream = NotificationStream;

    async fn handle_block_proposal(
        &self,
        _: BlockProposal,
    ) -> Result<ChainInfoResponse, NodeError> {
        Err(NodeError::UnexpectedMessage)
    }

    async fn handle_lite_certificate(
        &self,
        _: LiteCertificate<'_>,
        _delivery: CrossChainMessageDelivery,
    ) -> Result<ChainInfoResponse, NodeError> {
        Err(NodeError::UnexpectedMessage)
    }

    async fn handle_certificate(
        &self,
        _: Certificate,
        _: Vec<Blob>,
        _delivery: CrossChainMessageDelivery,
    ) -> Result<ChainInfoResponse, NodeError> {
        Err(NodeError::UnexpectedMessage)
    }

    async fn handle_chain_info_query(
        &self,
        _: ChainInfoQuery,
    ) -> Result<ChainInfoResponse, NodeError> {
        Err(NodeError::UnexpectedMessage)
    }

    async fn subscribe(&self, _: Vec<ChainId>) -> Result<NotificationStream, NodeError> {
        Err(NodeError::UnexpectedMessage)
    }

    async fn get_version_info(&self) -> Result<VersionInfo, NodeError> {
        Err(NodeError::UnexpectedMessage)
    }

    async fn get_genesis_config_hash(&self) -> Result<CryptoHash, NodeError> {
        Err(NodeError::UnexpectedMessage)
    }

    async fn download_blob_content(&self, _: BlobId) -> Result<BlobContent, NodeError> {
        Err(NodeError::UnexpectedMessage)
    }

    async fn download_certificate_value(
        &self,
        _: CryptoHash,
    ) -> Result<HashedCertificateValue, NodeError> {
        Err(NodeError::UnexpectedMessage)
    }

    async fn download_certificate(&self, _: CryptoHash) -> Result<Certificate, NodeError> {
        Err(NodeError::UnexpectedMessage)
    }

    async fn blob_last_used_by(&self, _: BlobId) -> Result<CryptoHash, NodeError> {
        Err(NodeError::UnexpectedMessage)
    }
}

struct DummyValidatorNodeProvider;

impl LocalValidatorNodeProvider for DummyValidatorNodeProvider {
    type Node = DummyValidatorNode;

    fn make_node(&self, _address: &str) -> Result<Self::Node, NodeError> {
        Err(NodeError::UnexpectedMessage)
    }

    fn make_nodes(
        &self,
        _committee: &Committee,
    ) -> Result<impl Iterator<Item = (ValidatorName, Self::Node)> + '_, NodeError> {
        Err::<std::iter::Empty<_>, _>(NodeError::UnexpectedMessage)
    }
}

#[derive(clap::Parser)]
#[command(
    name = "linera-schema-export",
    about = "Export the GraphQL schema for the core data in a Linera chain",
    version = linera_version::VersionInfo::default_clap_str(),
)]
struct Options {}

struct DummyContext<P, S> {
    _phantom: std::marker::PhantomData<(P, S)>,
}

#[async_trait]
impl<P: LocalValidatorNodeProvider + Send, S: Storage + Send + Sync> ClientContext
    for DummyContext<P, S>
{
    type ValidatorNodeProvider = P;
    type Storage = S;

    fn wallet(&self) -> &Wallet {
        unimplemented!()
    }

    fn make_chain_client(&self, _: ChainId) -> ChainClient<P, S>
    where
        ViewError: From<S::StoreError>,
    {
        unimplemented!()
    }

    fn destroy_chain_client(&self, _: ChainId) {
        unimplemented!()
    }

    fn update_wallet_for_new_chain(&mut self, _: ChainId, _: Option<KeyPair>, _: Timestamp) {}

    async fn update_wallet(&mut self, _: &ChainClient<P, S>)
    where
        ViewError: From<S::StoreError>,
    {
    }

    fn save_wallet(&mut self) {
        unimplemented!()
    }

    fn make_node_provider(&self) -> NodeProvider {
        unimplemented!()
    }

    fn assign_new_chain_to_public_key(
        &mut self,
        _key: PublicKey,
        _chain_id: ChainId,
        _timestamp: Timestamp,
    ) -> Result<(), anyhow::Error> {
        unimplemented!()
    }

    fn set_default_chain(&mut self, _chain_id: ChainId) -> Result<(), anyhow::Error> {
        unimplemented!()
    }
}

#[tokio::main]
async fn main() -> std::io::Result<()> {
    let _options = <Options as clap::Parser>::parse();

    let store_config = MemoryStoreConfig::new(TEST_MEMORY_MAX_STREAM_QUERIES);
    let namespace = "schema_export";
    let root_key = &[];
    let storage = MemoryStorage::initialize(store_config, namespace, root_key, None)
        .await
        .expect("storage");
    let config = ChainListenerConfig::default();
    let context = DummyContext {
        _phantom: std::marker::PhantomData,
    };
    let service = NodeService::<DummyValidatorNodeProvider, _, _>::new(
        config,
        std::num::NonZeroU16::new(8080).unwrap(),
        None,
        storage,
        context,
    );
    let schema = service.schema().sdl();
    print!("{}", schema);
    Ok(())
}<|MERGE_RESOLUTION|>--- conflicted
+++ resolved
@@ -3,13 +3,8 @@
 
 use async_trait::async_trait;
 use linera_base::{
-<<<<<<< HEAD
     crypto::{CryptoHash, KeyPair},
     data_types::{Blob, BlobContent, Timestamp},
-=======
-    crypto::{CryptoHash, KeyPair, PublicKey},
-    data_types::{Blob, HashedBlob, Timestamp},
->>>>>>> af8783ee
     identifiers::{BlobId, ChainId},
 };
 use linera_chain::data_types::{
