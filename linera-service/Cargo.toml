--- conflicted
+++ resolved
@@ -85,12 +85,8 @@
 linera-storage.workspace = true
 linera-storage-service.workspace = true
 linera-version.workspace = true
-<<<<<<< HEAD
 linera-views.workspace = true
-=======
-linera-views = { workspace = true, features = ["metrics"] }
 local-ip-address = "0.6.1"
->>>>>>> af8783ee
 pathdiff = { workspace = true, optional = true }
 port-selector.workspace = true
 prometheus = { workspace = true, optional = true }
