--- conflicted
+++ resolved
@@ -4,11 +4,7 @@
 edition = "2021"
 
 [dependencies]
-<<<<<<< HEAD
-async-graphql = {{ version = "=7.0.2", default-features = false }}
-=======
 async-graphql = {{ version = "7.0.5", default-features = false }}
->>>>>>> 0f92f508
 {linera_sdk_dep}
 
 [dev-dependencies]
