// Copyright (c) Zefchain Labs, Inc.
// SPDX-License-Identifier: Apache-2.0

#[cfg(with_metrics)]
use std::sync::LazyLock;
use std::{
    collections::{BTreeMap, HashSet},
    sync::Arc,
};

use async_graphql::SimpleObject;
use futures::stream::{self, StreamExt, TryStreamExt};
use linera_base::{
    crypto::CryptoHash,
    data_types::{
        Amount, ArithmeticError, BlockHeight, OracleResponse, Timestamp, UserApplicationDescription,
    },
    ensure,
    identifiers::{
        ChainId, ChannelName, Destination, GenericApplicationId, MessageId, Owner, StreamId,
        UserApplicationId,
    },
};
use linera_execution::{
    system::OpenChainConfig, ExecutionError, ExecutionOutcome, ExecutionRuntimeContext,
    ExecutionStateView, Message, MessageContext, Operation, OperationContext, Query, QueryContext,
    RawExecutionOutcome, RawOutgoingMessage, ResourceController, ResourceTracker, Response,
    ServiceRuntimeEndpoint, TransactionTracker,
};
use linera_views::{
    context::Context,
    log_view::LogView,
    queue_view::QueueView,
    reentrant_collection_view::ReentrantCollectionView,
    register_view::RegisterView,
    set_view::SetView,
    views::{ClonableView, CryptoHashView, RootView, View},
};
use serde::{Deserialize, Serialize};

use crate::{
    data_types::{
        Block, BlockExecutionOutcome, ChainAndHeight, ChannelFullName, EventRecord, IncomingBundle,
        MessageAction, MessageBundle, Origin, OutgoingMessage, PostedMessage, Target, Transaction,
    },
    inbox::{Cursor, InboxError, InboxStateView},
    manager::ChainManager,
    outbox::OutboxStateView,
    ChainError, ChainExecutionContext,
};

#[cfg(test)]
#[path = "unit_tests/chain_tests.rs"]
mod chain_tests;

#[cfg(with_metrics)]
use {
    linera_base::prometheus_util::{self, MeasureLatency},
    prometheus::{HistogramVec, IntCounterVec},
};

#[cfg(with_metrics)]
static NUM_BLOCKS_EXECUTED: LazyLock<IntCounterVec> = LazyLock::new(|| {
    prometheus_util::register_int_counter_vec(
        "num_blocks_executed",
        "Number of blocks executed",
        &[],
    )
    .expect("Counter creation should not fail")
});

#[cfg(with_metrics)]
static BLOCK_EXECUTION_LATENCY: LazyLock<HistogramVec> = LazyLock::new(|| {
    prometheus_util::register_histogram_vec(
        "block_execution_latency",
        "Block execution latency",
        &[],
        Some(vec![
            0.000_1, 0.000_25, 0.000_5, 0.001, 0.002_5, 0.005, 0.01, 0.025, 0.05, 0.1, 0.25, 0.5,
            1.0, 2.5, 5.0, 10.0, 25.0, 50.0,
        ]),
    )
    .expect("Histogram creation should not fail")
});

#[cfg(with_metrics)]
static MESSAGE_EXECUTION_LATENCY: LazyLock<HistogramVec> = LazyLock::new(|| {
    prometheus_util::register_histogram_vec(
        "message_execution_latency",
        "Message execution latency",
        &[],
        Some(vec![
            0.000_1, 0.000_25, 0.000_5, 0.001, 0.002_5, 0.005, 0.01, 0.025, 0.05, 0.1, 0.25, 0.5,
            1.0, 2.5,
        ]),
    )
    .expect("Histogram creation should not fail")
});

#[cfg(with_metrics)]
static OPERATION_EXECUTION_LATENCY: LazyLock<HistogramVec> = LazyLock::new(|| {
    prometheus_util::register_histogram_vec(
        "operation_execution_latency",
        "Operation execution latency",
        &[],
        Some(vec![
            0.000_1, 0.000_25, 0.000_5, 0.001, 0.002_5, 0.005, 0.01, 0.025, 0.05, 0.1, 0.25, 0.5,
            1.0, 2.5,
        ]),
    )
    .expect("Histogram creation should not fail")
});

#[cfg(with_metrics)]
static WASM_FUEL_USED_PER_BLOCK: LazyLock<HistogramVec> = LazyLock::new(|| {
    prometheus_util::register_histogram_vec(
        "wasm_fuel_used_per_block",
        "Wasm fuel used per block",
        &[],
        Some(vec![
            50.0, 100.0, 250.0, 500.0, 1000.0, 2500.0, 5000.0, 10_000.0, 25_000.0, 50_000.0,
            100_000.0, 250_000.0, 500_000.0,
        ]),
    )
    .expect("Histogram creation should not fail")
});

#[cfg(with_metrics)]
static WASM_NUM_READS_PER_BLOCK: LazyLock<HistogramVec> = LazyLock::new(|| {
    prometheus_util::register_histogram_vec(
        "wasm_num_reads_per_block",
        "Wasm number of reads per block",
        &[],
        Some(vec![0.5, 1.0, 2.0, 4.0, 8.0, 15.0, 30.0, 50.0, 100.0]),
    )
    .expect("Histogram creation should not fail")
});

#[cfg(with_metrics)]
static WASM_BYTES_READ_PER_BLOCK: LazyLock<HistogramVec> = LazyLock::new(|| {
    prometheus_util::register_histogram_vec(
        "wasm_bytes_read_per_block",
        "Wasm number of bytes read per block",
        &[],
        Some(vec![
            0.5,
            1.0,
            10.0,
            100.0,
            256.0,
            512.0,
            1024.0,
            2048.0,
            4096.0,
            8192.0,
            16384.0,
            65_536.0,
            524_288.0,
            1_048_576.0,
            8_388_608.0,
        ]),
    )
    .expect("Histogram creation should not fail")
});

#[cfg(with_metrics)]
static WASM_BYTES_WRITTEN_PER_BLOCK: LazyLock<HistogramVec> = LazyLock::new(|| {
    prometheus_util::register_histogram_vec(
        "wasm_bytes_written_per_block",
        "Wasm number of bytes written per block",
        &[],
        Some(vec![
            0.5,
            1.0,
            10.0,
            100.0,
            256.0,
            512.0,
            1024.0,
            2048.0,
            4096.0,
            8192.0,
            16384.0,
            65_536.0,
            524_288.0,
            1_048_576.0,
            8_388_608.0,
        ]),
    )
    .expect("Histogram creation should not fail")
});

#[cfg(with_metrics)]
static STATE_HASH_COMPUTATION_LATENCY: LazyLock<HistogramVec> = LazyLock::new(|| {
    prometheus_util::register_histogram_vec(
        "state_hash_computation_latency",
        "Time to recompute the state hash",
        &[],
        Some(vec![
            0.001, 0.003, 0.01, 0.03, 0.1, 0.2, 0.3, 0.4, 0.5, 0.75, 1.0, 2.0, 5.0,
        ]),
    )
    .expect("Histogram can be created")
});

/// The BCS-serialized size of an empty `ExecutedBlock`.
const EMPTY_EXECUTED_BLOCK_SIZE: usize = 91;

/// An origin, cursor and timestamp of a unskippable bundle in our inbox.
#[derive(Debug, Clone, Serialize, Deserialize, async_graphql::SimpleObject)]
pub struct TimestampedBundleInInbox {
    /// The origin and cursor of the bundle.
    pub entry: BundleInInbox,
    /// The timestamp when the bundle was added to the inbox.
    pub seen: Timestamp,
}

/// An origin and cursor of a unskippable bundle that is no longer in our inbox.
#[derive(
    Debug, Clone, Hash, Eq, PartialEq, Serialize, Deserialize, async_graphql::SimpleObject,
)]
pub struct BundleInInbox {
    /// The origin from which we received the bundle.
    pub origin: Origin,
    /// The cursor of the bundle in the inbox.
    pub cursor: Cursor,
}

impl BundleInInbox {
    fn new(origin: Origin, bundle: &MessageBundle) -> Self {
        BundleInInbox {
            cursor: Cursor::from(bundle),
            origin,
        }
    }
}

/// A view accessing the state of a chain.
#[derive(Debug, RootView, ClonableView, SimpleObject)]
#[graphql(cache_control(no_cache))]
pub struct ChainStateView<C>
where
    C: Clone + Context + Send + Sync + 'static,
{
    /// Execution state, including system and user applications.
    pub execution_state: ExecutionStateView<C>,
    /// Hash of the execution state.
    pub execution_state_hash: RegisterView<C, Option<CryptoHash>>,

    /// Block-chaining state.
    pub tip_state: RegisterView<C, ChainTipState>,

    /// Consensus state.
    pub manager: RegisterView<C, ChainManager>,

    /// Hashes of all certified blocks for this sender.
    /// This ends with `block_hash` and has length `usize::from(next_block_height)`.
    pub confirmed_log: LogView<C, CryptoHash>,
    /// Sender chain and height of all certified blocks known as a receiver (local ordering).
    pub received_log: LogView<C, ChainAndHeight>,

    /// Mailboxes used to receive messages indexed by their origin.
    pub inboxes: ReentrantCollectionView<C, Origin, InboxStateView<C>>,
    /// A queue of unskippable bundles, with the timestamp when we added them to the inbox.
    pub unskippable_bundles: QueueView<C, TimestampedBundleInInbox>,
    /// Unskippable bundles that have been removed but are still in the queue.
    pub removed_unskippable_bundles: SetView<C, BundleInInbox>,
    /// Mailboxes used to send messages, indexed by their target.
    pub outboxes: ReentrantCollectionView<C, Target, OutboxStateView<C>>,
    /// Number of outgoing messages in flight for each block height.
    /// We use a `RegisterView` to prioritize speed for small maps.
    pub outbox_counters: RegisterView<C, BTreeMap<BlockHeight, u32>>,
    /// Channels able to multicast messages to subscribers.
    pub channels: ReentrantCollectionView<C, ChannelFullName, ChannelStateView<C>>,
}

/// Block-chaining state.
#[derive(Debug, Default, Clone, Eq, PartialEq, Serialize, Deserialize, SimpleObject)]
pub struct ChainTipState {
    /// Hash of the latest certified block in this chain, if any.
    pub block_hash: Option<CryptoHash>,
    /// Sequence number tracking blocks.
    pub next_block_height: BlockHeight,
    /// Number of incoming message bundles.
    pub num_incoming_bundles: u32,
    /// Number of operations.
    pub num_operations: u32,
    /// Number of outgoing messages.
    pub num_outgoing_messages: u32,
}

impl ChainTipState {
    /// Checks that the proposed block is suitable, i.e. at the expected height and with the
    /// expected parent.
    pub fn verify_block_chaining(&self, new_block: &Block) -> Result<(), ChainError> {
        ensure!(
            new_block.height == self.next_block_height,
            ChainError::UnexpectedBlockHeight {
                expected_block_height: self.next_block_height,
                found_block_height: new_block.height
            }
        );
        ensure!(
            new_block.previous_block_hash == self.block_hash,
            ChainError::UnexpectedPreviousBlockHash
        );
        Ok(())
    }

    /// Returns `true` if the validated block's height is below the tip height. Returns an error if
    /// it is higher than the tip.
    pub fn already_validated_block(&self, height: BlockHeight) -> Result<bool, ChainError> {
        ensure!(
            self.next_block_height >= height,
            ChainError::MissingEarlierBlocks {
                current_block_height: self.next_block_height,
            }
        );
        Ok(self.next_block_height > height)
    }

    /// Returns `true` if the next block will be the first, i.e. the chain doesn't have any blocks.
    pub fn is_first_block(&self) -> bool {
        self.next_block_height == BlockHeight::ZERO
    }

    /// Checks if the measurement counters would be valid.
    pub fn verify_counters(
        &self,
        new_block: &Block,
        outcome: &BlockExecutionOutcome,
    ) -> Result<(), ChainError> {
        let num_incoming_bundles = u32::try_from(new_block.incoming_bundles.len())
            .map_err(|_| ArithmeticError::Overflow)?;
        self.num_incoming_bundles
            .checked_add(num_incoming_bundles)
            .ok_or(ArithmeticError::Overflow)?;

        let num_operations =
            u32::try_from(new_block.operations.len()).map_err(|_| ArithmeticError::Overflow)?;
        self.num_operations
            .checked_add(num_operations)
            .ok_or(ArithmeticError::Overflow)?;

        let num_outgoing_messages =
            u32::try_from(outcome.messages.len()).map_err(|_| ArithmeticError::Overflow)?;
        self.num_outgoing_messages
            .checked_add(num_outgoing_messages)
            .ok_or(ArithmeticError::Overflow)?;

        Ok(())
    }
}

/// The state of a channel followed by subscribers.
#[derive(Debug, ClonableView, View, SimpleObject)]
pub struct ChannelStateView<C>
where
    C: Context + Send + Sync,
{
    /// The current subscribers.
    pub subscribers: SetView<C, ChainId>,
    /// The block heights so far, to be sent to future subscribers.
    pub block_heights: LogView<C, BlockHeight>,
}

impl<C> ChainStateView<C>
where
    C: Context + Clone + Send + Sync + 'static,
    C::Extra: ExecutionRuntimeContext,
{
    /// Returns the [`ChainId`] of the chain this [`ChainStateView`] represents.
    pub fn chain_id(&self) -> ChainId {
        self.context().extra().chain_id()
    }

    pub async fn query_application(
        &mut self,
        local_time: Timestamp,
        query: Query,
        service_runtime_endpoint: Option<&mut ServiceRuntimeEndpoint>,
    ) -> Result<Response, ChainError> {
        let context = QueryContext {
            chain_id: self.chain_id(),
            next_block_height: self.tip_state.get().next_block_height,
            local_time,
        };
        let response = self
            .execution_state
            .query_application(context, query, service_runtime_endpoint)
            .await
            .map_err(|error| ChainError::ExecutionError(error, ChainExecutionContext::Query))?;
        Ok(response)
    }

    pub async fn describe_application(
        &mut self,
        application_id: UserApplicationId,
    ) -> Result<UserApplicationDescription, ChainError> {
        self.execution_state
            .system
            .registry
            .describe_application(application_id)
            .await
            .map_err(|err| {
                ChainError::ExecutionError(err.into(), ChainExecutionContext::DescribeApplication)
            })
    }

    pub async fn mark_messages_as_received(
        &mut self,
        target: &Target,
        height: BlockHeight,
    ) -> Result<bool, ChainError> {
        let mut outbox = self.outboxes.try_load_entry_mut(target).await?;
        let updates = outbox.mark_messages_as_received(height).await?;
        if updates.is_empty() {
            return Ok(false);
        }
        for update in updates {
            let counter = self
                .outbox_counters
                .get_mut()
                .get_mut(&update)
                .expect("message counter should be present");
            *counter = counter
                .checked_sub(1)
                .expect("message counter should not underflow");
            if *counter == 0 {
                // Important for the test in `all_messages_delivered_up_to`.
                self.outbox_counters.get_mut().remove(&update);
            }
        }
        if outbox.queue.count() == 0 {
            self.outboxes.remove_entry(target)?;
        }
        Ok(true)
    }

    /// Returns true if there are no more outgoing messages in flight up to the given
    /// block height.
    pub fn all_messages_delivered_up_to(&mut self, height: BlockHeight) -> bool {
        tracing::debug!(
            "Messages left in {:.8}'s outbox: {:?}",
            self.chain_id(),
            self.outbox_counters.get()
        );
        if let Some((key, _)) = self.outbox_counters.get().first_key_value() {
            key > &height
        } else {
            true
        }
    }

    /// Invariant for the states of active chains.
    pub fn is_active(&self) -> bool {
        self.execution_state.system.is_active()
    }

    /// Returns whether this chain has been closed.
    pub fn is_closed(&self) -> bool {
        *self.execution_state.system.closed.get()
    }

    /// Invariant for the states of active chains.
    pub fn ensure_is_active(&self) -> Result<(), ChainError> {
        if self.is_active() {
            Ok(())
        } else {
            Err(ChainError::InactiveChain(self.chain_id()))
        }
    }

    /// Verifies that this chain is up-to-date and all the messages executed ahead of time
    /// have been properly received by now.
    pub async fn validate_incoming_bundles(&self) -> Result<(), ChainError> {
        let chain_id = self.chain_id();
        let pairs = self.inboxes.try_load_all_entries().await?;
        let max_stream_queries = self.context().max_stream_queries();
        let stream = stream::iter(pairs)
            .map(|(origin, inbox)| async move {
                if let Some(bundle) = inbox.removed_bundles.front().await? {
                    return Err(ChainError::MissingCrossChainUpdate {
                        chain_id,
                        origin: origin.into(),
                        height: bundle.height,
                    });
                }
                Ok::<(), ChainError>(())
            })
            .buffer_unordered(max_stream_queries);
        stream.try_collect::<Vec<_>>().await?;
        Ok(())
    }

    pub async fn next_block_height_to_receive(
        &self,
        origin: &Origin,
    ) -> Result<BlockHeight, ChainError> {
        let inbox = self.inboxes.try_load_entry(origin).await?;
        match inbox {
            Some(inbox) => inbox.next_block_height_to_receive(),
            None => Ok(BlockHeight::from(0)),
        }
    }

    pub async fn last_anticipated_block_height(
        &self,
        origin: &Origin,
    ) -> Result<Option<BlockHeight>, ChainError> {
        let inbox = self.inboxes.try_load_entry(origin).await?;
        match inbox {
            Some(inbox) => match inbox.removed_bundles.back().await? {
                Some(bundle) => Ok(Some(bundle.height)),
                None => Ok(None),
            },
            None => Ok(None),
        }
    }

    /// Attempts to process a new `bundle` of messages from the given `origin`. Returns an
    /// internal error if the bundle doesn't appear to be new, based on the sender's
    /// height. The value `local_time` is specific to each validator and only used for
    /// round timeouts.
    ///
    /// Returns `true` if incoming `Subscribe` messages created new outbox entries.
    pub async fn receive_message_bundle(
        &mut self,
        origin: &Origin,
        bundle: MessageBundle,
        local_time: Timestamp,
        add_to_received_log: bool,
    ) -> Result<bool, ChainError> {
        assert!(!bundle.messages.is_empty());
        let chain_id = self.chain_id();
        tracing::trace!(
            "Processing new messages to {chain_id:.8} from {origin} at height {}",
            bundle.height,
        );
        let chain_and_height = ChainAndHeight {
            chain_id: origin.sender,
            height: bundle.height,
        };
        let mut subscribe_names_and_ids = Vec::new();
        let mut unsubscribe_names_and_ids = Vec::new();

        // Handle immediate messages.
        for posted_message in &bundle.messages {
            if let Some(config) = posted_message.message.matches_open_chain() {
                if self.execution_state.system.description.get().is_none() {
                    let message_id = chain_and_height.to_message_id(posted_message.index);
                    self.execute_init_message(message_id, config, bundle.timestamp, local_time)
                        .await?;
                }
            } else if let Some((id, subscription)) = posted_message.message.matches_subscribe() {
                subscribe_names_and_ids.push((subscription.name.clone(), *id));
            }
            if let Some((id, subscription)) = posted_message.message.matches_unsubscribe() {
                unsubscribe_names_and_ids.push((subscription.name.clone(), *id));
            }
        }
        self.process_unsubscribes(unsubscribe_names_and_ids, GenericApplicationId::System)
            .await?;
        let new_outbox_entries = self
            .process_subscribes(subscribe_names_and_ids, GenericApplicationId::System)
            .await?;

        if bundle.goes_to_inbox() {
            // Process the inbox bundle and update the inbox state.
            let mut inbox = self.inboxes.try_load_entry_mut(origin).await?;
            let entry = BundleInInbox::new(origin.clone(), &bundle);
            let skippable = bundle.is_skippable();
            let newly_added = inbox
                .add_bundle(bundle)
                .await
                .map_err(|error| match error {
                    InboxError::ViewError(error) => ChainError::ViewError(error),
                    error => ChainError::InternalError(format!(
                        "while processing messages in certified block: {error}"
                    )),
                })?;
            if newly_added && !skippable {
                let seen = local_time;
                self.unskippable_bundles
                    .push_back(TimestampedBundleInInbox { entry, seen });
            }
        }

        // Remember the certificate for future validator/client synchronizations.
        if add_to_received_log {
            self.received_log.push(chain_and_height);
        }
        Ok(new_outbox_entries)
    }

    pub async fn execute_init_message(
        &mut self,
        message_id: MessageId,
        config: &OpenChainConfig,
        timestamp: Timestamp,
        local_time: Timestamp,
    ) -> Result<bool, ChainError> {
        // Initialize ourself.
        self.execution_state
            .system
            .initialize_chain(message_id, timestamp, config.clone());
        // Recompute the state hash.
        let hash = self.execution_state.crypto_hash().await?;
        self.execution_state_hash.set(Some(hash));
        let maybe_committee = self.execution_state.system.current_committee().into_iter();
        // Last, reset the consensus state based on the current ownership.
        self.manager.get_mut().reset(
            self.execution_state.system.ownership.get(),
            BlockHeight(0),
            local_time,
            maybe_committee.flat_map(|(_, committee)| committee.keys_and_weights()),
        )?;
        Ok(true)
    }

    /// Removes the incoming message bundles in the block from the inboxes.
    pub async fn remove_bundles_from_inboxes(&mut self, block: &Block) -> Result<(), ChainError> {
        let chain_id = self.chain_id();
        let mut bundles_by_origin: BTreeMap<_, Vec<&MessageBundle>> = Default::default();
        for IncomingBundle { bundle, origin, .. } in &block.incoming_bundles {
            ensure!(
                bundle.timestamp <= block.timestamp,
                ChainError::IncorrectBundleTimestamp {
                    chain_id,
                    bundle_timestamp: bundle.timestamp,
                    block_timestamp: block.timestamp,
                }
            );
            let bundles = bundles_by_origin.entry(origin).or_default();
            bundles.push(bundle);
        }
        let origins = bundles_by_origin.keys().copied();
        let inboxes = self.inboxes.try_load_entries_mut(origins).await?;
        let mut removed_unskippable = HashSet::new();
        for ((origin, bundles), mut inbox) in bundles_by_origin.into_iter().zip(inboxes) {
            tracing::trace!(
                "Removing {:?} from {chain_id:.8}'s inbox for {origin:}",
                bundles
                    .iter()
                    .map(|bundle| bundle.height)
                    .collect::<Vec<_>>()
            );
            for bundle in bundles {
                // Mark the message as processed in the inbox.
                let was_present = inbox
                    .remove_bundle(bundle)
                    .await
                    .map_err(|error| ChainError::from((chain_id, origin.clone(), error)))?;
                if was_present && !bundle.is_skippable() {
                    removed_unskippable.insert(BundleInInbox::new(origin.clone(), bundle));
                }
            }
        }
        if !removed_unskippable.is_empty() {
            // Delete all removed bundles from the front of the unskippable queue.
            let maybe_front = self.unskippable_bundles.front().await?;
            if maybe_front.is_some_and(|ts_entry| removed_unskippable.remove(&ts_entry.entry)) {
                self.unskippable_bundles.delete_front();
                while let Some(ts_entry) = self.unskippable_bundles.front().await? {
                    if !removed_unskippable.remove(&ts_entry.entry) {
                        if !self
                            .removed_unskippable_bundles
                            .contains(&ts_entry.entry)
                            .await?
                        {
                            break;
                        }
                        self.removed_unskippable_bundles.remove(&ts_entry.entry)?;
                    }
                    self.unskippable_bundles.delete_front();
                }
            }
            for entry in removed_unskippable {
                self.removed_unskippable_bundles.insert(&entry)?;
            }
        }
        Ok(())
    }

    /// Executes a block: first the incoming messages, then the main operation.
    /// * Modifies the state of outboxes and channels, if needed.
    /// * As usual, in case of errors, `self` may not be consistent any more and should be thrown
    ///   away.
    /// * Returns the outcome of the execution.
    pub async fn execute_block(
        &mut self,
        block: &Block,
        local_time: Timestamp,
        replaying_oracle_responses: Option<Vec<Vec<OracleResponse>>>,
    ) -> Result<BlockExecutionOutcome, ChainError> {
        #[cfg(with_metrics)]
        let _execution_latency = BLOCK_EXECUTION_LATENCY.measure_latency();

        let chain_id = self.chain_id();
        assert_eq!(block.chain_id, chain_id);
        // The first incoming message of any child chain must be `OpenChain`. A root chain must
        // already be initialized
        if block.height == BlockHeight::ZERO
            && self
                .execution_state
                .system
                .description
                .get()
                .map_or(true, |description| description.is_child())
        {
            let (in_bundle, posted_message, config) = block
                .starts_with_open_chain_message()
                .ok_or_else(|| ChainError::InactiveChain(chain_id))?;
            if !self.is_active() {
                let message_id = MessageId {
                    chain_id: in_bundle.origin.sender,
                    height: in_bundle.bundle.height,
                    index: posted_message.index,
                };
                self.execute_init_message(message_id, config, block.timestamp, local_time)
                    .await?;
            }
        }

        ensure!(
            *self.execution_state.system.timestamp.get() <= block.timestamp,
            ChainError::InvalidBlockTimestamp
        );
        self.execution_state.system.timestamp.set(block.timestamp);
        let Some((_, committee)) = self.execution_state.system.current_committee() else {
            return Err(ChainError::InactiveChain(chain_id));
        };
        let mut resource_controller = ResourceController {
            policy: Arc::new(committee.policy().clone()),
            tracker: ResourceTracker::default(),
            account: block.authenticated_signer,
        };
        resource_controller
            .track_executed_block_size(EMPTY_EXECUTED_BLOCK_SIZE)
            .and_then(|()| {
                resource_controller
                    .track_executed_block_size_sequence_extension(0, block.incoming_bundles.len())
            })
            .and_then(|()| {
                resource_controller
                    .track_executed_block_size_sequence_extension(0, block.operations.len())
            })
            .map_err(|err| ChainError::ExecutionError(err, ChainExecutionContext::Block))?;

        if self.is_closed() {
            ensure!(
                !block.incoming_bundles.is_empty() && block.has_only_rejected_messages(),
                ChainError::ClosedChain
            );
        }
        let app_permissions = self.execution_state.system.application_permissions.get();
        let mut mandatory = HashSet::<UserApplicationId>::from_iter(
            app_permissions.mandatory_applications.iter().cloned(),
        );
        for operation in &block.operations {
            ensure!(
                app_permissions.can_execute_operations(&operation.application_id()),
                ChainError::AuthorizedApplications(
                    app_permissions.execute_operations.clone().unwrap()
                )
            );
            if let Operation::User { application_id, .. } = operation {
                mandatory.remove(application_id);
            }
        }
        for pending in block.incoming_messages() {
            if mandatory.is_empty() {
                break;
            }
            if let Message::User { application_id, .. } = &pending.message {
                mandatory.remove(application_id);
            }
        }
        ensure!(
            mandatory.is_empty(),
            ChainError::MissingMandatoryApplications(mandatory.into_iter().collect())
        );

        // Execute each incoming bundle as a transaction, then each operation.
        // Collect messages, events and oracle responses, each as one list per transaction.
        let mut replaying_oracle_responses = replaying_oracle_responses.map(Vec::into_iter);
        let mut next_message_index = 0;
        let mut oracle_responses = Vec::new();
        let mut events = Vec::new();
        let mut messages = Vec::new();
        for (txn_index, transaction) in block.transactions() {
            let chain_execution_context = match transaction {
                Transaction::ReceiveMessages(_) => ChainExecutionContext::IncomingBundle(txn_index),
                Transaction::ExecuteOperation(_) => ChainExecutionContext::Operation(txn_index),
            };
            let with_context =
                |error: ExecutionError| ChainError::ExecutionError(error, chain_execution_context);
            let maybe_responses = match replaying_oracle_responses.as_mut().map(Iterator::next) {
                Some(Some(responses)) => Some(responses),
                Some(None) => return Err(ChainError::MissingOracleResponseList),
                None => None,
            };
            let mut txn_tracker = TransactionTracker::new(next_message_index, maybe_responses);
            match transaction {
                Transaction::ReceiveMessages(incoming_bundle) => {
                    resource_controller
                        .track_executed_block_size_of(&incoming_bundle)
                        .map_err(with_context)?;
                    for (message_id, posted_message) in incoming_bundle.messages_and_ids() {
                        self.execute_message_in_block(
                            message_id,
                            posted_message,
                            incoming_bundle,
                            block,
                            txn_index,
                            local_time,
                            &mut txn_tracker,
                            &mut resource_controller,
                        )
                        .await?;
                    }
                }
                Transaction::ExecuteOperation(operation) => {
                    resource_controller
                        .track_executed_block_size_of(&operation)
                        .map_err(with_context)?;
                    #[cfg(with_metrics)]
                    let _operation_latency = OPERATION_EXECUTION_LATENCY.measure_latency();
                    let context = OperationContext {
                        chain_id,
                        height: block.height,
                        index: Some(txn_index),
                        authenticated_signer: block.authenticated_signer,
                        authenticated_caller_id: None,
                    };
                    self.execution_state
                        .execute_operation(
                            context,
                            local_time,
                            operation.clone(),
                            &mut txn_tracker,
                            &mut resource_controller,
                        )
                        .await
                        .map_err(with_context)?;
                    resource_controller
                        .with_state(&mut self.execution_state)
                        .await?
                        .track_operation(operation)
                        .map_err(with_context)?;
                }
            }

            self.execution_state
                .update_execution_outcomes_with_app_registrations(&mut txn_tracker)
                .await
                .map_err(with_context)?;
            let (txn_outcomes, txn_oracle_responses, new_next_message_index) =
                txn_tracker.destructure().map_err(with_context)?;
            next_message_index = new_next_message_index;
            let (txn_messages, txn_events) = self
                .process_execution_outcomes(block.height, txn_outcomes)
                .await?;
            if matches!(
                transaction,
                Transaction::ExecuteOperation(_)
                    | Transaction::ReceiveMessages(IncomingBundle {
                        action: MessageAction::Accept,
                        ..
                    })
            ) {
                for message_out in &txn_messages {
                    resource_controller
                        .with_state(&mut self.execution_state)
                        .await?
                        .track_message(&message_out.message)
                        .map_err(with_context)?;
                }
            }
            resource_controller
                .track_executed_block_size_of(&(&txn_oracle_responses, &txn_messages, &txn_events))
                .map_err(with_context)?;
            resource_controller
                .track_executed_block_size_sequence_extension(oracle_responses.len(), 1)
                .map_err(with_context)?;
            resource_controller
                .track_executed_block_size_sequence_extension(messages.len(), 1)
                .map_err(with_context)?;
            resource_controller
                .track_executed_block_size_sequence_extension(events.len(), 1)
                .map_err(with_context)?;
            oracle_responses.push(txn_oracle_responses);
            messages.push(txn_messages);
            events.push(txn_events);
        }

        // Finally, charge for the block fee, except if the chain is closed. Closed chains should
        // always be able to reject incoming messages.
        if !self.is_closed() {
            resource_controller
                .with_state(&mut self.execution_state)
                .await?
                .track_block()
                .map_err(|err| ChainError::ExecutionError(err, ChainExecutionContext::Block))?;
        }

        // Recompute the state hash.
        let state_hash = {
            #[cfg(with_metrics)]
            let _hash_latency = STATE_HASH_COMPUTATION_LATENCY.measure_latency();
            self.execution_state.crypto_hash().await?
        };
        self.execution_state_hash.set(Some(state_hash));
        // Last, reset the consensus state based on the current ownership.
        let maybe_committee = self.execution_state.system.current_committee().into_iter();
        self.manager.get_mut().reset(
            self.execution_state.system.ownership.get(),
            block.height.try_add_one()?,
            local_time,
            maybe_committee.flat_map(|(_, committee)| committee.keys_and_weights()),
        )?;

        #[cfg(with_metrics)]
        {
            // Log Prometheus metrics
            NUM_BLOCKS_EXECUTED.with_label_values(&[]).inc();
            WASM_FUEL_USED_PER_BLOCK
                .with_label_values(&[])
                .observe(resource_controller.tracker.fuel as f64);
            WASM_NUM_READS_PER_BLOCK
                .with_label_values(&[])
                .observe(resource_controller.tracker.read_operations as f64);
            WASM_BYTES_READ_PER_BLOCK
                .with_label_values(&[])
                .observe(resource_controller.tracker.bytes_read as f64);
            WASM_BYTES_WRITTEN_PER_BLOCK
                .with_label_values(&[])
                .observe(resource_controller.tracker.bytes_written as f64);
        }

        assert_eq!(
            messages.len(),
            block.incoming_bundles.len() + block.operations.len()
        );
        let outcome = BlockExecutionOutcome {
            messages,
            state_hash,
            oracle_responses,
            events,
        };
        Ok(outcome)
    }

    /// Executes a message as part of an incoming bundle in a block.
    #[expect(clippy::too_many_arguments)]
    async fn execute_message_in_block(
        &mut self,
        message_id: MessageId,
        posted_message: &PostedMessage,
        incoming_bundle: &IncomingBundle,
        block: &Block,
        txn_index: u32,
        local_time: Timestamp,
        txn_tracker: &mut TransactionTracker,
        resource_controller: &mut ResourceController<Option<Owner>>,
    ) -> Result<(), ChainError> {
        #[cfg(with_metrics)]
        let _message_latency = MESSAGE_EXECUTION_LATENCY.measure_latency();
        let context = MessageContext {
            chain_id: block.chain_id,
            is_bouncing: posted_message.is_bouncing(),
            height: block.height,
            certificate_hash: incoming_bundle.bundle.certificate_hash,
            message_id,
            authenticated_signer: posted_message.authenticated_signer,
            refund_grant_to: posted_message.refund_grant_to,
        };
        let mut grant = posted_message.grant;
        match incoming_bundle.action {
            MessageAction::Accept => {
                let with_context = |error: ExecutionError| {
                    let context = ChainExecutionContext::IncomingBundle(txn_index);
                    ChainError::ExecutionError(error, context)
                };
                // Once a chain is closed, accepting incoming messages is not allowed.
                ensure!(!self.is_closed(), ChainError::ClosedChain);

                self.execution_state
                    .execute_message(
                        context,
                        local_time,
                        posted_message.message.clone(),
                        (grant > Amount::ZERO).then_some(&mut grant),
                        txn_tracker,
                        resource_controller,
                    )
                    .await
                    .map_err(with_context)?;
                if grant > Amount::ZERO {
                    if let Some(refund_grant_to) = posted_message.refund_grant_to {
                        self.execution_state
                            .send_refund(context, grant, refund_grant_to, txn_tracker)
                            .await
                            .map_err(with_context)?;
                    }
                }
            }
            MessageAction::Reject => {
                let with_context = |error: ExecutionError| {
                    ChainError::ExecutionError(error, ChainExecutionContext::Block)
                };
                // If rejecting a message fails, the entire block proposal should be
                // scrapped.
                ensure!(
                    !posted_message.is_protected() || self.is_closed(),
                    ChainError::CannotRejectMessage {
                        chain_id: block.chain_id,
                        origin: Box::new(incoming_bundle.origin.clone()),
                        posted_message: posted_message.clone(),
                    }
                );
                if posted_message.is_tracked() {
                    // Bounce the message.
                    self.execution_state
                        .bounce_message(context, grant, posted_message.message.clone(), txn_tracker)
                        .await
                        .map_err(with_context)?;
                } else if grant > Amount::ZERO {
                    // Nothing to do except maybe refund the grant.
                    let Some(refund_grant_to) = posted_message.refund_grant_to else {
                        // See OperationContext::refund_grant_to()
                        return Err(ChainError::InternalError(
                            "Messages with grants should have a non-empty `refund_grant_to`".into(),
                        ));
                    };
                    // Refund grant.
                    self.execution_state
                        .send_refund(context, posted_message.grant, refund_grant_to, txn_tracker)
                        .await
                        .map_err(with_context)?;
                }
            }
        }
        Ok(())
    }

    async fn process_execution_outcomes(
        &mut self,
        height: BlockHeight,
        results: Vec<ExecutionOutcome>,
    ) -> Result<(Vec<OutgoingMessage>, Vec<EventRecord>), ChainError> {
        let mut messages = Vec::new();
        let mut events = Vec::new();
        for result in results {
            match result {
                ExecutionOutcome::System(result) => {
                    self.process_raw_execution_outcome(
                        GenericApplicationId::System,
                        Message::System,
                        &mut messages,
                        &mut events,
                        height,
                        result,
                    )
                    .await?;
                }
                ExecutionOutcome::User(application_id, result) => {
                    self.process_raw_execution_outcome(
                        GenericApplicationId::User(application_id),
                        |bytes| Message::User {
                            application_id,
                            bytes,
                        },
                        &mut messages,
                        &mut events,
                        height,
                        result,
                    )
                    .await?;
                }
            }
        }
        Ok((messages, events))
    }

    async fn process_raw_execution_outcome<E, F>(
        &mut self,
        application_id: GenericApplicationId,
        lift: F,
        messages: &mut Vec<OutgoingMessage>,
        events: &mut Vec<EventRecord>,
        height: BlockHeight,
        raw_outcome: RawExecutionOutcome<E, Amount>,
    ) -> Result<(), ChainError>
    where
        F: Fn(E) -> Message,
    {
        events.extend(
            raw_outcome
                .events
                .into_iter()
                .map(|(stream_name, key, value)| EventRecord {
                    stream_id: StreamId {
                        application_id,
                        stream_name,
                    },
                    key,
                    value,
                }),
        );
        let max_stream_queries = self.context().max_stream_queries();
        // Record the messages of the execution. Messages are understood within an
        // application.
        let mut recipients = HashSet::new();
        let mut channel_broadcasts = HashSet::new();
        for RawOutgoingMessage {
            destination,
            authenticated,
            grant,
            kind,
            message,
        } in raw_outcome.messages
        {
            match &destination {
                Destination::Recipient(id) => {
                    recipients.insert(*id);
                }
                Destination::Subscribers(name) => {
                    ensure!(grant == Amount::ZERO, ChainError::GrantUseOnBroadcast);
                    channel_broadcasts.insert(name.clone());
                }
            }
            let authenticated_signer = raw_outcome.authenticated_signer.filter(|_| authenticated);
            let refund_grant_to = raw_outcome.refund_grant_to.filter(|_| grant > Amount::ZERO);
            messages.push(OutgoingMessage {
                destination,
                authenticated_signer,
                grant,
                refund_grant_to,
                kind,
                message: lift(message),
            });
        }

        // Update the (regular) outboxes.
        let outbox_counters = self.outbox_counters.get_mut();
        let targets = recipients
            .into_iter()
            .map(Target::chain)
            .collect::<Vec<_>>();
        let outboxes = self.outboxes.try_load_entries_mut(&targets).await?;
        for mut outbox in outboxes {
            if outbox.schedule_message(height)? {
                *outbox_counters.entry(height).or_default() += 1;
            }
        }

        // Update the channels.
        self.process_unsubscribes(raw_outcome.unsubscribe, application_id)
            .await?;

        let full_names = channel_broadcasts
            .into_iter()
            .map(|name| ChannelFullName {
                application_id,
                name,
            })
            .collect::<Vec<_>>();
        let channels = self.channels.try_load_entries_mut(&full_names).await?;
        let stream = full_names.into_iter().zip(channels);
        let stream = stream::iter(stream)
            .map(|(full_name, mut channel)| async move {
                let recipients = channel.subscribers.indices().await?;
                channel.block_heights.push(height);
                let targets = recipients
                    .into_iter()
                    .map(|recipient| Target::channel(recipient, full_name.clone()))
                    .collect::<Vec<_>>();
                Ok::<_, ChainError>(targets)
            })
            .buffer_unordered(max_stream_queries);
        let infos = stream.try_collect::<Vec<_>>().await?;
        let targets = infos.into_iter().flatten().collect::<Vec<_>>();
        let outboxes = self.outboxes.try_load_entries_mut(&targets).await?;
        let outbox_counters = self.outbox_counters.get_mut();
        for mut outbox in outboxes {
            if outbox.schedule_message(height)? {
                *outbox_counters.entry(height).or_default() += 1;
            }
        }

        self.process_subscribes(raw_outcome.subscribe, application_id)
            .await?;
        Ok(())
    }

    /// Processes new subscriptions. Returns `true` if at least one new subscriber was added for
    /// which we have outgoing messages.
    async fn process_subscribes(
        &mut self,
        names_and_ids: Vec<(ChannelName, ChainId)>,
        application_id: GenericApplicationId,
    ) -> Result<bool, ChainError> {
        if names_and_ids.is_empty() {
            return Ok(false);
        }
        let full_names = names_and_ids
            .iter()
            .map(|(name, _)| ChannelFullName {
                application_id,
                name: name.clone(),
            })
            .collect::<Vec<_>>();
        let channels = self.channels.try_load_entries_mut(&full_names).await?;
        let subscribe_channels = names_and_ids.into_iter().zip(channels);
        let max_stream_queries = self.context().max_stream_queries();
        let stream = stream::iter(subscribe_channels)
            .map(|((name, id), mut channel)| async move {
                if channel.subscribers.contains(&id).await? {
                    return Ok(None); // Was already a subscriber.
                }
                let full_name = ChannelFullName {
                    application_id,
                    name,
                };
                tracing::trace!("Adding subscriber {id:.8} for {full_name:}");
                channel.subscribers.insert(&id)?;
                // Send all messages.
                let heights = channel.block_heights.read(..).await?;
                if heights.is_empty() {
                    return Ok(None); // No messages on this channel yet.
                }
                let target = Target::channel(id, full_name.clone());
                Ok::<_, ChainError>(Some((target, heights)))
            })
            .buffer_unordered(max_stream_queries);
        let infos = stream.try_collect::<Vec<_>>().await?;
        let (targets, heights): (Vec<_>, Vec<_>) = infos.into_iter().flatten().unzip();
        let mut new_outbox_entries = false;
        let outboxes = self.outboxes.try_load_entries_mut(&targets).await?;
        let outbox_counters = self.outbox_counters.get_mut();
        for (heights, mut outbox) in heights.into_iter().zip(outboxes) {
            for height in heights {
                if outbox.schedule_message(height)? {
                    *outbox_counters.entry(height).or_default() += 1;
                    new_outbox_entries = true;
                }
            }
        }
        Ok(new_outbox_entries)
    }

    async fn process_unsubscribes(
        &mut self,
        names_and_ids: Vec<(ChannelName, ChainId)>,
        application_id: GenericApplicationId,
    ) -> Result<(), ChainError> {
        if names_and_ids.is_empty() {
            return Ok(());
        }
        let full_names = names_and_ids
            .iter()
            .map(|(name, _)| ChannelFullName {
                application_id,
                name: name.clone(),
            })
            .collect::<Vec<_>>();
        let channels = self.channels.try_load_entries_mut(&full_names).await?;
        for ((_name, id), mut channel) in names_and_ids.into_iter().zip(channels) {
            // Remove subscriber. Do not remove the channel outbox yet.
            channel.subscribers.remove(&id)?;
        }
        Ok(())
    }
<<<<<<< HEAD
}

#[test]
fn empty_executed_block_size() {
    let executed_block = crate::data_types::ExecutedBlock {
        block: crate::test::make_first_block(ChainId::root(0)),
        outcome: crate::data_types::BlockExecutionOutcome::default(),
    };
    let size = bcs::serialized_size(&executed_block).unwrap();
    assert_eq!(size, EMPTY_EXECUTED_BLOCK_SIZE);
=======

    /// Executes a block: first the incoming messages, then the main operation.
    /// * Modifies the state of outboxes and channels, if needed.
    /// * As usual, in case of errors, `self` may not be consistent any more and should be thrown
    ///   away.
    /// * Returns the list of messages caused by the block being executed.
    pub async fn calculate_block_state_hash(
        &mut self,
        block: &Block,
        local_time: Timestamp,
        replaying_oracle_responses: Option<Vec<Vec<OracleResponse>>>,
    ) -> Result<BlockExecutionOutcome, ChainError> {
        #[cfg(with_metrics)]
        let _execution_latency = BLOCK_EXECUTION_LATENCY.measure_latency();

        let chain_id = self.chain_id();
        assert_eq!(block.chain_id, chain_id);
        // The first incoming message of any child chain must be `OpenChain`. A root chain must
        // already be initialized
        if block.height == BlockHeight::ZERO
            && self
                .execution_state
                .system
                .description
                .get()
                .map_or(true, |description| description.is_child())
        {
            let (in_bundle, posted_message, config) = block
                .starts_with_open_chain_message()
                .ok_or_else(|| ChainError::InactiveChain(chain_id))?;
            if !self.is_active() {
                let message_id = MessageId {
                    chain_id: in_bundle.origin.sender,
                    height: in_bundle.bundle.height,
                    index: posted_message.index,
                };
                self.execute_init_message(message_id, config, block.timestamp, local_time)
                    .await?;
            }
        }

        ensure!(
            *self.execution_state.system.timestamp.get() <= block.timestamp,
            ChainError::InvalidBlockTimestamp
        );
        self.execution_state.system.timestamp.set(block.timestamp);
        let Some((_, committee)) = self.execution_state.system.current_committee() else {
            return Err(ChainError::InactiveChain(chain_id));
        };
        let mut resource_controller = ResourceController {
            policy: Arc::new(committee.policy().clone()),
            tracker: ResourceTracker::default(),
            account: block.authenticated_signer,
        };

        if self.is_closed() {
            ensure!(
                !block.incoming_bundles.is_empty() && block.has_only_rejected_messages(),
                ChainError::ClosedChain
            );
        }
        let app_permissions = self.execution_state.system.application_permissions.get();
        let mut mandatory = HashSet::<UserApplicationId>::from_iter(
            app_permissions.mandatory_applications.iter().cloned(),
        );
        for operation in &block.operations {
            ensure!(
                app_permissions.can_execute_operations(&operation.application_id()),
                ChainError::AuthorizedApplications(
                    app_permissions.execute_operations.clone().unwrap()
                )
            );
            if let Operation::User { application_id, .. } = operation {
                mandatory.remove(application_id);
            }
        }
        for pending in block.incoming_messages() {
            if mandatory.is_empty() {
                break;
            }
            if let Message::User { application_id, .. } = &pending.message {
                mandatory.remove(application_id);
            }
        }
        ensure!(
            mandatory.is_empty(),
            ChainError::MissingMandatoryApplications(mandatory.into_iter().collect())
        );

        // Execute each incoming bundle as a transaction, then each operation.
        // Collect messages, events and oracle responses, each as one list per transaction.
        let mut replaying_oracle_responses = replaying_oracle_responses.map(Vec::into_iter);
        let mut next_message_index = 0;
        let mut oracle_responses = Vec::new();
        let mut events = Vec::new();
        let mut messages = Vec::new();
        for (txn_index, transaction) in block.transactions() {
            let chain_execution_context = match transaction {
                Transaction::ReceiveMessages(_) => ChainExecutionContext::IncomingBundle(txn_index),
                Transaction::ExecuteOperation(_) => ChainExecutionContext::Operation(txn_index),
            };
            let with_context =
                |error: ExecutionError| ChainError::ExecutionError(error, chain_execution_context);
            let maybe_responses = match replaying_oracle_responses.as_mut().map(Iterator::next) {
                Some(Some(responses)) => Some(responses),
                Some(None) => return Err(ChainError::MissingOracleResponseList),
                None => None,
            };
            let mut txn_tracker = TransactionTracker::new(next_message_index, maybe_responses);
            match transaction {
                Transaction::ReceiveMessages(incoming_bundle) => {
                    for (message_id, posted_message) in incoming_bundle.messages_and_ids() {
                        self.execute_message_in_block(
                            message_id,
                            posted_message,
                            incoming_bundle,
                            block,
                            txn_index,
                            local_time,
                            &mut txn_tracker,
                            &mut resource_controller,
                        )
                        .await?;
                    }
                }
                Transaction::ExecuteOperation(operation) => {
                    #[cfg(with_metrics)]
                    let _operation_latency = OPERATION_EXECUTION_LATENCY.measure_latency();
                    let context = OperationContext {
                        chain_id,
                        height: block.height,
                        index: Some(txn_index),
                        authenticated_signer: block.authenticated_signer,
                        authenticated_caller_id: None,
                    };
                    self.execution_state
                        .execute_operation(
                            context,
                            local_time,
                            operation.clone(),
                            &mut txn_tracker,
                            &mut resource_controller,
                        )
                        .await
                        .map_err(with_context)?;
                    resource_controller
                        .with_state(&mut self.execution_state)
                        .await?
                        .track_operation(operation)
                        .map_err(with_context)?;
                }
            }

            self.execution_state
                .update_execution_outcomes_with_app_registrations(&mut txn_tracker)
                .await
                .map_err(with_context)?;
            let (txn_outcomes, txn_oracle_responses, new_next_message_index) =
                txn_tracker.destructure().map_err(with_context)?;
            next_message_index = new_next_message_index;
            let (txn_messages, txn_events) = self
                .process_execution_outcomes(block.height, txn_outcomes)
                .await?;
            if matches!(
                transaction,
                Transaction::ExecuteOperation(_)
                    | Transaction::ReceiveMessages(IncomingBundle {
                        action: MessageAction::Accept,
                        ..
                    })
            ) {
                for message_out in &txn_messages {
                    resource_controller
                        .with_state(&mut self.execution_state)
                        .await?
                        .track_message(&message_out.message)
                        .map_err(with_context)?;
                }
            }
            oracle_responses.push(txn_oracle_responses);
            messages.push(txn_messages);
            events.push(txn_events);
        }

        // Finally, charge for the block fee, except if the chain is closed. Closed chains should
        // always be able to reject incoming messages.
        if !self.is_closed() {
            resource_controller
                .with_state(&mut self.execution_state)
                .await?
                .track_block()
                .map_err(|err| ChainError::ExecutionError(err, ChainExecutionContext::Block))?;
        }

        // Recompute the state hash.
        let state_hash = {
            #[cfg(with_metrics)]
            let _hash_latency = STATE_HASH_COMPUTATION_LATENCY.measure_latency();
            self.execution_state.crypto_hash().await?
        };

        //////////////////
        ///////// We don't update state_hash here
        //////////////////
        // self.execution_state_hash.set(Some(state_hash));

        // Last, reset the consensus state based on the current ownership.
        let maybe_committee = self.execution_state.system.current_committee().into_iter();
        self.manager.get_mut().reset(
            self.execution_state.system.ownership.get(),
            block.height.try_add_one()?,
            local_time,
            maybe_committee.flat_map(|(_, committee)| committee.keys_and_weights()),
        )?;

        #[cfg(with_metrics)]
        {
            // Log Prometheus metrics
            NUM_BLOCKS_EXECUTED.with_label_values(&[]).inc();
            WASM_FUEL_USED_PER_BLOCK
                .with_label_values(&[])
                .observe(resource_controller.tracker.fuel as f64);
            WASM_NUM_READS_PER_BLOCK
                .with_label_values(&[])
                .observe(resource_controller.tracker.read_operations as f64);
            WASM_BYTES_READ_PER_BLOCK
                .with_label_values(&[])
                .observe(resource_controller.tracker.bytes_read as f64);
            WASM_BYTES_WRITTEN_PER_BLOCK
                .with_label_values(&[])
                .observe(resource_controller.tracker.bytes_written as f64);
        }

        assert_eq!(
            messages.len(),
            block.incoming_bundles.len() + block.operations.len()
        );
        Ok(BlockExecutionOutcome {
            messages,
            state_hash,
            oracle_responses,
            events,
        })
    }
>>>>>>> 31be657d
}<|MERGE_RESOLUTION|>--- conflicted
+++ resolved
@@ -1272,18 +1272,6 @@
         }
         Ok(())
     }
-<<<<<<< HEAD
-}
-
-#[test]
-fn empty_executed_block_size() {
-    let executed_block = crate::data_types::ExecutedBlock {
-        block: crate::test::make_first_block(ChainId::root(0)),
-        outcome: crate::data_types::BlockExecutionOutcome::default(),
-    };
-    let size = bcs::serialized_size(&executed_block).unwrap();
-    assert_eq!(size, EMPTY_EXECUTED_BLOCK_SIZE);
-=======
 
     /// Executes a block: first the incoming messages, then the main operation.
     /// * Modifies the state of outboxes and channels, if needed.
@@ -1528,5 +1516,14 @@
             events,
         })
     }
->>>>>>> 31be657d
+}
+
+#[test]
+fn empty_executed_block_size() {
+    let executed_block = crate::data_types::ExecutedBlock {
+        block: crate::test::make_first_block(ChainId::root(0)),
+        outcome: crate::data_types::BlockExecutionOutcome::default(),
+    };
+    let size = bcs::serialized_size(&executed_block).unwrap();
+    assert_eq!(size, EMPTY_EXECUTED_BLOCK_SIZE);
 }