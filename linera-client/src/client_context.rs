--- conflicted
+++ resolved
@@ -586,19 +586,11 @@
                     .expect("failed to create new chain");
                 let chain_id = ChainId::child(message_id);
                 key_pairs.insert(chain_id, key_pair.copy());
-<<<<<<< HEAD
                 self.client.track_chain(chain_id);
                 self.update_wallet_for_new_chain(chain_id, Some(key_pair.copy()), timestamp);
             }
         }
         let updated_chain_client = self.make_chain_client(default_chain_id);
-=======
-                self.chain_client_builder.track_chain(chain_id);
-                self.update_wallet_for_new_chain(chain_id, Some(key_pair.copy()), timestamp);
-            }
-        }
-        let mut updated_chain_client = self.make_chain_client(storage.clone(), default_chain_id);
->>>>>>> 588d3ae5
         updated_chain_client
             .retry_pending_outgoing_messages()
             .await
