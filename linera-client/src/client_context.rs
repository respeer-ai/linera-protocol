--- conflicted
+++ resolved
@@ -53,7 +53,6 @@
 };
 #[cfg(feature = "fs")]
 use {
-    linera_base::crypto::CryptoHash,
     linera_base::{
         crypto::CryptoHash,
         data_types::{BlobBytes, Bytecode},
@@ -62,27 +61,18 @@
     std::{fs, path::PathBuf},
 };
 
-<<<<<<< HEAD
 #[cfg(web)]
 use crate::persistent::{LocalPersist as Persist, LocalPersistExt as _};
 #[cfg(not(web))]
 use crate::persistent::{Persist, PersistExt as _};
-=======
 #[cfg(not(feature = "no-storage"))]
 use crate::wallet::Wallet;
->>>>>>> 31be657d
 use crate::{
     chain_listener,
     client_options::{ChainOwnershipConfig, ClientOptions},
     config::WalletState,
-<<<<<<< HEAD
     error, util,
-    wallet::{UserChain, Wallet},
-=======
-    persistent::Persist,
-    util,
     wallet::UserChain,
->>>>>>> 31be657d
     Error,
 };
 
@@ -100,13 +90,9 @@
     pub chain_listeners: JoinSet,
 }
 
-<<<<<<< HEAD
 #[cfg_attr(not(web), async_trait)]
 #[cfg_attr(web, async_trait(?Send))]
-=======
-#[async_trait]
 #[cfg(not(feature = "no-storage"))]
->>>>>>> 31be657d
 impl<S, W> chain_listener::ClientContext for ClientContext<S, W>
 where
     S: Storage + Clone + Send + Sync + 'static,
@@ -123,15 +109,7 @@
         self.make_chain_client(chain_id)
     }
 
-<<<<<<< HEAD
     async fn update_wallet_for_new_chain(
-=======
-    fn destroy_chain_client(&self, chain_id: ChainId) {
-        self.destroy_chain_client(chain_id);
-    }
-
-    fn update_wallet_for_new_chain(
->>>>>>> 31be657d
         &mut self,
         chain_id: ChainId,
         key_pair: Option<KeyPair>,
@@ -146,33 +124,41 @@
         self.update_and_save_wallet(client).await
     }
 
-    fn save_wallet(&mut self) {
-        self.save_wallet();
+    fn destroy_chain_client(&self, chain_id: ChainId) {
+        self.destroy_chain_client(chain_id);
+    }
+
+    async fn save_wallet(&mut self) -> Result<(), Error> {
+        self.save_wallet().await
     }
 
     fn make_node_provider(&self) -> NodeProvider {
         self.make_node_provider()
     }
 
-    fn assign_new_chain_to_public_key(
+    async fn assign_new_chain_to_public_key(
         &mut self,
         key: PublicKey,
         chain_id: ChainId,
         timestamp: Timestamp,
-    ) -> Result<(), Error> {
-        self.assign_new_chain_to_public_key(key, chain_id, timestamp)
-    }
-
-    fn set_default_chain(&mut self, chain_id: ChainId) -> Result<(), Error> {
-        self.set_default_chain(chain_id)
-    }
-
-    fn set_default_chain_with_public_key(
+        ) -> Result<(), Error> {
+        self.assign_new_chain_to_public_key(key, chain_id, timestamp).await
+    }
+
+    async fn set_default_chain(&mut self, chain_id: ChainId) -> Result<(), Error> {
+        self.set_default_chain(chain_id).await
+    }
+
+    async fn set_default_chain_with_public_key(
         &mut self,
         public_key: PublicKey,
         chain_id: ChainId,
-    ) -> Result<(), Error> {
-        self.set_default_chain_with_public_key(public_key, chain_id)
+        ) -> Result<(), Error> {
+        self.set_default_chain_with_public_key(public_key, chain_id).await
+    }
+
+    fn own_chain_ids(&self) -> Vec<ChainId> {
+        self.own_chain_ids()
     }
 }
 
@@ -182,7 +168,6 @@
     S: Storage + Clone + Send + Sync + 'static,
     W: Persist<Target = Wallet>,
 {
-<<<<<<< HEAD
     /// Returns a reference to the wallet.
     pub fn wallet(&self) -> &Wallet {
         &self.wallet
@@ -201,12 +186,6 @@
             .mutate(mutation)
             .await
             .map_err(|e| error::Inner::Persistence(Box::new(e)).into())
-=======
-    /// Returns the [`Wallet`] as a mutable reference.
-    #[cfg(not(feature = "no-storage"))]
-    pub fn wallet_mut(&mut self) -> impl std::ops::DerefMut<Target = Wallet> + '_ {
-        Persist::mutate(&mut self.wallet)
->>>>>>> 31be657d
     }
 
     pub fn new(storage: S, options: ClientOptions, wallet: W) -> Self {
@@ -230,13 +209,8 @@
             options.max_pending_message_bundles,
             delivery,
             options.long_lived_services,
-<<<<<<< HEAD
             chain_ids,
             name,
-=======
-            wallet.chain_ids(),
-            "Client node",
->>>>>>> 31be657d
         );
 
         ClientContext {
@@ -264,23 +238,7 @@
             .expect("No chain specified in wallet with no default chain")
     }
 
-<<<<<<< HEAD
     fn make_chain_client(&self, chain_id: ChainId) -> Result<ChainClient<NodeProvider, S>, Error> {
-=======
-    /// Retrieve the default chains.
-    pub fn default_chains(&self) -> std::collections::HashMap<PublicKey, ChainId> {
-        self.wallet.default_chains()
-    }
-
-    /// Retrieve default chain of public key
-    pub fn default_chain_with_public_key(&self, public_key: PublicKey) -> ChainId {
-        self.wallet
-            .default_chain_with_public_key(public_key)
-            .expect("No chain specified in wallet with no default chain")
-    }
-
-    fn make_chain_client(&self, chain_id: ChainId) -> ChainClient<NodeProvider, S> {
->>>>>>> 31be657d
         let chain = self
             .wallet
             .get(chain_id)
@@ -310,10 +268,6 @@
         Ok(chain_client)
     }
 
-    fn destroy_chain_client(&self, chain_id: ChainId) {
-        self.client.destroy_chain(chain_id);
-    }
-
     pub fn make_node_provider(&self) -> NodeProvider {
         NodeProvider::new(self.make_node_options())
     }
@@ -327,6 +281,10 @@
         }
     }
 
+    fn destroy_chain_client(&self, chain_id: ChainId) {
+        self.client.destroy_chain(chain_id);
+    }
+
     pub async fn save_wallet(&mut self) -> Result<(), Error> {
         self.wallet
             .persist()
@@ -359,7 +317,6 @@
         timestamp: Timestamp,
     ) -> Result<(), Error> {
         if self.wallet.get(chain_id).is_none() {
-<<<<<<< HEAD
             self.mutate_wallet(|w| {
                 w.insert(UserChain {
                     chain_id,
@@ -369,22 +326,11 @@
                     next_block_height: BlockHeight::ZERO,
                     pending_block: None,
                     pending_blobs: BTreeMap::new(),
+                    pending_raw_block: None,
+                    pending_operations: Vec::new(),
                 })
             })
             .await?;
-=======
-            self.wallet_mut().insert(UserChain {
-                chain_id,
-                key_pair: key_pair.as_ref().map(|kp| kp.copy()),
-                block_hash: None,
-                timestamp,
-                next_block_height: BlockHeight::ZERO,
-                pending_block: None,
-                pending_blobs: BTreeMap::new(),
-                pending_raw_block: None,
-                pending_operations: Vec::new(),
-            });
->>>>>>> 31be657d
         }
 
         Ok(())
@@ -502,27 +448,46 @@
         Ok(())
     }
 
-    pub fn assign_new_chain_to_public_key(
+    /// Retrieve the default chains.
+    pub fn default_chains(&self) -> std::collections::HashMap<PublicKey, ChainId> {
+        self.wallet.default_chains()
+    }
+
+    /// Retrieve default chain of public key
+    pub fn default_chain_with_public_key(&self, public_key: PublicKey) -> ChainId {
+        self.wallet
+            .default_chain_with_public_key(public_key)
+            .expect("No chain specified in wallet with no default chain")
+    }
+
+    pub async fn assign_new_chain_to_public_key(
         &mut self,
         key: PublicKey,
         chain_id: ChainId,
         timestamp: Timestamp,
-    ) -> Result<(), Error> {
-        self.wallet_mut()
-            .assign_new_chain_to_public_key(key, chain_id, timestamp)
-    }
-
-    pub fn set_default_chain(&mut self, chain_id: ChainId) -> Result<(), Error> {
-        self.wallet_mut().set_default_chain(chain_id)
-    }
-
-    pub fn set_default_chain_with_public_key(
+        ) -> Result<(), Error> {
+        self.wallet.as_mut()
+            .assign_new_chain_to_public_key(key, chain_id, timestamp)?;
+        self.save_wallet().await
+    }
+
+    pub async fn set_default_chain(&mut self, chain_id: ChainId) -> Result<(), Error> {
+        self.wallet.as_mut().set_default_chain(chain_id)?;
+        self.save_wallet().await
+    }
+
+    pub async fn set_default_chain_with_public_key(
         &mut self,
         public_key: PublicKey,
         chain_id: ChainId,
-    ) -> Result<(), Error> {
-        self.wallet_mut()
-            .set_default_chain_with_public_key(public_key, chain_id)
+        ) -> Result<(), Error> {
+        self.wallet.as_mut()
+            .set_default_chain_with_public_key(public_key, chain_id)?;
+        self.save_wallet().await
+    }
+
+    pub fn own_chain_ids(&self) -> Vec<ChainId> {
+        self.wallet.own_chain_ids()
     }
 }
 
@@ -595,28 +560,6 @@
 
         info!("{}", "Data blob published successfully!");
         Ok(CryptoHash::new(&BlobBytes(blob_bytes)))
-    }
-
-    // TODO(#2490): Consider removing or renaming this.
-    pub async fn read_data_blob(
-        &mut self,
-        chain_client: &ChainClient<NodeProvider, S>,
-        hash: CryptoHash,
-    ) -> Result<(), Error> {
-        info!("Verifying data blob");
-        self.apply_client_command(chain_client, |chain_client| {
-            let chain_client = chain_client.clone();
-            async move {
-                chain_client
-                    .read_data_blob(hash)
-                    .await
-                    .context("Failed to verify data blob")
-            }
-        })
-        .await?;
-
-        info!("{}", "Data blob verified successfully!");
-        Ok(())
     }
 
     // TODO(#2490): Consider removing or renaming this.
@@ -1089,15 +1032,15 @@
         timestamp: Timestamp,
     ) {
         self.update_wallet_for_new_chain(chain_id, key_pair, timestamp);
-        self.save_wallet();
+        self.save_wallet()?;
     }
 
     async fn update_wallet(&mut self, client: &ChainClient<NodeProvider, S>) {
         self.update_and_save_wallet(client).await;
     }
 
-    fn save_wallet(&mut self) {
-        self.save_wallet();
+    pub async fn save_wallet(&mut self) -> Result<(), Error> {
+        self.save_wallet().await;
     }
 
     fn make_node_provider(&self) -> NodeProvider {
@@ -1123,6 +1066,10 @@
         chain_id: ChainId,
     ) -> Result<(), Error> {
         self.set_default_chain_with_public_key(public_key, chain_id)
+    }
+
+    fn own_chain_ids(&self) -> Vec<ChainId> {
+        self.own_chain_ids()
     }
 }
 
@@ -1132,9 +1079,14 @@
     S: Storage + Clone + Send + Sync + 'static,
     W: Persist<Target = FakeWallet>,
 {
-    /// Returns the [`FakeWallet`] as a mutable reference.
-    pub fn wallet_mut(&mut self) -> impl std::ops::DerefMut<Target = FakeWallet> + '_ {
-        Persist::mutate(&mut self.wallet)
+    /// Returns a reference to the wallet.
+    pub fn wallet(&self) -> &FakeWallet {
+        &self.wallet
+    }
+
+    /// Returns the [`WalletState`] as a mutable reference.
+    pub fn wallet_mut(&mut self) -> &mut WalletState<W> {
+        &mut self.wallet
     }
 
     pub fn new(storage: S, options: ClientOptions, wallet: WalletState<W>) -> Self {
@@ -1259,8 +1211,8 @@
         }
     }
 
-    pub fn save_wallet(&mut self) {
-        Persist::persist(&mut self.wallet).expect("Unable to write user chains");
+    pub async fn save_wallet(&mut self) -> Result<(), Error> {
+        Ok(())
     }
 
     async fn update_wallet_from_client(&mut self, client: &ChainClient<NodeProvider, S>) {
@@ -1269,7 +1221,7 @@
 
     pub async fn update_and_save_wallet(&mut self, client: &ChainClient<NodeProvider, S>) {
         self.update_wallet_from_client(client).await;
-        self.save_wallet()
+        self.save_wallet()?
     }
 
     /// Remembers the new private key (if any) in the wallet.
@@ -1407,27 +1359,4 @@
         debug!("{:?}", certificate);
         Ok(())
     }
-
-    pub fn assign_new_chain_to_public_key(
-        &mut self,
-        key: PublicKey,
-        chain_id: ChainId,
-        timestamp: Timestamp,
-    ) -> Result<(), Error> {
-        self.wallet_mut()
-            .assign_new_chain_to_public_key(key, chain_id, timestamp)
-    }
-
-    pub fn set_default_chain(&mut self, chain_id: ChainId) -> Result<(), Error> {
-        self.wallet_mut().set_default_chain(chain_id)
-    }
-
-    pub fn set_default_chain_with_public_key(
-        &mut self,
-        public_key: PublicKey,
-        chain_id: ChainId,
-    ) -> Result<(), Error> {
-        self.wallet_mut()
-            .set_default_chain_with_public_key(public_key, chain_id)
-    }
 }