--- conflicted
+++ resolved
@@ -10,15 +10,9 @@
 use async_trait::async_trait;
 use futures::Future;
 use linera_base::{
-<<<<<<< HEAD
-    crypto::KeyPair,
+    crypto::{KeyPair, PublicKey},
     data_types::{BlockHeight, Timestamp},
     identifiers::{Account, ChainId},
-=======
-    crypto::{KeyPair, PublicKey},
-    data_types::{BlockHeight, HashedBlob, Timestamp},
-    identifiers::{Account, BlobId, BytecodeId, ChainId},
->>>>>>> af8783ee
     ownership::ChainOwnership,
 };
 use linera_chain::data_types::Certificate;
