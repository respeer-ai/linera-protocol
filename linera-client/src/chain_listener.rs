// Copyright (c) Zefchain Labs, Inc.
// SPDX-License-Identifier: Apache-2.0

use std::{collections::btree_map, sync::Arc, time::Duration};

use async_trait::async_trait;
use futures::{
    future::{self, Either},
    lock::Mutex,
    StreamExt,
};
use linera_base::{
    crypto::{KeyPair, PublicKey},
    data_types::Timestamp,
    identifiers::{ChainId, Destination},
};
use linera_chain::data_types::OutgoingMessage;
use linera_core::{
    client::ChainClient,
    node::{LocalValidatorNodeProvider, ValidatorNode, ValidatorNodeProvider},
    worker::Reason,
};
use linera_execution::{Message, SystemMessage};
use linera_rpc::node_provider::NodeProvider;
use linera_storage::Storage;
use linera_views::views::ViewError;
use tracing::{debug, error, info, warn, Instrument as _};

use crate::{chain_clients::ChainClients, wallet::Wallet, Error};

#[cfg(test)]
#[path = "unit_tests/chain_listener.rs"]
mod tests;

#[derive(Debug, Default, Clone, clap::Args)]
pub struct ChainListenerConfig {
    /// Do not create blocks automatically to receive incoming messages. Instead, wait for
    /// an explicit mutation `processInbox`.
    #[arg(
        long = "listener-skip-process-inbox",
        env = "LINERA_LISTENER_SKIP_PROCESS_INBOX"
    )]
    pub skip_process_inbox: bool,

    /// Wait before processing any notification (useful for testing).
    #[arg(
        long = "listener-delay-before-ms",
        default_value = "0",
        env = "LINERA_LISTENER_DELAY_BEFORE"
    )]
    pub delay_before_ms: u64,

    /// Wait after processing any notification (useful for rate limiting).
    #[arg(
        long = "listener-delay-after-ms",
        default_value = "0",
        env = "LINERA_LISTENER_DELAY_AFTER"
    )]
    pub delay_after_ms: u64,

    /// Use external signing service.
    #[arg(long = "external-signing", action = clap::ArgAction::Set, default_value_t = true)]
    pub external_signing: bool,
}

#[async_trait]
pub trait ClientContext {
    type ValidatorNodeProvider: LocalValidatorNodeProvider;
    type Storage: Storage;

    fn wallet(&self) -> &Wallet;

    fn make_chain_client(
        &self,
        chain_id: ChainId,
    ) -> ChainClient<Self::ValidatorNodeProvider, Self::Storage>
    where
        ViewError: From<<Self::Storage as Storage>::StoreError>;

    fn destroy_chain_client(&self, chain_id: ChainId);

    fn update_wallet_for_new_chain(
        &mut self,
        chain_id: ChainId,
        key_pair: Option<KeyPair>,
        timestamp: Timestamp,
    );

    async fn update_wallet(
        &mut self,
        client: &ChainClient<Self::ValidatorNodeProvider, Self::Storage>,
    ) where
        ViewError: From<<Self::Storage as Storage>::StoreError>;

    fn save_wallet(&mut self);

    fn make_node_provider(&self) -> NodeProvider;

    fn assign_new_chain_to_public_key(
        &mut self,
        key: PublicKey,
        chain_id: ChainId,
        timestamp: Timestamp,
    ) -> Result<(), anyhow::Error>;

    fn set_default_chain(&mut self, chain_id: ChainId) -> Result<(), anyhow::Error>;
}

/// A `ChainListener` is a process that listens to notifications from validators and reacts
/// appropriately.
pub struct ChainListener<P, S>
where
    S: Storage,
    ViewError: From<S::StoreError>,
{
    config: ChainListenerConfig,
    clients: ChainClients<P, S>,
}

impl<P, S> ChainListener<P, S>
where
    P: ValidatorNodeProvider + Send + Sync + 'static,
    <<P as ValidatorNodeProvider>::Node as ValidatorNode>::NotificationStream: Send,
    S: Storage + Clone + Send + Sync + 'static,
    ViewError: From<S::StoreError>,
{
    /// Creates a new chain listener given client chains.
    pub fn new(config: ChainListenerConfig, clients: ChainClients<P, S>) -> Self {
        Self { config, clients }
    }

    /// Runs the chain listener.
    pub async fn run<C>(self, context: Arc<Mutex<C>>, storage: S)
    where
        C: ClientContext<ValidatorNodeProvider = P, Storage = S> + Send + 'static,
    {
        let chain_ids = context.lock().await.wallet().chain_ids();
        for chain_id in chain_ids {
            Self::run_with_chain_id(
                chain_id,
                self.clients.clone(),
                context.clone(),
                storage.clone(),
                self.config.clone(),
            );
        }
    }

    #[tracing::instrument(level = "trace", skip_all, fields(?chain_id))]
    pub fn run_with_chain_id<C>(
        chain_id: ChainId,
        clients: ChainClients<P, S>,
        context: Arc<Mutex<C>>,
        storage: S,
        config: ChainListenerConfig,
    ) where
        C: ClientContext<ValidatorNodeProvider = P, Storage = S> + Send + 'static,
    {
        let _handle = linera_base::task::spawn(
            async move {
                if let Err(err) =
                    Self::run_client_stream(chain_id, clients, context, storage, config).await
                {
                    error!("Stream for chain {} failed: {}", chain_id, err);
                }
            }
            .in_current_span(),
        );
    }

    #[tracing::instrument(level = "trace", skip_all, fields(?chain_id))]
    pub fn run_with_chain_id_retry<C>(
        chain_id: ChainId,
        clients: ChainClients<P, S>,
        context: Arc<Mutex<C>>,
        storage: S,
        config: ChainListenerConfig,
        retries: usize,
    ) where
        C: ClientContext<ValidatorNodeProvider = P, Storage = S> + Send + 'static,
    {
        let _handle = tokio::task::spawn(async move {
            for i in 1..retries {
                if let Err(err) = Self::run_client_stream(
                    chain_id,
                    clients.clone(),
                    context.clone(),
                    storage.clone(),
                    config.clone(),
                )
                .await
                {
                    error!("Stream for chain {} failed [{}]: {}", chain_id, i, err);
                    let mut map_guard = clients.map_lock().await;
                    if let btree_map::Entry::Occupied(entry) = map_guard.entry(chain_id) {
                        entry.remove();
                    }
                    context.clone().lock().await.destroy_chain_client(chain_id);
                    tokio::time::sleep(tokio::time::Duration::from_millis(1000)).await;
                }
            }
        });
    }

    #[tracing::instrument(level = "trace", skip_all, fields(?chain_id))]
    async fn run_client_stream<C>(
        chain_id: ChainId,
        clients: ChainClients<P, S>,
        context: Arc<Mutex<C>>,
        storage: S,
        config: ChainListenerConfig,
    ) -> Result<(), Error>
    where
        C: ClientContext<ValidatorNodeProvider = P, Storage = S> + Send + 'static,
    {
        let client = {
            let mut map_guard = clients.map_lock().await;
            let context_guard = context.lock().await;
            let btree_map::Entry::Vacant(entry) = map_guard.entry(chain_id) else {
                // For every entry in the client map we are already listening to notifications, so
                // there's nothing to do. This can happen if we download a child before the parent
                // chain, and then process the OpenChain message in the parent.
                return Ok(());
            };
            let client = context_guard.make_chain_client(chain_id);
            entry.insert(client.clone());
            client
        };
        let (listener, _listen_handle, mut local_stream) = client.listen().await?;
        client.synchronize_from_validators().await?;
        drop(linera_base::task::spawn(listener.in_current_span()));
        let mut timeout = storage.clock().current_time();
        loop {
            let sleep = Box::pin(storage.clock().sleep_until(timeout));
            let notification = match future::select(local_stream.next(), sleep).await {
                Either::Left((Some(notification), _)) => notification,
                Either::Left((None, _)) => break,
                Either::Right(((), _)) => {
                    if config.skip_process_inbox {
                        debug!("Not processing inbox due to listener configuration");
                        timeout = Timestamp::from(u64::MAX);
                        continue;
                    }
                    debug!("Processing inbox");
                    let result = if config.external_signing {
                        client.process_inbox_if_owned_without_block_proposal().await
                    } else {
                        client.process_inbox_if_owned().await
                    };
                    match result {
                        Err(error) => {
                            warn!(%error, "Failed to process inbox.");
                            timeout = if config.external_signing {
                                storage.clock().current_time().saturating_add_micros(1000000)
                            } else {
                                Timestamp::from(u64::MAX)
                            };
                        }
                        Ok((_certs, None)) => {
                            timeout = if config.external_signing {
                                storage.clock().current_time().saturating_add_micros(1000000)
                            } else {
                                Timestamp::from(u64::MAX)
                            }
                        }
                        Ok((certs, Some(new_timeout))) => {
                            info!("Done processing inbox ({} blocks created)", certs.len());
                            info!("I will try processing the inbox later based on the given round timeout: {:?}", new_timeout);
                            timeout = new_timeout.timestamp;
                        }
                    }
                    context.lock().await.update_wallet(&client).await;
                    continue;
                }
            };
            info!("Received new notification: {:?}", notification);
            Self::maybe_sleep(config.delay_before_ms).await;
            match &notification.reason {
<<<<<<< HEAD
                Reason::NewIncomingBundle { .. } => timeout = storage.clock().current_time(),
                Reason::NewBlock { .. } | Reason::NewRound { .. } => {
=======
                Reason::NewIncomingMessage { .. } => timeout = storage.clock().current_time(),
                Reason::NewBlock { .. } | Reason::NewRound { .. } | Reason::NewRawBlock { .. } => {
>>>>>>> af8783ee
                    if let Err(error) = client.update_validators().await {
                        warn!(
                            "Failed to update validators about the local chain after \
                            receiving notification {:?} with error: {:?}",
                            notification, error
                        );
                    }
                }
            }
            Self::maybe_sleep(config.delay_after_ms).await;
            let Reason::NewBlock { hash, .. } = notification.reason else {
                continue;
            };
            {
                context.lock().await.update_wallet(&client).await;
            }
            let value = storage.read_hashed_certificate_value(hash).await?;
            let Some(executed_block) = value.inner().executed_block() else {
                error!("NewBlock notification about value without a block: {hash}");
                continue;
            };
            let new_chains = executed_block
                .messages()
                .iter()
                .flatten()
                .filter_map(|outgoing_message| {
                    if let OutgoingMessage {
                        destination: Destination::Recipient(new_id),
                        message: Message::System(SystemMessage::OpenChain(open_chain_config)),
                        ..
                    } = outgoing_message
                    {
                        let keys = open_chain_config
                            .ownership
                            .all_public_keys()
                            .cloned()
                            .collect::<Vec<_>>();
                        let timestamp = executed_block.block.timestamp;
                        Some((*new_id, keys, timestamp))
                    } else {
                        None
                    }
                })
                .collect::<Vec<_>>();
            if new_chains.is_empty() {
                continue;
            }
            let mut context_guard = context.lock().await;
            for (new_id, owners, timestamp) in new_chains {
                let key_pair = owners
                    .iter()
                    .find_map(|public_key| context_guard.wallet().key_pair_for_pk(public_key));
                context_guard.update_wallet_for_new_chain(new_id, key_pair, timestamp);
                Self::run_with_chain_id(
                    new_id,
                    clients.clone(),
                    context.clone(),
                    storage.clone(),
                    config.clone(),
                );
            }
        }
        Ok(())
    }

    async fn maybe_sleep(delay_ms: u64) {
        if delay_ms > 0 {
            tokio::time::sleep(Duration::from_millis(delay_ms)).await;
        }
    }
}<|MERGE_RESOLUTION|>--- conflicted
+++ resolved
@@ -276,13 +276,8 @@
             info!("Received new notification: {:?}", notification);
             Self::maybe_sleep(config.delay_before_ms).await;
             match &notification.reason {
-<<<<<<< HEAD
                 Reason::NewIncomingBundle { .. } => timeout = storage.clock().current_time(),
-                Reason::NewBlock { .. } | Reason::NewRound { .. } => {
-=======
-                Reason::NewIncomingMessage { .. } => timeout = storage.clock().current_time(),
                 Reason::NewBlock { .. } | Reason::NewRound { .. } | Reason::NewRawBlock { .. } => {
->>>>>>> af8783ee
                     if let Err(error) = client.update_validators().await {
                         warn!(
                             "Failed to update validators about the local chain after \
