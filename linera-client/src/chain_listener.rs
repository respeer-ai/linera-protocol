// Copyright (c) Zefchain Labs, Inc.
// SPDX-License-Identifier: Apache-2.0

use std::{collections::btree_map, sync::Arc, time::Duration};

use async_trait::async_trait;
use futures::{
    future::{self, Either},
    lock::Mutex,
    StreamExt,
};
use linera_base::{
    crypto::{KeyPair, PublicKey},
    data_types::Timestamp,
    identifiers::{ChainId, Destination},
};
use linera_chain::data_types::OutgoingMessage;
use linera_core::{
    client::{ChainClient, ChainClientError},
    node::{LocalValidatorNodeProvider, ValidatorNode, ValidatorNodeProvider},
    worker::Reason,
};
use linera_execution::{Message, SystemMessage};
<<<<<<< HEAD
use linera_storage::{Clock as _, Storage};
=======
use linera_rpc::node_provider::NodeProvider;
use linera_storage::Storage;
use linera_views::views::ViewError;
>>>>>>> 588d3ae5
use tracing::{debug, error, info, warn, Instrument as _};

use crate::{chain_clients::ChainClients, wallet::Wallet, Error};

#[cfg(test)]
#[path = "unit_tests/chain_listener.rs"]
mod tests;

#[derive(Debug, Default, Clone, clap::Args)]
pub struct ChainListenerConfig {
    /// Do not create blocks automatically to receive incoming messages. Instead, wait for
    /// an explicit mutation `processInbox`.
    #[arg(
        long = "listener-skip-process-inbox",
        env = "LINERA_LISTENER_SKIP_PROCESS_INBOX"
    )]
    pub skip_process_inbox: bool,

    /// Wait before processing any notification (useful for testing).
    #[arg(
        long = "listener-delay-before-ms",
        default_value = "0",
        env = "LINERA_LISTENER_DELAY_BEFORE"
    )]
    pub delay_before_ms: u64,

    /// Wait after processing any notification (useful for rate limiting).
    #[arg(
        long = "listener-delay-after-ms",
        default_value = "0",
        env = "LINERA_LISTENER_DELAY_AFTER"
    )]
    pub delay_after_ms: u64,

    /// Use external signing service.
    #[arg(long = "external-signing", action = clap::ArgAction::Set, default_value_t = true)]
    pub external_signing: bool,
}

#[async_trait]
pub trait ClientContext {
    type ValidatorNodeProvider: LocalValidatorNodeProvider;
    type Storage: Storage;

    fn wallet(&self) -> &Wallet;

    fn make_chain_client(
        &self,
        chain_id: ChainId,
    ) -> ChainClient<Self::ValidatorNodeProvider, Self::Storage>;

    fn destroy_chain_client(&self, chain_id: ChainId);

    fn update_wallet_for_new_chain(
        &mut self,
        chain_id: ChainId,
        key_pair: Option<KeyPair>,
        timestamp: Timestamp,
    );

    async fn update_wallet(
        &mut self,
        client: &ChainClient<Self::ValidatorNodeProvider, Self::Storage>,
<<<<<<< HEAD
    );
=======
    ) where
        ViewError: From<<Self::Storage as Storage>::StoreError>;

    fn save_wallet(&mut self);

    fn make_node_provider(&self) -> NodeProvider;

    fn assign_new_chain_to_public_key(
        &mut self,
        key: PublicKey,
        chain_id: ChainId,
        timestamp: Timestamp,
    ) -> Result<(), Error>;

    fn set_default_chain(&mut self, chain_id: ChainId) -> Result<(), Error>;
>>>>>>> 588d3ae5
}

/// A `ChainListener` is a process that listens to notifications from validators and reacts
/// appropriately.
pub struct ChainListener<P, S>
where
    S: Storage,
{
    config: ChainListenerConfig,
    clients: ChainClients<P, S>,
}

impl<P, S> ChainListener<P, S>
where
    P: ValidatorNodeProvider + Send + Sync + 'static,
    <<P as ValidatorNodeProvider>::Node as ValidatorNode>::NotificationStream: Send,
    S: Storage + Clone + Send + Sync + 'static,
{
    /// Creates a new chain listener given client chains.
    pub fn new(config: ChainListenerConfig, clients: ChainClients<P, S>) -> Self {
        Self { config, clients }
    }

    /// Runs the chain listener.
    pub async fn run<C>(self, context: Arc<Mutex<C>>, storage: S)
    where
        C: ClientContext<ValidatorNodeProvider = P, Storage = S> + Send + 'static,
    {
        let chain_ids = context.lock().await.wallet().chain_ids();
        for chain_id in chain_ids {
            Self::run_with_chain_id(
                chain_id,
                self.clients.clone(),
                context.clone(),
                storage.clone(),
                self.config.clone(),
            );
        }
    }

    #[tracing::instrument(level = "trace", skip_all, fields(?chain_id))]
    pub fn run_with_chain_id<C>(
        chain_id: ChainId,
        clients: ChainClients<P, S>,
        context: Arc<Mutex<C>>,
        storage: S,
        config: ChainListenerConfig,
    ) where
        C: ClientContext<ValidatorNodeProvider = P, Storage = S> + Send + 'static,
    {
        let _handle = linera_base::task::spawn(
            async move {
                if let Err(err) =
                    Self::run_client_stream(chain_id, clients, context, storage, config).await
                {
                    error!("Stream for chain {} failed: {}", chain_id, err);
                }
            }
            .in_current_span(),
        );
    }

    #[tracing::instrument(level = "trace", skip_all, fields(?chain_id))]
    pub fn run_with_chain_id_retry<C>(
        chain_id: ChainId,
        clients: ChainClients<P, S>,
        context: Arc<Mutex<C>>,
        storage: S,
        config: ChainListenerConfig,
        retries: usize,
    ) where
        C: ClientContext<ValidatorNodeProvider = P, Storage = S> + Send + 'static,
    {
        let _handle = tokio::task::spawn(async move {
            for i in 1..retries {
                if let Err(err) = Self::run_client_stream(
                    chain_id,
                    clients.clone(),
                    context.clone(),
                    storage.clone(),
                    config.clone(),
                )
                .await
                {
                    error!("Stream for chain {} failed [{}]: {}", chain_id, i, err);
                    let mut map_guard = clients.map_lock().await;
                    if let btree_map::Entry::Occupied(entry) = map_guard.entry(chain_id) {
                        entry.remove();
                    }
                    context.clone().lock().await.destroy_chain_client(chain_id);
                    tokio::time::sleep(tokio::time::Duration::from_millis(1000)).await;
                }
            }
        });
    }

    #[tracing::instrument(level = "trace", skip_all, fields(?chain_id))]
    async fn run_client_stream<C>(
        chain_id: ChainId,
        clients: ChainClients<P, S>,
        context: Arc<Mutex<C>>,
        storage: S,
        config: ChainListenerConfig,
    ) -> Result<(), Error>
    where
        C: ClientContext<ValidatorNodeProvider = P, Storage = S> + Send + 'static,
    {
        let client = {
            let mut map_guard = clients.map_lock().await;
            let context_guard = context.lock().await;
            let btree_map::Entry::Vacant(entry) = map_guard.entry(chain_id) else {
                // For every entry in the client map we are already listening to notifications, so
                // there's nothing to do. This can happen if we download a child before the parent
                // chain, and then process the OpenChain message in the parent.
                return Ok(());
            };
            let client = context_guard.make_chain_client(chain_id);
            entry.insert(client.clone());
            client
        };
        let (listener, _listen_handle, mut local_stream) = client.listen().await?;
        client.synchronize_from_validators().await?;
        drop(linera_base::task::spawn(listener.in_current_span()));
        let mut timeout = storage.clock().current_time();
        loop {
            let sleep = Box::pin(storage.clock().sleep_until(timeout));
            let notification = match future::select(local_stream.next(), sleep).await {
                Either::Left((Some(notification), _)) => notification,
                Either::Left((None, _)) => break,
                Either::Right(((), _)) => {
                    if config.skip_process_inbox {
                        debug!("Not processing inbox due to listener configuration");
                        timeout = Timestamp::from(u64::MAX);
                        continue;
                    }
                    debug!("Processing inbox");
<<<<<<< HEAD
                    match client.process_inbox_without_prepare().await {
                        Err(ChainClientError::CannotFindKeyForChain(_)) => continue,
=======
                    let result = if config.external_signing {
                        client.process_inbox_if_owned_without_block_proposal().await
                    } else {
                        client.process_inbox_if_owned().await
                    };
                    match result {
>>>>>>> 588d3ae5
                        Err(error) => {
                            warn!(%error, "Failed to process inbox.");
                            timeout = if config.external_signing {
                                storage.clock().current_time().saturating_add_micros(1000000)
                            } else {
                                Timestamp::from(u64::MAX)
                            };
                        }
                        Ok((_certs, None)) => {
                            timeout = if config.external_signing {
                                storage.clock().current_time().saturating_add_micros(1000000)
                            } else {
                                Timestamp::from(u64::MAX)
                            }
                        }
                        Ok((certs, Some(new_timeout))) => {
                            info!("Done processing inbox ({} blocks created)", certs.len());
                            info!("I will try processing the inbox later based on the given round timeout: {:?}", new_timeout);
                            timeout = new_timeout.timestamp;
                        }
                    }
                    context.lock().await.update_wallet(&client).await;
                    continue;
                }
            };
            info!("Received new notification: {:?}", notification);
            Self::maybe_sleep(config.delay_before_ms).await;
            match &notification.reason {
                Reason::NewIncomingBundle { .. } => timeout = storage.clock().current_time(),
                Reason::NewBlock { .. } | Reason::NewRound { .. } | Reason::NewRawBlock { .. } => {
                    if let Err(error) = client.update_validators().await {
                        warn!(
                            "Failed to update validators about the local chain after \
                            receiving notification {:?} with error: {:?}",
                            notification, error
                        );
                    }
                }
            }
            Self::maybe_sleep(config.delay_after_ms).await;
            let Reason::NewBlock { hash, .. } = notification.reason else {
                continue;
            };
            {
                context.lock().await.update_wallet(&client).await;
            }
            let value = storage.read_hashed_certificate_value(hash).await?;
            let Some(executed_block) = value.inner().executed_block() else {
                error!("NewBlock notification about value without a block: {hash}");
                continue;
            };
            let new_chains = executed_block
                .messages()
                .iter()
                .flatten()
                .filter_map(|outgoing_message| {
                    if let OutgoingMessage {
                        destination: Destination::Recipient(new_id),
                        message: Message::System(SystemMessage::OpenChain(open_chain_config)),
                        ..
                    } = outgoing_message
                    {
                        let keys = open_chain_config
                            .ownership
                            .all_public_keys()
                            .cloned()
                            .collect::<Vec<_>>();
                        let timestamp = executed_block.block.timestamp;
                        Some((*new_id, keys, timestamp))
                    } else {
                        None
                    }
                })
                .collect::<Vec<_>>();
            if new_chains.is_empty() {
                continue;
            }
            let mut context_guard = context.lock().await;
            for (new_id, owners, timestamp) in new_chains {
                let key_pair = owners
                    .iter()
                    .find_map(|public_key| context_guard.wallet().key_pair_for_pk(public_key));
                context_guard.update_wallet_for_new_chain(new_id, key_pair, timestamp);
                Self::run_with_chain_id(
                    new_id,
                    clients.clone(),
                    context.clone(),
                    storage.clone(),
                    config.clone(),
                );
            }
        }
        Ok(())
    }

    async fn maybe_sleep(delay_ms: u64) {
        if delay_ms > 0 {
            tokio::time::sleep(Duration::from_millis(delay_ms)).await;
        }
    }
}<|MERGE_RESOLUTION|>--- conflicted
+++ resolved
@@ -21,13 +21,8 @@
     worker::Reason,
 };
 use linera_execution::{Message, SystemMessage};
-<<<<<<< HEAD
+use linera_rpc::node_provider::NodeProvider;
 use linera_storage::{Clock as _, Storage};
-=======
-use linera_rpc::node_provider::NodeProvider;
-use linera_storage::Storage;
-use linera_views::views::ViewError;
->>>>>>> 588d3ae5
 use tracing::{debug, error, info, warn, Instrument as _};
 
 use crate::{chain_clients::ChainClients, wallet::Wallet, Error};
@@ -91,11 +86,7 @@
     async fn update_wallet(
         &mut self,
         client: &ChainClient<Self::ValidatorNodeProvider, Self::Storage>,
-<<<<<<< HEAD
     );
-=======
-    ) where
-        ViewError: From<<Self::Storage as Storage>::StoreError>;
 
     fn save_wallet(&mut self);
 
@@ -109,7 +100,6 @@
     ) -> Result<(), Error>;
 
     fn set_default_chain(&mut self, chain_id: ChainId) -> Result<(), Error>;
->>>>>>> 588d3ae5
 }
 
 /// A `ChainListener` is a process that listens to notifications from validators and reacts
@@ -246,28 +236,30 @@
                         continue;
                     }
                     debug!("Processing inbox");
-<<<<<<< HEAD
-                    match client.process_inbox_without_prepare().await {
-                        Err(ChainClientError::CannotFindKeyForChain(_)) => continue,
-=======
                     let result = if config.external_signing {
                         client.process_inbox_if_owned_without_block_proposal().await
                     } else {
-                        client.process_inbox_if_owned().await
+                        client.process_inbox_without_prepare().await
                     };
                     match result {
->>>>>>> 588d3ae5
+                        Err(ChainClientError::CannotFindKeyForChain(_)) => continue,
                         Err(error) => {
                             warn!(%error, "Failed to process inbox.");
                             timeout = if config.external_signing {
-                                storage.clock().current_time().saturating_add_micros(1000000)
+                                storage
+                                    .clock()
+                                    .current_time()
+                                    .saturating_add_micros(1000000)
                             } else {
                                 Timestamp::from(u64::MAX)
                             };
                         }
                         Ok((_certs, None)) => {
                             timeout = if config.external_signing {
-                                storage.clock().current_time().saturating_add_micros(1000000)
+                                storage
+                                    .clock()
+                                    .current_time()
+                                    .saturating_add_micros(1000000)
                             } else {
                                 Timestamp::from(u64::MAX)
                             }
