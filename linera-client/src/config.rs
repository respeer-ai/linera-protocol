// Copyright (c) Facebook, Inc. and its affiliates.
// Copyright (c) Zefchain Labs, Inc.
// SPDX-License-Identifier: Apache-2.0

use std::{
    iter::IntoIterator,
    ops::{Deref, DerefMut},
};

#[cfg(not(feature = "no-storage"))]
use linera_base::crypto::CryptoRng;
use linera_base::{
    crypto::{BcsSignable, CryptoHash, KeyPair, PublicKey},
    data_types::{Amount, Timestamp},
    identifiers::{ChainDescription, ChainId},
};
use linera_execution::{
    committee::{Committee, ValidatorName, ValidatorState},
    ResourceControlPolicy,
};
use linera_rpc::config::{ValidatorInternalNetworkConfig, ValidatorPublicNetworkConfig};
use linera_storage::Storage;
use serde::{Deserialize, Serialize};

#[derive(Debug, thiserror::Error)]
pub enum Error {
    #[error("I/O error: {0}")]
    Io(#[from] std::io::Error),
    #[error("chain error: {0}")]
    Chain(#[from] linera_chain::ChainError),
    #[error("persistence error: {0}")]
    Persistence(Box<dyn std::error::Error + Send + Sync>),
}

#[cfg(feature = "no-storage")]
use crate::fake_wallet::FakeWallet;
#[cfg(not(feature = "no-storage"))]
use crate::wallet::Wallet;
use crate::{
<<<<<<< HEAD
    persistent, util,
    wallet::{UserChain, Wallet},
};

util::impl_from_dynamic!(Error:Persistence, persistent::memory::Error);
#[cfg(with_indexed_db)]
util::impl_from_dynamic!(Error:Persistence, persistent::indexed_db::Error);
=======
    persistent::{self, Persist},
    util,
    wallet::UserChain,
};

util::impl_from_dynamic!(Error: Persistence, persistent::memory::Error);
#[cfg(with_local_storage)]
util::impl_from_dynamic!(Error: Persistence, persistent::local_storage::Error);
>>>>>>> 31be657d
#[cfg(feature = "fs")]
util::impl_from_dynamic!(Error: Persistence, persistent::file::Error);

/// The public configuration of a validator.
#[derive(Clone, Debug, Serialize, Deserialize)]
pub struct ValidatorConfig {
    /// The public key of the validator.
    pub name: ValidatorName,
    /// The network configuration for the validator.
    pub network: ValidatorPublicNetworkConfig,
}

/// The private configuration of a validator service.
#[derive(Serialize, Deserialize)]
pub struct ValidatorServerConfig {
    pub validator: ValidatorConfig,
    pub key: KeyPair,
    pub internal_network: ValidatorInternalNetworkConfig,
}

#[cfg(web)]
use crate::persistent::{LocalPersist as Persist, LocalPersistExt as _};
#[cfg(not(web))]
use crate::persistent::{Persist, PersistExt as _};

/// The (public) configuration for all validators.
#[derive(Debug, Default, Clone, Deserialize, Serialize)]
pub struct CommitteeConfig {
    pub validators: Vec<ValidatorConfig>,
}

impl CommitteeConfig {
    pub fn into_committee(self, policy: ResourceControlPolicy) -> Committee {
        let validators = self
            .validators
            .into_iter()
            .map(|v| {
                (
                    v.name,
                    ValidatorState {
                        network_address: v.network.to_string(),
                        votes: 100,
                    },
                )
            })
            .collect();
        Committee::new(validators, policy)
    }
}

/// The runtime state of the wallet, persisted atomically on change via an instance of
/// [`Persist`].
pub struct WalletState<W> {
    wallet: W,
    #[cfg(not(feature = "no-storage"))]
    prng: Box<dyn CryptoRng>,
}

impl<W: Persist<Target = Wallet>> WalletState<W> {
    pub async fn add_chains<Chains: IntoIterator<Item = UserChain>>(
        &mut self,
        chains: Chains,
    ) -> Result<(), Error> {
        self.wallet.as_mut().extend(chains);
        W::persist(&mut self.wallet)
            .await
            .map_err(|e| Error::Persistence(Box::new(e)))
    }
}

impl<W: Deref> Deref for WalletState<W> {
    type Target = W::Target;
    fn deref(&self) -> &W::Target {
        self.wallet.deref()
    }
}

impl<W: DerefMut> DerefMut for WalletState<W> {
    fn deref_mut(&mut self) -> &mut W::Target {
        self.wallet.deref_mut()
    }
}

#[cfg(not(feature = "no-storage"))]
impl<W: Persist<Target = Wallet>> Persist for WalletState<W> {
    type Error = W::Error;

    fn as_mut(&mut self) -> &mut Wallet {
        self.wallet.as_mut()
    }

    async fn persist(&mut self) -> Result<(), W::Error> {
        self.wallet
            .mutate(|w| w.refresh_prng_seed(&mut self.prng))
            .await?;
        tracing::debug!("Persisted user chains");
        Ok(())
    }

<<<<<<< HEAD
    fn into_value(self) -> Wallet {
        self.wallet.into_value()
=======
#[cfg(feature = "no-storage")]
impl<W: Persist<Target = FakeWallet>> Persist for WalletState<W> {
    type Error = W::Error;

    fn persist(_this: &mut Self) -> Result<(), W::Error> {
        Ok(())
    }

    fn as_mut(this: &mut Self) -> &mut FakeWallet {
        Persist::as_mut(&mut this.wallet)
    }

    fn into_value(this: Self) -> FakeWallet {
        Persist::into_value(this.wallet)
    }
}

#[cfg(not(feature = "no-storage"))]
impl<W: Persist<Target = Wallet>> Extend<UserChain> for WalletState<W> {
    fn extend<Chains: IntoIterator<Item = UserChain>>(&mut self, chains: Chains) {
        Persist::mutate(self).extend(chains);
>>>>>>> 31be657d
    }
}

#[cfg(feature = "no-storage")]
impl<W: Persist<Target = FakeWallet>> Extend<UserChain> for WalletState<W> {
    fn extend<Chains: IntoIterator<Item = UserChain>>(&mut self, chains: Chains) {
        Persist::mutate(self).extend(chains);
    }
}

#[cfg(feature = "fs")]
impl WalletState<persistent::File<Wallet>> {
    pub fn create_from_file(path: &std::path::Path, wallet: Wallet) -> Result<Self, Error> {
        Ok(Self::new(persistent::File::read_or_create(path, || {
            Ok(wallet)
        })?))
    }

    pub fn read_from_file(path: &std::path::Path) -> Result<Self, Error> {
        Ok(Self::new(persistent::File::read(path)?))
    }
}

<<<<<<< HEAD
#[cfg(with_indexed_db)]
impl WalletState<persistent::IndexedDb<Wallet>> {
    pub async fn create_from_indexed_db(key: &str, wallet: Wallet) -> Result<Self, Error> {
        Ok(Self::new(
            persistent::IndexedDb::read_or_create(key, wallet).await?,
        ))
=======
#[cfg(all(with_local_storage, not(feature = "no-storage")))]
impl WalletState<persistent::LocalStorage<Wallet>> {
    pub fn create_from_local_storage(key: &str, wallet: Wallet) -> Result<Self, Error> {
        Ok(Self::new(persistent::LocalStorage::read_or_create(
            key,
            || Ok(wallet),
        )?))
>>>>>>> 31be657d
    }

    pub async fn read_from_indexed_db(key: &str) -> Result<Option<Self>, Error> {
        Ok(persistent::IndexedDb::read(key).await?.map(Self::new))
    }
}

#[cfg(not(feature = "no-storage"))]
impl<W: Deref<Target = Wallet>> WalletState<W> {
    pub fn new(wallet: W) -> Self {
        Self {
            prng: wallet.make_prng(),
            wallet,
        }
    }

    pub fn generate_key_pair(&mut self) -> KeyPair {
        KeyPair::generate_from(&mut self.prng)
    }
}

#[cfg(feature = "no-storage")]
impl WalletState<persistent::Memory<FakeWallet>> {
    pub fn new(wallet: FakeWallet) -> Self {
        Self {
            wallet: persistent::Memory::new(wallet),
        }
    }
}

#[derive(Clone, Debug, Serialize, Deserialize)]
pub struct GenesisConfig {
    pub committee: CommitteeConfig,
    pub admin_id: ChainId,
    pub timestamp: Timestamp,
    pub chains: Vec<(PublicKey, Amount)>,
    pub policy: ResourceControlPolicy,
    pub network_name: String,
}

impl BcsSignable for GenesisConfig {}

impl GenesisConfig {
    pub fn new(
        committee: CommitteeConfig,
        admin_id: ChainId,
        timestamp: Timestamp,
        policy: ResourceControlPolicy,
        network_name: String,
    ) -> Self {
        Self {
            committee,
            admin_id,
            timestamp,
            chains: Vec::new(),
            policy,
            network_name,
        }
    }

    pub async fn initialize_storage<S>(&self, storage: &mut S) -> Result<(), Error>
    where
        S: Storage + Clone + Send + Sync + 'static,
    {
        let committee = self.create_committee();
        for (chain_number, (public_key, balance)) in (0..).zip(&self.chains) {
            let description = ChainDescription::Root(chain_number);
            storage
                .create_chain(
                    committee.clone(),
                    self.admin_id,
                    description,
                    *public_key,
                    *balance,
                    self.timestamp,
                )
                .await?;
        }
        Ok(())
    }

    pub fn create_committee(&self) -> Committee {
        self.committee.clone().into_committee(self.policy.clone())
    }

    pub fn hash(&self) -> CryptoHash {
        CryptoHash::new(self)
    }
}<|MERGE_RESOLUTION|>--- conflicted
+++ resolved
@@ -36,25 +36,11 @@
 use crate::fake_wallet::FakeWallet;
 #[cfg(not(feature = "no-storage"))]
 use crate::wallet::Wallet;
-use crate::{
-<<<<<<< HEAD
-    persistent, util,
-    wallet::{UserChain, Wallet},
-};
+use crate::{persistent, util, wallet::UserChain};
 
 util::impl_from_dynamic!(Error:Persistence, persistent::memory::Error);
 #[cfg(with_indexed_db)]
 util::impl_from_dynamic!(Error:Persistence, persistent::indexed_db::Error);
-=======
-    persistent::{self, Persist},
-    util,
-    wallet::UserChain,
-};
-
-util::impl_from_dynamic!(Error: Persistence, persistent::memory::Error);
-#[cfg(with_local_storage)]
-util::impl_from_dynamic!(Error: Persistence, persistent::local_storage::Error);
->>>>>>> 31be657d
 #[cfg(feature = "fs")]
 util::impl_from_dynamic!(Error: Persistence, persistent::file::Error);
 
@@ -154,39 +140,29 @@
         Ok(())
     }
 
-<<<<<<< HEAD
     fn into_value(self) -> Wallet {
         self.wallet.into_value()
-=======
+    }
+}
+
 #[cfg(feature = "no-storage")]
 impl<W: Persist<Target = FakeWallet>> Persist for WalletState<W> {
     type Error = W::Error;
 
-    fn persist(_this: &mut Self) -> Result<(), W::Error> {
+    fn as_mut(&mut self) -> &mut FakeWallet {
+        self.wallet.as_mut()
+    }
+
+    async fn persist(&mut self) -> Result<(), W::Error> {
+        self.wallet
+            .mutate(|w| w.refresh_prng_seed(&mut self.prng))
+            .await?;
+        tracing::debug!("Persisted user chains");
         Ok(())
     }
 
-    fn as_mut(this: &mut Self) -> &mut FakeWallet {
-        Persist::as_mut(&mut this.wallet)
-    }
-
-    fn into_value(this: Self) -> FakeWallet {
-        Persist::into_value(this.wallet)
-    }
-}
-
-#[cfg(not(feature = "no-storage"))]
-impl<W: Persist<Target = Wallet>> Extend<UserChain> for WalletState<W> {
-    fn extend<Chains: IntoIterator<Item = UserChain>>(&mut self, chains: Chains) {
-        Persist::mutate(self).extend(chains);
->>>>>>> 31be657d
-    }
-}
-
-#[cfg(feature = "no-storage")]
-impl<W: Persist<Target = FakeWallet>> Extend<UserChain> for WalletState<W> {
-    fn extend<Chains: IntoIterator<Item = UserChain>>(&mut self, chains: Chains) {
-        Persist::mutate(self).extend(chains);
+    fn into_value(self) -> Wallet {
+        self.wallet.into_value()
     }
 }
 
@@ -203,22 +179,12 @@
     }
 }
 
-<<<<<<< HEAD
-#[cfg(with_indexed_db)]
+#[cfg(all(with_indexed_db, not(feature = "no-storage")))]
 impl WalletState<persistent::IndexedDb<Wallet>> {
     pub async fn create_from_indexed_db(key: &str, wallet: Wallet) -> Result<Self, Error> {
         Ok(Self::new(
             persistent::IndexedDb::read_or_create(key, wallet).await?,
         ))
-=======
-#[cfg(all(with_local_storage, not(feature = "no-storage")))]
-impl WalletState<persistent::LocalStorage<Wallet>> {
-    pub fn create_from_local_storage(key: &str, wallet: Wallet) -> Result<Self, Error> {
-        Ok(Self::new(persistent::LocalStorage::read_or_create(
-            key,
-            || Ok(wallet),
-        )?))
->>>>>>> 31be657d
     }
 
     pub async fn read_from_indexed_db(key: &str) -> Result<Option<Self>, Error> {
