--- conflicted
+++ resolved
@@ -13,12 +13,7 @@
     identifiers::{BlobId, ChainDescription, ChainId},
 };
 use linera_chain::data_types::Block;
-<<<<<<< HEAD
-use linera_core::{client::ChainClient, node::LocalValidatorNodeProvider};
-=======
-use linera_core::{client::ChainClient, data_types::RawBlockProposal, node::ValidatorNodeProvider};
-use linera_execution::Operation;
->>>>>>> af8783ee
+use linera_core::{client::ChainClient, data_types::RawBlockProposal, node::LocalValidatorNodeProvider};
 use linera_storage::Storage;
 use linera_views::views::ViewError;
 use rand::Rng as _;
@@ -242,13 +237,9 @@
     pub timestamp: Timestamp,
     pub next_block_height: BlockHeight,
     pub pending_block: Option<Block>,
-<<<<<<< HEAD
     pub pending_blobs: BTreeMap<BlobId, Blob>,
-=======
-    pub pending_blobs: BTreeMap<BlobId, HashedBlob>,
     pub pending_raw_block: Option<RawBlockProposal>,
     pub pending_operations: Vec<Operation>,
->>>>>>> af8783ee
 }
 
 impl UserChain {
