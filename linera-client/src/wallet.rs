// Copyright (c) Zefchain Labs, Inc.
// SPDX-License-Identifier: Apache-2.0

use std::{
    collections::{BTreeMap, HashMap},
    iter::IntoIterator,
};

use linera_base::{
    crypto::{CryptoHash, CryptoRng, KeyPair, PublicKey},
    data_types::{Blob, BlockHeight, Timestamp},
    ensure,
    identifiers::{BlobId, ChainDescription, ChainId},
};
use linera_chain::data_types::Block;
<<<<<<< HEAD
use linera_core::{client::ChainClient, node::ValidatorNodeProvider};
=======
use linera_core::{
    client::ChainClient, data_types::RawBlockProposal, node::LocalValidatorNodeProvider,
};
use linera_execution::Operation;
>>>>>>> 31be657d
use linera_storage::Storage;
use rand::Rng as _;
use serde::{Deserialize, Serialize};

use crate::{config::GenesisConfig, error, Error};

#[derive(Serialize, Deserialize)]
pub struct Wallet {
    pub chains: BTreeMap<ChainId, UserChain>,
    pub unassigned_key_pairs: HashMap<PublicKey, KeyPair>,
    pub default: Option<ChainId>,
    pub defaults: HashMap<PublicKey, ChainId>,
    pub genesis_config: GenesisConfig,
    pub testing_prng_seed: Option<u64>,
}

impl Extend<UserChain> for Wallet {
    fn extend<Chains: IntoIterator<Item = UserChain>>(&mut self, chains: Chains) {
        let mut chains = chains.into_iter();
        if let Some(chain) = chains.next() {
            // Ensures that the default chain gets set appropriately to the first chain,
            // if it isn't already set.
            self.insert(chain);

            self.chains
                .extend(chains.map(|chain| (chain.chain_id, chain)));
        }
    }
}

impl Wallet {
    pub fn new(genesis_config: GenesisConfig, testing_prng_seed: Option<u64>) -> Self {
        Wallet {
            chains: BTreeMap::new(),
            unassigned_key_pairs: HashMap::new(),
            default: None,
            defaults: HashMap::new(),
            genesis_config,
            testing_prng_seed,
        }
    }

    pub fn get(&self, chain_id: ChainId) -> Option<&UserChain> {
        self.chains.get(&chain_id)
    }

    pub fn insert(&mut self, chain: UserChain) {
        if self.default.is_none() {
            self.default = Some(chain.chain_id);
        }

        self.chains.insert(chain.chain_id, chain);
    }

    pub fn forget_keys(&mut self, chain_id: &ChainId) -> Result<KeyPair, Error> {
        let chain = self
            .chains
            .get_mut(chain_id)
            .ok_or(error::Inner::NonexistentChain(*chain_id))?;
        chain
            .key_pair
            .take()
            .ok_or(error::Inner::NonexistentKeypair(*chain_id).into())
    }

    pub fn forget_chain(&mut self, chain_id: &ChainId) -> Result<UserChain, Error> {
        self.chains
            .remove(chain_id)
            .ok_or(error::Inner::NonexistentChain(*chain_id).into())
    }

    pub fn default_chain(&self) -> Option<ChainId> {
        self.default
    }

    pub fn default_chains(&self) -> HashMap<PublicKey, ChainId> {
        self.defaults.clone()
    }

    pub fn default_chain_with_public_key(&self, public_key: PublicKey) -> Option<ChainId> {
        self.defaults.get(&public_key).copied()
    }

    pub fn chain_ids(&self) -> Vec<ChainId> {
        self.chains.keys().copied().collect()
    }

    /// Returns the list of all chain IDs for which we have a secret key.
    pub fn own_chain_ids(&self) -> Vec<ChainId> {
        self.chains
            .iter()
            .filter_map(|(chain_id, chain)| chain.key_pair.is_some().then_some(*chain_id))
            .collect()
    }

    pub fn num_chains(&self) -> usize {
        self.chains.len()
    }

    pub fn last_chain(&self) -> Option<&UserChain> {
        self.chains.values().last()
    }

    pub fn chains_mut(&mut self) -> impl Iterator<Item = &mut UserChain> {
        self.chains.values_mut()
    }

    pub fn add_unassigned_key_pair(&mut self, keypair: KeyPair) {
        self.unassigned_key_pairs.insert(keypair.public(), keypair);
    }

    pub fn key_pair_for_pk(&self, key: &PublicKey) -> Option<KeyPair> {
        if let Some(key_pair) = self
            .unassigned_key_pairs
            .get(key)
            .map(|key_pair| key_pair.copy())
        {
            return Some(key_pair);
        }
        self.chains
            .values()
            .filter_map(|user_chain| user_chain.key_pair.as_ref())
            .find(|key_pair| key_pair.public() == *key)
            .map(|key_pair| key_pair.copy())
    }

    pub fn assign_new_chain_to_key(
        &mut self,
        key: PublicKey,
        chain_id: ChainId,
        timestamp: Timestamp,
    ) -> Result<(), Error> {
        let key_pair = self
            .unassigned_key_pairs
            .remove(&key)
            .ok_or(error::Inner::NonexistentKeypair(chain_id))?;
        let user_chain = UserChain {
            chain_id,
            key_pair: Some(key_pair),
            block_hash: None,
            timestamp,
            next_block_height: BlockHeight(0),
            pending_block: None,
            pending_blobs: BTreeMap::new(),
            pending_raw_block: None,
            pending_operations: Vec::new(),
        };
        self.insert(user_chain);
        Ok(())
    }

    pub fn assign_new_chain_to_public_key(
        &mut self,
        key: PublicKey,
        chain_id: ChainId,
        timestamp: Timestamp,
    ) -> Result<(), Error> {
        let user_chain = UserChain {
            chain_id,
            key_pair: Some(KeyPair::from_public_key(key)),
            block_hash: None,
            timestamp,
            next_block_height: BlockHeight(0),
            pending_block: None,
            pending_blobs: BTreeMap::new(),
            pending_raw_block: None,
            pending_operations: Vec::new(),
        };
        self.insert(user_chain);
        Ok(())
    }

    pub fn set_default_chain(&mut self, chain_id: ChainId) -> Result<(), Error> {
        ensure!(
            self.chains.contains_key(&chain_id),
            error::Inner::NonexistentChain(chain_id)
        );
        self.default = Some(chain_id);
        Ok(())
    }

    pub fn set_default_chain_with_public_key(
        &mut self,
        public_key: PublicKey,
        chain_id: ChainId,
    ) -> Result<(), Error> {
        ensure!(
            self.chains.contains_key(&chain_id),
            error::Inner::NonexistentChain(chain_id)
        );
        self.defaults.insert(public_key, chain_id);
        Ok(())
    }

    pub async fn update_from_state<P, S>(&mut self, chain_client: &ChainClient<P, S>)
    where
        P: ValidatorNodeProvider + Sync + 'static,
        S: Storage + Clone + Send + Sync + 'static,
    {
        let key_pair = chain_client.key_pair().await.map(|k| k.copy()).ok();
        let state = chain_client.state();
        self.chains.insert(
            chain_client.chain_id(),
            UserChain {
                chain_id: chain_client.chain_id(),
                key_pair,
<<<<<<< HEAD
                block_hash: state.block_hash(),
                next_block_height: state.next_block_height(),
                timestamp: state.timestamp(),
                pending_block: state.pending_block().clone(),
                pending_blobs: state.pending_blobs().clone(),
=======
                block_hash: state.block_hash,
                next_block_height: state.next_block_height,
                timestamp: state.timestamp,
                pending_block: state.pending_block.clone(),
                pending_blobs: state.pending_blobs.clone(),
                pending_raw_block: state.pending_raw_block.clone(),
                pending_operations: state.pending_operations.clone(),
>>>>>>> 31be657d
            },
        );
    }

    pub fn genesis_admin_chain(&self) -> ChainId {
        self.genesis_config.admin_id
    }

    pub fn genesis_config(&self) -> &GenesisConfig {
        &self.genesis_config
    }

    pub fn make_prng(&self) -> Box<dyn CryptoRng> {
        self.testing_prng_seed.into()
    }

    pub fn refresh_prng_seed<R: CryptoRng>(&mut self, rng: &mut R) {
        if self.testing_prng_seed.is_some() {
            self.testing_prng_seed = Some(rng.gen());
        }
    }
}

#[derive(Serialize, Deserialize)]
pub struct UserChain {
    pub chain_id: ChainId,
    pub key_pair: Option<KeyPair>,
    pub block_hash: Option<CryptoHash>,
    pub timestamp: Timestamp,
    pub next_block_height: BlockHeight,
    pub pending_block: Option<Block>,
    pub pending_blobs: BTreeMap<BlobId, Blob>,
    pub pending_raw_block: Option<RawBlockProposal>,
    pub pending_operations: Vec<Operation>,
}

impl UserChain {
    /// Create a user chain that we own.
    pub fn make_initial<R: CryptoRng>(
        rng: &mut R,
        description: ChainDescription,
        timestamp: Timestamp,
    ) -> Self {
        let key_pair = KeyPair::generate_from(rng);
        Self {
            chain_id: description.into(),
            key_pair: Some(key_pair),
            block_hash: None,
            timestamp,
            next_block_height: BlockHeight::ZERO,
            pending_block: None,
            pending_blobs: BTreeMap::new(),
            pending_raw_block: None,
            pending_operations: Vec::new(),
        }
    }

    /// Creates an entry for a chain that we don't own. The timestamp must be the genesis
    /// timestamp or earlier.
    pub fn make_other(chain_id: ChainId, timestamp: Timestamp) -> Self {
        Self {
            chain_id,
            key_pair: None,
            block_hash: None,
            timestamp,
            next_block_height: BlockHeight::ZERO,
            pending_block: None,
            pending_blobs: BTreeMap::new(),
            pending_raw_block: None,
            pending_operations: Vec::new(),
        }
    }
}<|MERGE_RESOLUTION|>--- conflicted
+++ resolved
@@ -13,14 +13,8 @@
     identifiers::{BlobId, ChainDescription, ChainId},
 };
 use linera_chain::data_types::Block;
-<<<<<<< HEAD
-use linera_core::{client::ChainClient, node::ValidatorNodeProvider};
-=======
-use linera_core::{
-    client::ChainClient, data_types::RawBlockProposal, node::LocalValidatorNodeProvider,
-};
+use linera_core::{client::ChainClient, data_types::RawBlockProposal, node::ValidatorNodeProvider};
 use linera_execution::Operation;
->>>>>>> 31be657d
 use linera_storage::Storage;
 use rand::Rng as _;
 use serde::{Deserialize, Serialize};
@@ -227,21 +221,13 @@
             UserChain {
                 chain_id: chain_client.chain_id(),
                 key_pair,
-<<<<<<< HEAD
                 block_hash: state.block_hash(),
                 next_block_height: state.next_block_height(),
                 timestamp: state.timestamp(),
                 pending_block: state.pending_block().clone(),
                 pending_blobs: state.pending_blobs().clone(),
-=======
-                block_hash: state.block_hash,
-                next_block_height: state.next_block_height,
-                timestamp: state.timestamp,
-                pending_block: state.pending_block.clone(),
-                pending_blobs: state.pending_blobs.clone(),
                 pending_raw_block: state.pending_raw_block.clone(),
                 pending_operations: state.pending_operations.clone(),
->>>>>>> 31be657d
             },
         );
     }
