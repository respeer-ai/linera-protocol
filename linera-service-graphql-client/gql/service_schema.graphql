"""
An account
"""
scalar Account

"""
A non-negative amount of tokens.
"""
scalar Amount

"""
A unique identifier for a user application
"""
scalar ApplicationId

type ApplicationOverview {
	id: ApplicationId!
	description: UserApplicationDescription!
	link: String!
}

"""
Permissions for applications on a chain.
"""
input ApplicationPermissions {
	"""
	If this is `None`, all system operations and application operations are allowed.
	If it is `Some`, only operations from the specified applications are allowed, and
	no system operations.
	"""
	executeOperations: [ApplicationId!]
	"""
	At least one operation or incoming message from each of these applications must occur in
	every block.
	"""
	mandatoryApplications: [ApplicationId!]! = []
	"""
	These applications are allowed to close the current chain using the system API.
	"""
	closeChain: [ApplicationId!]! = []
}

"""
A blob of binary data.
"""
scalar BlobContent

"""
A content-addressed blob ID i.e. the hash of the `BlobContent`
"""
scalar BlobId

"""
A block containing operations to apply on a given chain, as well as the
acknowledgment of a number of incoming messages from other chains.
* Incoming messages must be selected in the order they were
produced by the sending chain, but can be skipped.
* When a block is proposed to a validator, all cross-chain messages must have been
received ahead of time in the inbox of the chain.
* This constraint does not apply to the execution of confirmed blocks.
"""
type Block {
	"""
	The chain to which this block belongs.
	"""
	chainId: ChainId!
	"""
	The number identifying the current configuration.
	"""
	epoch: Epoch!
	"""
	A selection of incoming messages to be executed first. Successive messages of same
	sender and height are grouped together for conciseness.
	"""
	incomingBundles: [IncomingBundle!]!
	"""
	The operations to execute.
	"""
	operations: [Operation!]!
	"""
	The block height.
	"""
	height: BlockHeight!
	"""
	The timestamp when this block was created. This must be later than all messages received
	in this block, but no later than the current time.
	"""
	timestamp: Timestamp!
	"""
	The user signing for the operations in the block and paying for their execution
	fees. If set, this must be the `owner` in the block proposal. `None` means that
	the default account of the chain is used. This value is also used as recipient of
	potential refunds for the message grants created by the operations.
	"""
	authenticatedSigner: Owner
	"""
	Certified hash (see `Certificate` below) of the previous block in the
	chain, if any.
	"""
	previousBlockHash: CryptoHash
}

"""
The messages and the state hash resulting from a [`Block`]'s execution.
"""
type BlockExecutionOutcome {
	"""
	The list of outgoing messages for each transaction.
	"""
	messages: [[OutgoingMessage!]!]!
	"""
	The hash of the chain's execution state after this block.
	"""
	stateHash: CryptoHash!
	"""
	The record of oracle responses for each transaction.
	"""
	oracleResponses: [[OracleResponse!]!]!
	"""
	The list of events produced by each transaction.
	"""
	events: [[EventRecord!]!]!
}

"""
A block height to identify blocks in a chain
"""
scalar BlockHeight


"""
An origin and cursor of a unskippable bundle that is no longer in our inbox.
"""
type BundleInInbox {
	"""
	The origin from which we received the bundle.
	"""
	origin: Origin!
	"""
	The cursor of the bundle in the inbox.
	"""
	cursor: Cursor!
}

"""
A WebAssembly module's bytecode
"""
scalar Bytecode

"""
A unique identifier for an application bytecode
"""
scalar BytecodeId

type CertificateValue {
	executedBlock: ExecutedBlock
	status: String!
}

"""
A chain ID with a block height.
"""
type ChainAndHeight {
	chainId: ChainId!
	height: BlockHeight!
}

"""
How to create a chain
"""
scalar ChainDescription

"""
The unique identifier (UID) of a chain. This is currently computed as the hash value of a ChainDescription.
"""
scalar ChainId

"""
The state of the certification process for a chain's next block
"""
scalar ChainManager

"""
Represents the owner(s) of a chain
"""
scalar ChainOwnership

type ChainStateExtendedView {
	chainId: ChainId!
	"""
	Execution state, including system and user applications.
	"""
	executionState: ExecutionStateView!
	"""
	Hash of the execution state.
	"""
	executionStateHash: CryptoHash
	"""
	Block-chaining state.
	"""
	tipState: ChainTipState!
	"""
	Consensus state.
	"""
	manager: ChainManager!
	"""
	Hashes of all certified blocks for this sender.
	This ends with `block_hash` and has length `usize::from(next_block_height)`.
	"""
	confirmedLog: LogView_CryptoHash_b0541e41!
	"""
	Sender chain and height of all certified blocks known as a receiver (local ordering).
	"""
	receivedLog: LogView_ChainAndHeight_de85b393!
	"""
	Mailboxes used to receive messages indexed by their origin.
	"""
	inboxes: ReentrantCollectionView_Origin_InboxStateView_2059505700!
	"""
	A queue of unskippable bundles, with the timestamp when we added them to the inbox.
	"""
	unskippableBundles: QueueView_TimestampedBundleInInbox_c9bca311!
	"""
	Unskippable bundles that have been removed but are still in the queue.
	"""
	removedUnskippableBundles: [BundleInInbox!]!
	"""
	Mailboxes used to send messages, indexed by their target.
	"""
	outboxes: ReentrantCollectionView_Target_OutboxStateView_3775022202!
	"""
	Number of outgoing messages in flight for each block height.
	We use a `RegisterView` to prioritize speed for small maps.
	"""
	outboxCounters: JSONObject!
	"""
	Channels able to multicast messages to subscribers.
	"""
	channels: ReentrantCollectionView_ChannelFullName_ChannelStateView_1259684418!
}

"""
Block-chaining state.
"""
type ChainTipState {
	"""
	Hash of the latest certified block in this chain, if any.
	"""
	blockHash: CryptoHash
	"""
	Sequence number tracking blocks.
	"""
	nextBlockHeight: BlockHeight!
	"""
	Number of incoming messages.
	"""
	numIncomingBundles: Int!
	"""
	Number of operations.
	"""
	numOperations: Int!
	"""
	Number of outgoing messages.
	"""
	numOutgoingMessages: Int!
}

type Chains {
	list: [ChainId!]!
	default: ChainId
}

"""
A channel name together with its application ID
"""
scalar ChannelFullName

"""
The name of a subscription channel
"""
scalar ChannelName

"""
The state of a channel followed by subscribers.
"""
type ChannelStateView {
	"""
	The current subscribers.
	"""
	subscribers: [ChainId!]!
	"""
	The block heights so far, to be sent to future subscribers.
	"""
	blockHeights: LogView_BlockHeight_a5612a40!
}

"""
The identifier of a channel, relative to a particular application.
"""
type ChannelSubscription {
	"""
	The chain ID broadcasting on this channel.
	"""
	chainId: ChainId!
	"""
	The name of the channel.
	"""
	name: ChannelName!
}

"""
A set of validators (identified by their public keys) and their voting rights.
"""
input Committee {
	"""
	The validators in the committee.
	"""
	validators: JSONObject!
	"""
	The sum of all voting rights.
	"""
	totalVotes: Int!
	"""
	The threshold to form a quorum.
	"""
	quorumThreshold: Int!
	"""
	The threshold to prove the validity of a statement.
	"""
	validityThreshold: Int!
	"""
	The policy agreed on for this epoch.
	"""
	policy: ResourceControlPolicy!
}

"""
The version of the Linera crates used in this build
"""
scalar CrateVersion

"""
A Sha3-256 value
"""
scalar CryptoHash

type Cursor {
	height: BlockHeight!
	index: Int!
}

"""
The destination of a message, relative to a particular application.
"""
scalar Destination

"""
A GraphQL-visible map item, complete with key.
"""
type Entry_ChannelFullName_ChannelStateView_3a04511c {
	key: ChannelFullName!
	value: ChannelStateView!
}

"""
A GraphQL-visible map item, complete with key.
"""
type Entry_Origin_InboxStateView_79f3e1f3 {
	key: Origin!
	value: InboxStateView!
}

"""
A GraphQL-visible map item, complete with key.
"""
type Entry_Owner_Amount_771b9c6c {
	key: Owner!
	value: Amount
}

"""
A GraphQL-visible map item, complete with key.
"""
type Entry_Target_OutboxStateView_f3778d1a {
	key: Target!
	value: OutboxStateView!
}

"""
A number identifying the configuration of the chain (aka the committee)
"""
scalar Epoch

"""
An event recorded in an executed block.
"""
type EventRecord {
	"""
	The ID of the stream this event belongs to.
	"""
	streamId: StreamId!
	"""
	The event key.
	"""
	key: [Int!]!
	"""
	The payload data.
	"""
	value: [Int!]!
}

"""
A [`Block`], together with the outcome from its execution.
"""
type ExecutedBlock {
	block: Block!
	outcome: BlockExecutionOutcome!
}

type ExecutionStateView {
	system: SystemExecutionStateView!
}


"""
A unique identifier for a user application or for the system application
"""
scalar GenericApplicationId

type HashedCertificateValue {
	hash: CryptoHash!
	value: CertificateValue!
}


"""
The state of an inbox.
* An inbox is used to track bundles received and executed locally.
* A `MessageBundle` consists of a logical cursor `(height, index)` and some message
content `messages`.
* On the surface, an inbox looks like a FIFO queue: the main APIs are `add_bundle` and
`remove_bundle`.
* However, bundles can also be removed before they are added. When this happens,
the bundles removed by anticipation are tracked in a separate queue. Any bundle added
later will be required to match the first removed bundle and so on.
* The cursors of added bundles (resp. removed bundles) must be increasing over time.
* Reconciliation of added and removed bundles is allowed to skip some added bundles.
However, the opposite is not true: every removed bundle must be eventually added.
"""
type InboxStateView {
	"""
	We have already added all the messages below this height and index.
	"""
	nextCursorToAdd: Cursor!
	"""
	We have already removed all the messages below this height and index.
	"""
	nextCursorToRemove: Cursor!
	"""
	These bundles have been added and are waiting to be removed.
	"""
	addedBundles: QueueView_MessageBundle_f33fd73d!
	"""
	These bundles have been removed by anticipation and are waiting to be added.
	At least one of `added_bundles` and `removed_bundles` should be empty.
	"""
	removedBundles: QueueView_MessageBundle_f33fd73d!
}

"""
A bundle of cross-chain messages.
"""
type IncomingBundle {
	"""
	The origin of the messages (chain and channel if any).
	"""
	origin: Origin!
	"""
	The messages to be delivered to the inbox identified by `origin`.
	"""
	bundle: MessageBundle!
	"""
	What to do with the message.
	"""
	action: MessageAction!
}


"""
A scalar that can represent any JSON Object value.
"""
scalar JSONObject

type LogView_BlockHeight_a5612a40 {
	entries(start: Int, end: Int): [BlockHeight!]!
}

type LogView_ChainAndHeight_de85b393 {
	entries(start: Int, end: Int): [ChainAndHeight!]!
}

type LogView_CryptoHash_b0541e41 {
	entries(start: Int, end: Int): [CryptoHash!]!
}

input MapFilters_ChannelFullName_39361e62 {
	keys: [ChannelFullName!]
}

input MapFilters_Origin_7201976d {
	keys: [Origin!]
}

input MapFilters_Owner_7b1d3281 {
	keys: [Owner!]
}

input MapFilters_Target_6fda9ea4 {
	keys: [Target!]
}

input MapInput_ChannelFullName_3aa4320a {
	filters: MapFilters_ChannelFullName_39361e62
}

input MapInput_Origin_08662377 {
	filters: MapFilters_Origin_7201976d
}

input MapInput_Owner_2b9cd89a {
	filters: MapFilters_Owner_7b1d3281
}

input MapInput_Target_16f15470 {
	filters: MapFilters_Target_6fda9ea4
}

type MapView_Owner_Amount_0d73ec3f {
	keys(count: Int): [Owner!]!
	entry(key: Owner!): Entry_Owner_Amount_771b9c6c!
	entries(input: MapInput_Owner_2b9cd89a): [Entry_Owner_Amount_771b9c6c!]!
}

"""
An message to be sent and possibly executed in the receiver's block.
"""
scalar Message

"""
Whether an incoming message is accepted or rejected
"""
scalar MessageAction

"""
<<<<<<< HEAD
A set of messages from a single block, for a single destination.
"""
scalar MessageBundle
=======
The index of a message in a chain
"""
scalar MessageId
>>>>>>> af8783ee

"""
The kind of outgoing message being sent
"""
scalar MessageKind

type MutationRoot {
	"""
	Processes the inbox and returns the lists of certificate hashes that were created, if any.
	"""
	processInbox(chainId: ChainId!): [CryptoHash!]!
	"""
	Retries the pending block that was unsuccessfully proposed earlier.
	"""
	retryPendingBlock(chainId: ChainId!): CryptoHash
	"""
	Transfers `amount` units of value from the given owner's account to the recipient.
	If no owner is given, try to take the units out of the unattributed account.
	"""
	transfer(chainId: ChainId!, owner: Owner, recipient: Recipient!, amount: Amount!, userData: UserData): CryptoHash!
	"""
	Claims `amount` units of value from the given owner's account in the remote
	`target` chain. Depending on its configuration, the `target` chain may refuse to
	process the message.
	"""
	claim(chainId: ChainId!, owner: Owner!, targetId: ChainId!, recipient: Recipient!, amount: Amount!, userData: UserData): CryptoHash!
	"""
	Creates (or activates) a new chain by installing the given authentication key.
	This will automatically subscribe to the future committees created by `admin_id`.
	"""
	openChain(chainId: ChainId!, publicKey: PublicKey!, balance: Amount): ChainId!
	"""
	Creates (or activates) a new chain by installing the given authentication keys.
	This will automatically subscribe to the future committees created by `admin_id`.
	"""
	openMultiOwnerChain(		chainId: ChainId!,		applicationPermissions: ApplicationPermissions,		publicKeys: [PublicKey!]!,		weights: [Int!],		multiLeaderRounds: Int,		balance: Amount,
		"""
		The duration of the fast round, in milliseconds; default: no timeout
		"""
		fastRoundMs: Int,
		"""
		The duration of the first single-leader and all multi-leader rounds
		"""
		baseTimeoutMs: Int! = 10000,
		"""
		The number of milliseconds by which the timeout increases after each single-leader round
		"""
		timeoutIncrementMs: Int! = 1000,
		"""
		The age of an incoming tracked or protected message after which the validators start transitioning the chain to fallback mode, in milliseconds.
		"""
		fallbackDurationMs: Int! = 86400000
	): ChainId!
	"""
	Closes the chain.
	"""
	closeChain(chainId: ChainId!): CryptoHash!
	"""
	Changes the authentication key of the chain.
	"""
	changeOwner(chainId: ChainId!, newPublicKey: PublicKey!): CryptoHash!
	"""
	Changes the authentication key of the chain.
	"""
	changeMultipleOwners(		chainId: ChainId!,		newPublicKeys: [PublicKey!]!,		newWeights: [Int!]!,		multiLeaderRounds: Int!,
		"""
		The duration of the fast round, in milliseconds; default: no timeout
		"""
		fastRoundMs: Int,
		"""
		The duration of the first single-leader and all multi-leader rounds
		"""
		baseTimeoutMs: Int! = 10000,
		"""
		The number of milliseconds by which the timeout increases after each single-leader round
		"""
		timeoutIncrementMs: Int! = 1000,
		"""
		The age of an incoming tracked or protected message after which the validators start transitioning the chain to fallback mode, in milliseconds.
		"""
		fallbackDurationMs: Int! = 86400000
	): CryptoHash!
	"""
	Changes the application permissions configuration on this chain.
	"""
	changeApplicationPermissions(chainId: ChainId!, closeChain: [ApplicationId!]!, executeOperations: [ApplicationId!], mandatoryApplications: [ApplicationId!]!): CryptoHash!
	"""
	(admin chain only) Registers a new committee. This will notify the subscribers of
	the admin chain so that they can migrate to the new epoch (by accepting the
	notification as an "incoming message" in a next block).
	"""
	createCommittee(chainId: ChainId!, epoch: Epoch!, committee: Committee!): CryptoHash!
	"""
	Subscribes to a system channel.
	"""
	subscribe(subscriberChainId: ChainId!, publisherChainId: ChainId!, channel: SystemChannel!): CryptoHash!
	"""
	Unsubscribes from a system channel.
	"""
	unsubscribe(subscriberChainId: ChainId!, publisherChainId: ChainId!, channel: SystemChannel!): CryptoHash!
	"""
	(admin chain only) Removes a committee. Once this message is accepted by a chain,
	blocks from the retired epoch will not be accepted until they are followed (hence
	re-certified) by a block certified by a recent committee.
	"""
	removeCommittee(chainId: ChainId!, epoch: Epoch!): CryptoHash!
	"""
	Publishes a new application bytecode.
	"""
	publishBytecode(chainId: ChainId!, contract: Bytecode!, service: Bytecode!): BytecodeId!
	"""
	Publishes a new data blob.
	"""
	publishDataBlob(chainId: ChainId!, blobContent: BlobContent!): BlobId!
	"""
	Creates a new application.
	"""
	createApplication(chainId: ChainId!, bytecodeId: BytecodeId!, parameters: String!, instantiationArgument: String!, requiredApplicationIds: [ApplicationId!]!): ApplicationId!
	"""
	Requests a `RegisterApplications` message from another chain so the application can be used
	on this one.
	"""
	requestApplication(chainId: ChainId!, applicationId: ApplicationId!, targetChainId: ChainId): CryptoHash!
	"""
	ResPeer::CheCko::Initialize offline wallet
	"""
	walletInitWithoutKeypair(publicKey: PublicKey!, signature: Signature!, faucetUrl: String!, chainId: ChainId!, messageId: MessageId!, certificateHash: CryptoHash!): ChainId!
	"""
	Submit pending block proposal signature
	"""
	submitBlockSignature(chainId: ChainId!, height: BlockHeight!, signature: Signature!): CryptoHash!
	"""
	Transfers `amount` units of value from the given owner's account to the recipient.
	If no owner is given, try to take the units out of the unattributed account.
	Different from transfer, node service won't sign block in transfer_without_block_proposal
	"""
	transferWithoutBlockProposal(fromChainId: ChainId!, fromPublicKey: PublicKey, toChainId: ChainId!, toPublicKey: PublicKey, amount: Amount!, userData: UserData): ChainId!
	"""
	Requests a `RegisterApplications` message from another chain so the application can be used
	on this one.
	"""
	requestApplicationWithoutBlockProposal(chainId: ChainId!, applicationId: ApplicationId!, targetChainId: ChainId): ApplicationId!
}

"""
Notify that a chain has a new certified block or a new message
"""
scalar Notification

"""
An operation to be executed in a block
"""
scalar Operation

"""
A record of a single oracle response.
"""
scalar OracleResponse

"""
The origin of a message, relative to a particular application. Used to identify each inbox.
"""
scalar Origin

"""
The state of an outbox
* An outbox is used to send messages to another chain.
* Internally, this is implemented as a FIFO queue of (increasing) block heights.
Messages are contained in blocks, together with destination information, so currently
we just send the certified blocks over and let the receivers figure out what were the
messages for them.
* When marking block heights as received, messages at lower heights are also marked (ie. dequeued).
"""
type OutboxStateView {
	"""
	The minimum block height accepted in the future.
	"""
	nextHeightToSchedule: BlockHeight!
	"""
	Keep sending these certified blocks of ours until they are acknowledged by
	receivers.
	"""
	queue: QueueView_BlockHeight_f5d50b5f!
}

"""
A posted message together with routing information.
"""
type OutgoingMessage {
	"""
	The destination of the message.
	"""
	destination: Destination!
	"""
	The user authentication carried by the message, if any.
	"""
	authenticatedSigner: Owner
	"""
	A grant to pay for the message execution.
	"""
	grant: Amount!
	"""
	Where to send a refund for the unused part of the grant after execution, if any.
	"""
	refundGrantTo: Account
	"""
	The kind of message being sent.
	"""
	kind: MessageKind!
	"""
	The message itself.
	"""
	message: Message!
}

"""
The owner of a chain. This is currently the hash of the owner's public key used to verify signatures.
"""
scalar Owner

"""
A signature public key
"""
scalar PublicKey

type QueryRoot {
	chain(chainId: ChainId!): ChainStateExtendedView!
	applications(chainId: ChainId!): [ApplicationOverview!]!
	chains: Chains!
	block(hash: CryptoHash, chainId: ChainId!): HashedCertificateValue
	blocks(from: CryptoHash, chainId: ChainId!, limit: Int): [HashedCertificateValue!]!
	"""
	Returns the version information on this node service.
	"""
	version: VersionInfo!
	"""
	Returns the pending message of the chain
	"""
	pendingMessages(chainId: ChainId!): [IncomingMessage!]!
	"""
	Returns the next raw block proposal
	"""
	peekCandidateRawBlockPayload(chainId: ChainId!): RawBlockProposalPayload
	"""
	Returns the balance of given owner
	"""
	balance(chainId: ChainId!, publicKey: PublicKey): Amount!
	"""
	Returns the balances of given owners
	"""
	balances(chainIds: [ChainId!]!, publicKeys: [PublicKey!]!): JSONObject!
}

type QueueView_BlockHeight_f5d50b5f {
	entries(count: Int): [BlockHeight!]!
}

type QueueView_MessageBundle_f33fd73d {
	entries(count: Int): [MessageBundle!]!
}

type QueueView_TimestampedBundleInInbox_c9bca311 {
	entries(count: Int): [TimestampedBundleInInbox!]!
}

type RawBlockProposalPayload {
	height: BlockHeight!
	payloadBytes: [Int!]!
}

"""
The recipient of a transfer
"""
scalar Recipient

type ReentrantCollectionView_ChannelFullName_ChannelStateView_1259684418 {
	keys: [ChannelFullName!]!
	entry(key: ChannelFullName!): Entry_ChannelFullName_ChannelStateView_3a04511c!
	entries(input: MapInput_ChannelFullName_3aa4320a): [Entry_ChannelFullName_ChannelStateView_3a04511c!]!
}

type ReentrantCollectionView_Origin_InboxStateView_2059505700 {
	keys: [Origin!]!
	entry(key: Origin!): Entry_Origin_InboxStateView_79f3e1f3!
	entries(input: MapInput_Origin_08662377): [Entry_Origin_InboxStateView_79f3e1f3!]!
}

type ReentrantCollectionView_Target_OutboxStateView_3775022202 {
	keys: [Target!]!
	entry(key: Target!): Entry_Target_OutboxStateView_f3778d1a!
	entries(input: MapInput_Target_16f15470): [Entry_Target_OutboxStateView_f3778d1a!]!
}

"""
A collection of prices and limits associated with block execution.
"""
input ResourceControlPolicy {
	"""
	The base price for creating a new block.
	"""
	block: Amount!
	"""
	The price per unit of fuel (aka gas) for VM execution.
	"""
	fuelUnit: Amount!
	"""
	The price of one read operation.
	"""
	readOperation: Amount!
	"""
	The price of one write operation.
	"""
	writeOperation: Amount!
	"""
	The price of reading a byte.
	"""
	byteRead: Amount!
	"""
	The price of writing a byte
	"""
	byteWritten: Amount!
	"""
	The price of increasing storage by a byte.
	"""
	byteStored: Amount!
	"""
	The base price of adding an operation to a block.
	"""
	operation: Amount!
	"""
	The additional price for each byte in the argument of a user operation.
	"""
	operationByte: Amount!
	"""
	The base price of sending a message from a block.
	"""
	message: Amount!
	"""
	The additional price for each byte in the argument of a user message.
	"""
	messageByte: Amount!
	"""
	The maximum data to read per block
	"""
	maximumBytesReadPerBlock: Int!
	"""
	The maximum data to write per block
	"""
	maximumBytesWrittenPerBlock: Int!
}

"""
A signature value
"""
scalar Signature

"""
An event stream ID.
"""
type StreamId {
	"""
	The application that can add events to this stream.
	"""
	applicationId: GenericApplicationId!
	"""
	The name of this stream: an application can have multiple streams with different names.
	"""
	streamName: StreamName!
}

"""
The name of an event stream
"""
scalar StreamName


type SubscriptionRoot {
	"""
	Subscribes to notifications from the specified chain.
	"""
	notifications(chainId: ChainId!): Notification!
}

"""
The channels available in the system application.
"""
enum SystemChannel {
	"""
	Channel used to broadcast reconfigurations.
	"""
	ADMIN
}

type SystemExecutionStateView {
	description: ChainDescription
	epoch: Epoch
	adminId: ChainId
	subscriptions: [ChannelSubscription!]!
	committees: JSONObject!
	ownership: ChainOwnership!
	balance: Amount!
	balances: MapView_Owner_Amount_0d73ec3f!
	timestamp: Timestamp!
}

"""
The target of a message, relative to a particular application. Used to identify each outbox.
"""
scalar Target

"""
A timestamp, in microseconds since the Unix epoch
"""
scalar Timestamp

"""
An origin, cursor and timestamp of a unskippable bundle in our inbox.
"""
type TimestampedBundleInInbox {
	"""
	The origin and cursor of the bundle.
	"""
	entry: BundleInInbox!
	"""
	The timestamp when the bundle was added to the inbox.
	"""
	seen: Timestamp!
}

"""
Description of the necessary information to run a user application
"""
scalar UserApplicationDescription

"""
Optional user message attached to a transfer
"""
scalar UserData

"""
The version info of a build of Linera.
"""
type VersionInfo {
	"""
	The crate version
	"""
	crateVersion: CrateVersion!
	"""
	The git commit hash
	"""
	gitCommit: String!
	"""
	Whether the git checkout was dirty
	"""
	gitDirty: Boolean!
	"""
	A hash of the RPC API
	"""
	rpcHash: String!
	"""
	A hash of the GraphQL API
	"""
	graphqlHash: String!
	"""
	A hash of the WIT API
	"""
	witHash: String!
}

directive @include(if: Boolean!) on FIELD | FRAGMENT_SPREAD | INLINE_FRAGMENT
directive @skip(if: Boolean!) on FIELD | FRAGMENT_SPREAD | INLINE_FRAGMENT
schema {
	query: QueryRoot
	mutation: MutationRoot
	subscription: SubscriptionRoot
}<|MERGE_RESOLUTION|>--- conflicted
+++ resolved
@@ -552,15 +552,9 @@
 scalar MessageAction
 
 """
-<<<<<<< HEAD
 A set of messages from a single block, for a single destination.
 """
 scalar MessageBundle
-=======
-The index of a message in a chain
-"""
-scalar MessageId
->>>>>>> af8783ee
 
 """
 The kind of outgoing message being sent
