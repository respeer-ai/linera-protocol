[workspace]
members = [
    "linera-base",
    "linera-chain",
    "linera-client",
    "linera-core",
    "linera-ethereum",
    "linera-execution",
    "linera-explorer",
    "linera-indexer/example",
    "linera-indexer/graphql-client",
    "linera-indexer/lib",
    "linera-indexer/plugins",
    "linera-rpc",
    "linera-sdk",
    "linera-sdk-derive",
    "linera-service",
    "linera-service-graphql-client",
    "linera-storage",
    "linera-storage-service",
    "linera-views",
    "linera-views-derive",
    "linera-witty",
    "linera-witty-macros",
    "linera-witty/test-modules",
]
exclude = ["examples", "scripts"]
resolver = "2"

[workspace.package]
<<<<<<< HEAD
version = "0.13.0"
=======
version = "0.12.1"
>>>>>>> 31be657d
authors = ["Linera <contact@linera.io>"]
repository = "https://github.com/linera-io/linera-protocol"
homepage = "https://linera.dev"
license = "Apache-2.0"
edition = "2021"

[workspace.dependencies]
heck = "0.4.1"
anyhow = "1.0.80"
assert_matches = "1.5.0"
async-graphql = "=7.0.2"
async-graphql-axum = "=7.0.2"
async-graphql-derive = "=7.0.2"
async-lock = "3.3.0"
async-trait = "0.1.77"
async-tungstenite = { version = "0.22", features = ["tokio-runtime"] }
aws-config = "1.1.7"
aws-sdk-dynamodb = "1.16.0"
aws-sdk-s3 = "1.17.0"
aws-smithy-http = "0.60.6"
aws-types = "1.1.7"
aws-smithy-types = "1.1.7"
axum = "0.7.4"
base64 = "0.22.0"
bcs = "0.1.6"
bincode = "1.3.3"
bytes = "1.5.0"
cargo_metadata = "0.18.1"
cargo_toml = "0.19.2"
cfg-if = "1.0.0"
cfg_aliases = "0.2.1"
chrono = { version = "0.4.35", default-features = false }
clap = { version = "4", features = ["cargo", "derive", "env"] }
clap-markdown = "0.1.3"
colored = "2.1.0"
comfy-table = "7.1.0"
convert_case = "0.6.0"
criterion = { version = "0.5.1", default-features = false }
custom_debug_derive = "0.6.1"
dashmap = "5.5.3"
derive_more = "1.0.0"
dirs = "5.0.1"
dyn-clone = "1.0.17"
ed25519-dalek = { version = "2.1.1", default-features = false, features = ["batch", "serde"] }
either = "1.10.0"
ethers = { version = "2.0.14", features = ["solc"] }
flarch = "0.7.0"
frunk = "0.4.2"
fs-err = "2.11.0"
fs4 = "0.8.2"
fs_extra = "1.3.0"
futures = "0.3.30"
genawaiter = "0.99.1"
generic-array = { version = "0.14.7", features = ["serde"] }
getrandom = "0.2.12"
hex = "0.4.3"
http = "1.1.0"
glob = "0.3.1"
gloo-storage = "0.3.0"
gloo-utils = "0.2.0"
indexed_db_futures = "0.4.1"
insta = "1.36.1"
is-terminal = "0.4.12"
linera-alloy = { version = "0.1.0", default-features = false }
log = "0.4.21"
lru = "0.12.3"
linked-hash-map = "0.5.6"
num-bigint = "0.4.3"
num-traits = "0.2.18"
oneshot = "0.1.6"
port-selector = "0.1.6"
prettyplease = "0.2.16"
prometheus = "0.13.3"
proc-macro-error = "1.0.4"
proc-macro2 = "1.0"
proptest = { version = "1.4.0", default-features = false, features = ["alloc"] }
prost = "0.13.2"
quote = "1.0"
rand = { version = "0.8.5", default-features = false }
rand_chacha = { version = "0.3.1", default-features = false }
rand_distr = { version = "0.4.3", default-features = false }
ruzstd = "0.7.1"
k8s-openapi = { version = "0.21.1", features = ["v1_28"] }
pathdiff = "0.2.1"
kube = "0.88.1"
rcgen = "0.12.1"
reqwest = { version = "0.11.24", default-features = false, features = ["rustls-tls"] }
rocksdb = "0.21.0"
scylla = "0.12.0"
semver = "1.0.22"
serde = { version = "1.0.197", features = ["derive"] }
serde_bytes = "0.11.14"
serde_json = "1.0.114"
serde_yaml = "0.8.26"
serde-name = "0.2.1"
serde-reflection = "0.3.6"
serde-wasm-bindgen = "0.6.5"
sha3 = "0.10.8"
similar-asserts = "1.5.0"
static_assertions = "1.1.0"
stdext = "0.3.3"
syn = "2.0.52"
tempfile = "3.10.1"
test-case = "3.3.1"
test-log = { version = "0.2.15", default-features = false, features = ["trace"] }
test-strategy = "0.3.1"
thiserror = "1.0.57"
thiserror-context = "0.1.1"
tonic = { version = "0.12", default-features = false }
tonic-build = { version = "0.12", default-features = false }
tonic-health = "0.12"
tonic-reflection = "0.12"
tonic-web = "0.12"
tonic-web-wasm-client = "0.6.0"
tokio = "1.36.0"
tokio-stream = "0.1.14"
tokio-test = "0.4.3"
tokio-util = "0.7.10"
toml = "0.8.10"
tower-http = "0.5.2"
tower = "0.4.13"
tracing = { version = "0.1.40", features = ["release_max_level_debug"] }
tracing-subscriber = { version = "0.3.18", default-features = false, features = ["env-filter"] }
tracing-web = "0.1.3"
trait-variant = "0.1.1"
url = "2.4"
wasm-bindgen = "0.2.92"
wasm-bindgen-futures = "0.4.42"
wasm-bindgen-test = "0.3.42"
wasm-encoder = "0.24.1"
wasm-instrument = "0.4.0"
wasm_thread = "0.3.0"
wasmer = { package = "linera-wasmer", version = "4.4.0-linera.5", default-features = false }
wasmer-compiler-singlepass = { package = "linera-wasmer-compiler-singlepass", version = "4.4.0-linera.5", default-features = false }
wasmparser = "0.101.1"
wasmtime = { version = "25.0.0", default-features = false, features = ["cranelift", "runtime", "std"] }
wasmtimer = "0.2.0"
webassembly-test = "0.1.0"
web-sys = "0.3.69"
web-time = "1.1.0"
wit-bindgen = "0.24.0"
zstd = "0.13.2"

<<<<<<< HEAD
linera-base = { version = "0.13.0", path = "./linera-base" }
linera-chain = { version = "0.13.0", path = "./linera-chain" }
linera-client = { version = "0.13.0", path = "./linera-client" }
linera-core = { version = "0.13.0", path = "./linera-core", default-features = false }
linera-ethereum = { version = "0.13.0", path = "./linera-ethereum", default-features = false }
linera-execution = { version = "0.13.0", path = "./linera-execution", default-features = false }
linera-indexer = { version = "0.13.0", path = "./linera-indexer/lib" }
linera-indexer-graphql-client = { version = "0.13.0", path = "./linera-indexer/graphql-client" }
linera-indexer-plugins = { version = "0.13.0", path = "./linera-indexer/plugins" }
linera-rpc = { version = "0.13.0", path = "./linera-rpc" }
linera-sdk = { version = "0.13.0", path = "./linera-sdk" }
linera-storage = { version = "0.13.0", path = "./linera-storage", default-features = false }
linera-storage-service = { version = "0.13.0", path = "./linera-storage-service", default-features = false }
linera-version = { version = "0.13.0", path = "./linera-version" }
linera-views = { version = "0.13.0", path = "./linera-views", default-features = false }
linera-views-derive = { version = "0.13.0", path = "./linera-views-derive" }
linera-witty = { version = "0.13.0", path = "./linera-witty" }
linera-witty-macros = { version = "0.13.0", path = "./linera-witty-macros" }
linera-witty-test-modules  = { version = "0.13.0", path = "./linera-witty/test-modules" }
linera-sdk-derive = { version = "0.13.0", path = "./linera-sdk-derive" }
linera-service = { version = "0.13.0", path = "./linera-service" }
linera-service-graphql-client = { version = "0.13.0", path = "./linera-service-graphql-client" }
=======
linera-base = { version = "0.12.1", path = "./linera-base" }
linera-chain = { version = "0.12.1", path = "./linera-chain" }
linera-client = { version = "0.12.1", path = "./linera-client" }
linera-core = { version = "0.12.1", path = "./linera-core", default-features = false }
linera-ethereum = { version = "0.12.1", path = "./linera-ethereum", default-features = false }
linera-execution = { version = "0.12.1", path = "./linera-execution", default-features = false }
linera-indexer = { version = "0.12.1", path = "./linera-indexer/lib" }
linera-indexer-graphql-client = { version = "0.12.1", path = "./linera-indexer/graphql-client" }
linera-indexer-plugins = { version = "0.12.1", path = "./linera-indexer/plugins" }
linera-rpc = { version = "0.12.1", path = "./linera-rpc" }
linera-sdk = { version = "0.12.1", path = "./linera-sdk" }
linera-storage = { version = "0.12.1", path = "./linera-storage", default-features = false }
linera-storage-service = { version = "0.12.1", path = "./linera-storage-service", default-features = false }
linera-version = { version = "0.12.1", path = "./linera-version" }
linera-views = { version = "0.12.1", path = "./linera-views", default-features = false }
linera-views-derive = { version = "0.12.1", path = "./linera-views-derive" }
linera-witty = { version = "0.12.1", path = "./linera-witty" }
linera-witty-macros = { version = "0.12.1", path = "./linera-witty-macros" }
linera-witty-test-modules  = { version = "0.12.1", path = "./linera-witty/test-modules" }
linera-sdk-derive = { version = "0.12.1", path = "./linera-sdk-derive" }
linera-service = { version = "0.12.1", path = "./linera-service" }
linera-service-graphql-client = { version = "0.12.1", path = "./linera-service-graphql-client" }
>>>>>>> 31be657d

counter = { path = "./examples/counter" }
meta-counter = { path = "./examples/meta-counter" }
ethereum-tracker = { path = "./examples/ethereum-tracker" }
fungible = { path = "./examples/fungible" }
native-fungible = { path = "./examples/native-fungible" }
non-fungible = { path = "./examples/non-fungible" }
crowd-funding = { path = "./examples/crowd-funding" }
matching-engine = { path = "./examples/matching-engine" }
social = { path = "./examples/social" }
amm = { path = "./examples/amm" }

[profile.release]
debug = true

[profile.bench]
debug = true

# This section is experimental and requires to build `cargo-all-features` from the fork
# repository: https://github.com/ma2bd/cargo-all-features
[workspace.metadata.cargo-all-features]
skip_optional_dependencies = true
max_combination_size = 1

# Make sure to compile VMs with high optimization level
[profile.dev.package.linera-wasmer]
opt-level = 3

[profile.dev.package.wasmparser]
opt-level = 3

[profile.dev.package.wasmtime]
opt-level = 3

[patch.crates-io.indexed_db_futures]
version = "0.4.1"
git = "https://github.com/Twey/rust-indexed-db"
branch = "no-uuid-wasm-bindgen"

[patch.crates-io.ed25519-dalek]
version = "2.1.1"
git = "https://github.com/respeer-ai/curve25519-dalek"
branch = "respeer-pub-field-1efe6a93"

[patch.crates-io.async-graphql-parser]
git = "https://github.com/async-graphql/async-graphql.git"
rev = "2830d430"

[patch.crates-io.async-graphql-value]
git = "https://github.com/async-graphql/async-graphql.git"
rev = "2830d430"<|MERGE_RESOLUTION|>--- conflicted
+++ resolved
@@ -28,11 +28,7 @@
 resolver = "2"
 
 [workspace.package]
-<<<<<<< HEAD
 version = "0.13.0"
-=======
-version = "0.12.1"
->>>>>>> 31be657d
 authors = ["Linera <contact@linera.io>"]
 repository = "https://github.com/linera-io/linera-protocol"
 homepage = "https://linera.dev"
@@ -176,7 +172,6 @@
 wit-bindgen = "0.24.0"
 zstd = "0.13.2"
 
-<<<<<<< HEAD
 linera-base = { version = "0.13.0", path = "./linera-base" }
 linera-chain = { version = "0.13.0", path = "./linera-chain" }
 linera-client = { version = "0.13.0", path = "./linera-client" }
@@ -199,30 +194,6 @@
 linera-sdk-derive = { version = "0.13.0", path = "./linera-sdk-derive" }
 linera-service = { version = "0.13.0", path = "./linera-service" }
 linera-service-graphql-client = { version = "0.13.0", path = "./linera-service-graphql-client" }
-=======
-linera-base = { version = "0.12.1", path = "./linera-base" }
-linera-chain = { version = "0.12.1", path = "./linera-chain" }
-linera-client = { version = "0.12.1", path = "./linera-client" }
-linera-core = { version = "0.12.1", path = "./linera-core", default-features = false }
-linera-ethereum = { version = "0.12.1", path = "./linera-ethereum", default-features = false }
-linera-execution = { version = "0.12.1", path = "./linera-execution", default-features = false }
-linera-indexer = { version = "0.12.1", path = "./linera-indexer/lib" }
-linera-indexer-graphql-client = { version = "0.12.1", path = "./linera-indexer/graphql-client" }
-linera-indexer-plugins = { version = "0.12.1", path = "./linera-indexer/plugins" }
-linera-rpc = { version = "0.12.1", path = "./linera-rpc" }
-linera-sdk = { version = "0.12.1", path = "./linera-sdk" }
-linera-storage = { version = "0.12.1", path = "./linera-storage", default-features = false }
-linera-storage-service = { version = "0.12.1", path = "./linera-storage-service", default-features = false }
-linera-version = { version = "0.12.1", path = "./linera-version" }
-linera-views = { version = "0.12.1", path = "./linera-views", default-features = false }
-linera-views-derive = { version = "0.12.1", path = "./linera-views-derive" }
-linera-witty = { version = "0.12.1", path = "./linera-witty" }
-linera-witty-macros = { version = "0.12.1", path = "./linera-witty-macros" }
-linera-witty-test-modules  = { version = "0.12.1", path = "./linera-witty/test-modules" }
-linera-sdk-derive = { version = "0.12.1", path = "./linera-sdk-derive" }
-linera-service = { version = "0.12.1", path = "./linera-service" }
-linera-service-graphql-client = { version = "0.12.1", path = "./linera-service-graphql-client" }
->>>>>>> 31be657d
 
 counter = { path = "./examples/counter" }
 meta-counter = { path = "./examples/meta-counter" }
