--- conflicted
+++ resolved
@@ -117,11 +117,6 @@
         owner: Option<Owner>,
         recipient: Recipient,
         amount: Amount,
-<<<<<<< HEAD
-=======
-        #[serde(alias = "userData", alias = "user_data")]
-        user_data: UserData,
->>>>>>> 31be657d
     },
     /// Claims `amount` units of value from the given owner's account in the remote
     /// `target` chain. Depending on its configuration, the `target` chain may refuse to
@@ -1010,11 +1005,7 @@
         txn_tracker: &mut TransactionTracker,
     ) -> Result<(), SystemExecutionError> {
         let contract_bytecode_blob_id =
-<<<<<<< HEAD
             BlobId::new(bytecode_id.contract_blob_hash, BlobType::ContractBytecode);
-=======
-            BlobId::new_contract_bytecode_from_hash(bytecode_id.contract_blob_hash);
->>>>>>> 31be657d
         ensure!(
             self.context()
                 .extra()
@@ -1024,11 +1015,7 @@
         );
         txn_tracker.replay_oracle_response(OracleResponse::Blob(contract_bytecode_blob_id))?;
         let service_bytecode_blob_id =
-<<<<<<< HEAD
             BlobId::new(bytecode_id.service_blob_hash, BlobType::ServiceBytecode);
-=======
-            BlobId::new_service_bytecode_from_hash(bytecode_id.service_blob_hash);
->>>>>>> 31be657d
         ensure!(
             self.context()
                 .extra()
@@ -1082,13 +1069,8 @@
         let (mut view, context) = new_view_and_context().await;
         let contract = Bytecode::new(b"contract".into());
         let service = Bytecode::new(b"service".into());
-<<<<<<< HEAD
         let contract_blob = Blob::new_contract_bytecode(contract.compress());
         let service_blob = Blob::new_service_bytecode(service.compress());
-=======
-        let contract_blob = Blob::new_contract_bytecode(contract.into());
-        let service_blob = Blob::new_service_bytecode(service.into());
->>>>>>> 31be657d
         let bytecode_id = BytecodeId::new(contract_blob.id().hash, service_blob.id().hash);
 
         let operation = SystemOperation::CreateApplication {
