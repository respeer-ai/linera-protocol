// Copyright (c) Facebook, Inc. and its affiliates.
// Copyright (c) Zefchain Labs, Inc.
// SPDX-License-Identifier: Apache-2.0

use std::{borrow::Cow, collections::VecDeque, sync::Arc};

use futures::{future, lock::Mutex};
use linera_base::{
    data_types::{ArithmeticError, BlockHeight, HashedBlob},
    identifiers::{BlobId, ChainId, MessageId},
};
use linera_chain::data_types::{
    Block, BlockProposal, Certificate, ExecutedBlock, HashedCertificateValue, LiteCertificate,
};
use linera_execution::{
    committee::ValidatorName, BytecodeLocation, Query, Response, UserApplicationDescription,
    UserApplicationId,
};
use linera_storage::Storage;
use linera_views::views::ViewError;
use rand::prelude::SliceRandom;
use thiserror::Error;
use tokio_stream::wrappers::UnboundedReceiverStream;

use crate::{
    data_types::{BlockHeightRange, ChainInfo, ChainInfoQuery, ChainInfoResponse},
    node::{LocalValidatorNode, NotificationStream},
    notifier::Notifier,
<<<<<<< HEAD
    value_cache::ValueCache,
    worker::{Notification, ValidatorWorker, WorkerError, WorkerState},
=======
    worker::{Notification, Reason, ValidatorWorker, WorkerError, WorkerState},
>>>>>>> e85395ab
};

/// A local node with a single worker, typically used by clients.
pub struct LocalNode<S> {
    state: WorkerState<S>,
    notifier: Arc<Notifier<Notification>>,
}

/// A client to a local node.
#[derive(Clone)]
pub struct LocalNodeClient<S> {
    node: Arc<Mutex<LocalNode<S>>>,
}

/// Error type for the operations on a local node.
#[derive(Debug, Error)]
pub enum LocalNodeError {
    #[error(transparent)]
    ArithmeticError(#[from] ArithmeticError),

    #[error(transparent)]
    ViewError(#[from] linera_views::views::ViewError),

    #[error("Local node operation failed: {0}")]
    WorkerError(#[from] WorkerError),

    #[error(
        "Failed to download certificates and update local node to the next height \
         {target_next_block_height} of chain {chain_id:?}"
    )]
    CannotDownloadCertificates {
        chain_id: ChainId,
        target_next_block_height: BlockHeight,
    },

    #[error("Failed to read blob {blob_id:?} of chain {chain_id:?}")]
    CannotReadLocalBlob { chain_id: ChainId, blob_id: BlobId },

    #[error("The local node doesn't have an active chain {0:?}")]
    InactiveChain(ChainId),

    #[error("The chain info response received from the local node is invalid")]
    InvalidChainInfoResponse,
}

impl<S> LocalNodeClient<S>
where
    S: Storage + Clone + Send + Sync + 'static,
    ViewError: From<S::ContextError>,
{
    pub async fn handle_block_proposal(
        &mut self,
        proposal: BlockProposal,
    ) -> Result<ChainInfoResponse, LocalNodeError> {
        let mut node = self.node.lock().await;
        // In local nodes, we can trust fully_handle_certificate to carry all actions eventually.
        let (response, _actions) = node.state.handle_block_proposal(proposal).await?;
        Ok(response)
    }

    pub async fn handle_lite_certificate(
        &mut self,
        certificate: LiteCertificate<'_>,
    ) -> Result<ChainInfoResponse, LocalNodeError> {
        let mut node = self.node.lock().await;
        let mut notifications = Vec::new();
        let full_cert = node.state.full_certificate(certificate).await?;
        let response = node
            .state
            .fully_handle_certificate_with_notifications(
                full_cert,
                vec![],
                vec![],
                Some(&mut notifications),
            )
            .await?;
        node.notifier.handle_notifications(&notifications);
        Ok(response)
    }

    pub async fn handle_certificate(
        &mut self,
        certificate: Certificate,
        hashed_certificate_values: Vec<HashedCertificateValue>,
        hashed_blobs: Vec<HashedBlob>,
    ) -> Result<ChainInfoResponse, LocalNodeError> {
        let mut node = self.node.lock().await;
        let mut notifications = Vec::new();
        let response = node
            .state
            .fully_handle_certificate_with_notifications(
                certificate,
                hashed_certificate_values,
                hashed_blobs,
                Some(&mut notifications),
            )
            .await?;
        node.notifier.handle_notifications(&notifications);
        Ok(response)
    }

    pub async fn handle_chain_info_query(
        &mut self,
        query: ChainInfoQuery,
    ) -> Result<ChainInfoResponse, LocalNodeError> {
        let node = self.node.lock().await;
        // In local nodes, we can trust fully_handle_certificate to carry all actions eventually.
        let (response, _actions) = node.state.handle_chain_info_query(query).await?;
        Ok(response)
    }

    pub async fn handle_new_raw_block(&mut self, chain_id: ChainId, height: BlockHeight) {
        let node = self.node.lock().await;
        let mut notifications = Vec::new();
        notifications.push(Notification {
            chain_id,
            reason: Reason::NewRawBlock { height },
        });
        node.notifier.handle_notifications(&notifications);
    }

    pub async fn subscribe(
        &mut self,
        chains: Vec<ChainId>,
    ) -> Result<NotificationStream, LocalNodeError> {
        let node = self.node.lock().await;
        let rx = node.notifier.subscribe(chains);
        Ok(Box::pin(UnboundedReceiverStream::new(rx)))
    }
}

impl<S> LocalNodeClient<S> {
    pub fn new(state: WorkerState<S>, notifier: Arc<Notifier<Notification>>) -> Self {
        let node = LocalNode { state, notifier };

        Self {
            node: Arc::new(Mutex::new(node)),
        }
    }
}

impl<S> LocalNodeClient<S>
where
    S: Clone,
{
    pub(crate) async fn storage_client(&self) -> S {
        let node = self.node.lock().await;
        node.state.storage_client().clone()
    }
}

impl<S> LocalNodeClient<S>
where
    S: Storage + Clone + Send + Sync + 'static,
    ViewError: From<S::ContextError>,
{
    pub(crate) async fn stage_block_execution(
        &self,
        block: Block,
    ) -> Result<(ExecutedBlock, ChainInfoResponse), LocalNodeError> {
        let mut node = self.node.lock().await;
        let (executed_block, info) = node.state.stage_block_execution(block).await?;
        Ok((executed_block, info))
    }

    async fn find_missing_application_bytecodes<A>(
        &self,
        chain_id: ChainId,
        locations: &[BytecodeLocation],
        node: &mut A,
        name: ValidatorName,
    ) -> Vec<HashedCertificateValue>
    where
        A: LocalValidatorNode + Clone + 'static,
    {
        future::join_all(locations.iter().map(|location| {
            let mut node = node.clone();
            async move {
                Self::try_download_hashed_certificate_value_from(
                    name, &mut node, chain_id, *location,
                )
                .await
            }
        }))
        .await
        .into_iter()
        .flatten()
        .collect::<Vec<_>>()
    }

    async fn find_missing_blobs<A>(
        &self,
        chain_id: ChainId,
        blob_ids: &[BlobId],
        node: &mut A,
        name: ValidatorName,
    ) -> Vec<HashedBlob>
    where
        A: LocalValidatorNode + Clone + 'static,
    {
        future::join_all(blob_ids.iter().map(|blob_id| {
            let mut node = node.clone();
            async move { Self::try_download_blob_from(name, &mut node, chain_id, *blob_id).await }
        }))
        .await
        .into_iter()
        .flatten()
        .collect::<Vec<_>>()
    }

    async fn try_process_certificates<A>(
        &mut self,
        name: ValidatorName,
        node: &mut A,
        chain_id: ChainId,
        certificates: Vec<Certificate>,
    ) -> Option<Box<ChainInfo>>
    where
        A: LocalValidatorNode + Clone + 'static,
    {
        let mut info = None;
        for certificate in certificates {
            let hash = certificate.hash();
            if !certificate.value().is_confirmed() || certificate.value().chain_id() != chain_id {
                // The certificate is not as expected. Give up.
                tracing::warn!("Failed to process network certificate {}", hash);
                return info;
            }
            let mut result = self
                .handle_certificate(certificate.clone(), vec![], vec![])
                .await;

            result = match &result {
                Err(LocalNodeError::WorkerError(WorkerError::ApplicationBytecodesNotFound(
                    locations,
                ))) => {
                    let values = self
                        .find_missing_application_bytecodes(
                            certificate.value().chain_id(),
                            locations,
                            node,
                            name,
                        )
                        .await;

                    if values.len() != locations.len() {
                        result
                    } else {
                        self.handle_certificate(certificate, values, vec![]).await
                    }
                }
                Err(LocalNodeError::WorkerError(WorkerError::BlobsNotFound(blob_ids))) => {
                    let blobs = self
                        .find_missing_blobs(certificate.value().chain_id(), blob_ids, node, name)
                        .await;

                    if blobs.len() != blob_ids.len() {
                        result
                    } else {
                        self.handle_certificate(certificate, vec![], blobs).await
                    }
                }
                Err(LocalNodeError::WorkerError(
                    WorkerError::ApplicationBytecodesAndBlobsNotFound(locations, blob_ids),
                )) => {
                    let chain_id = certificate.value().chain_id();
                    let values = self
                        .find_missing_application_bytecodes(chain_id, locations, node, name)
                        .await;
                    let blobs = self
                        .find_missing_blobs(chain_id, blob_ids, node, name)
                        .await;

                    if values.len() != locations.len() || blobs.len() != blob_ids.len() {
                        result
                    } else {
                        self.handle_certificate(certificate, values, blobs).await
                    }
                }
                _ => result,
            };

            match result {
                Ok(response) => info = Some(response.info),
                Err(error) => {
                    // The certificate is not as expected. Give up.
                    tracing::warn!("Failed to process network certificate {}: {}", hash, error);
                    return info;
                }
            };
        }
        // Done with all certificates.
        info
    }

    pub(crate) async fn local_chain_info(
        &mut self,
        chain_id: ChainId,
    ) -> Result<Box<ChainInfo>, LocalNodeError> {
        let query = ChainInfoQuery::new(chain_id);
        Ok(self.handle_chain_info_query(query).await?.info)
    }

    pub async fn query_application(
        &self,
        chain_id: ChainId,
        query: Query,
    ) -> Result<Response, LocalNodeError> {
        let mut node = self.node.lock().await;
        let response = node.state.query_application(chain_id, query).await?;
        Ok(response)
    }

    pub async fn describe_application(
        &self,
        chain_id: ChainId,
        application_id: UserApplicationId,
    ) -> Result<UserApplicationDescription, LocalNodeError> {
        let mut node = self.node.lock().await;
        let response = node
            .state
            .describe_application(chain_id, application_id)
            .await?;
        Ok(response)
    }

    pub async fn recent_blob(&self, blob_id: &BlobId) -> Option<HashedBlob> {
        let mut node = self.node.lock().await;
        node.state.recent_blob(blob_id).await
    }

    pub async fn recent_hashed_blobs(&self) -> Arc<ValueCache<BlobId, HashedBlob>> {
        let node = self.node.lock().await;
        node.state.recent_hashed_blobs()
    }

    pub async fn cache_recent_blob(&self, hashed_blob: &HashedBlob) -> bool {
        let mut node = self.node.lock().await;
        node.state
            .cache_recent_blob(Cow::Borrowed(hashed_blob))
            .await
    }

    pub async fn download_certificates<A>(
        &mut self,
        mut validators: Vec<(ValidatorName, A)>,
        chain_id: ChainId,
        target_next_block_height: BlockHeight,
    ) -> Result<Box<ChainInfo>, LocalNodeError>
    where
        A: LocalValidatorNode + Clone + 'static,
    {
        // Sequentially try each validator in random order.
        validators.shuffle(&mut rand::thread_rng());
        for (name, node) in validators {
            let info = self.local_chain_info(chain_id).await?;
            if target_next_block_height <= info.next_block_height {
                return Ok(info);
            }
            self.try_download_certificates_from(
                name,
                node,
                chain_id,
                info.next_block_height,
                target_next_block_height,
            )
            .await?;
        }
        let info = self.local_chain_info(chain_id).await?;
        if target_next_block_height <= info.next_block_height {
            Ok(info)
        } else {
            Err(LocalNodeError::CannotDownloadCertificates {
                chain_id,
                target_next_block_height,
            })
        }
    }

    /// Downloads and stores the specified hashed certificate values, unless they are already in the cache or storage.
    ///
    /// Does not fail if a hashed certificate value can't be downloaded; it just gets omitted from the result.
    pub async fn read_or_download_hashed_certificate_values<A>(
        &mut self,
        validators: Vec<(ValidatorName, A)>,
        hashed_certificate_value_locations: impl IntoIterator<Item = (BytecodeLocation, ChainId)>,
    ) -> Result<Vec<HashedCertificateValue>, LocalNodeError>
    where
        A: LocalValidatorNode + Clone + 'static,
    {
        let mut values = vec![];
        let mut tasks = vec![];
        let mut node = self.node.lock().await;
        for (location, chain_id) in hashed_certificate_value_locations {
            if let Some(value) = node
                .state
                .recent_hashed_certificate_value(&location.certificate_hash)
                .await
            {
                values.push(value);
            } else {
                let validators = validators.clone();
                let storage = node.state.storage_client().clone();
                tasks.push(Self::read_or_download_hashed_certificate_value(
                    storage, validators, chain_id, location,
                ));
            }
        }
        drop(node); // Free the lock while awaiting the tasks.
        if tasks.is_empty() {
            return Ok(values);
        }
        let results = future::join_all(tasks).await;
        let mut node = self.node.lock().await;
        for result in results {
            if let Some(value) = result? {
                node.state
                    .cache_recent_hashed_certificate_value(Cow::Borrowed(&value))
                    .await;
                values.push(value);
            }
        }
        Ok(values)
    }

    pub async fn read_or_download_hashed_certificate_value<A>(
        storage: S,
        validators: Vec<(ValidatorName, A)>,
        chain_id: ChainId,
        location: BytecodeLocation,
    ) -> Result<Option<HashedCertificateValue>, LocalNodeError>
    where
        A: LocalValidatorNode + Clone + 'static,
    {
        match storage
            .read_hashed_certificate_value(location.certificate_hash)
            .await
        {
            Ok(hashed_certificate_value) => return Ok(Some(hashed_certificate_value)),
            Err(ViewError::NotFound(..)) => {}
            Err(err) => Err(err)?,
        }
        match Self::download_hashed_certificate_value(validators, chain_id, location).await {
            Some(hashed_certificate_value) => {
                storage
                    .write_hashed_certificate_value(&hashed_certificate_value)
                    .await?;
                Ok(Some(hashed_certificate_value))
            }
            None => Ok(None),
        }
    }

    /// Obtains the certificate containing the specified message.
    pub async fn certificate_for(
        &mut self,
        message_id: &MessageId,
    ) -> Result<Certificate, LocalNodeError> {
        let query = ChainInfoQuery::new(message_id.chain_id)
            .with_sent_certificates_in_range(BlockHeightRange::single(message_id.height));
        let info = self.handle_chain_info_query(query).await?.info;
        let certificate = info
            .requested_sent_certificates
            .into_iter()
            .find(|certificate| certificate.value().has_message(message_id))
            .ok_or_else(|| {
                ViewError::not_found("could not find certificate with message {}", message_id)
            })?;
        Ok(certificate)
    }

    async fn try_download_certificates_from<A>(
        &mut self,
        name: ValidatorName,
        mut node: A,
        chain_id: ChainId,
        mut start: BlockHeight,
        stop: BlockHeight,
    ) -> Result<(), LocalNodeError>
    where
        A: LocalValidatorNode + Clone + 'static,
    {
        while start < stop {
            // TODO(#2045): Analyze network errors instead of guessing the batch size.
            let limit = u64::from(stop)
                .checked_sub(u64::from(start))
                .ok_or(ArithmeticError::Overflow)?
                .min(1000);
            let Some(certificates) = self
                .try_query_certificates_from(name, &mut node, chain_id, start, limit)
                .await?
            else {
                break;
            };
            let Some(info) = self
                .try_process_certificates(name, &mut node, chain_id, certificates)
                .await
            else {
                break;
            };
            assert!(info.next_block_height > start);
            start = info.next_block_height;
        }
        Ok(())
    }

    async fn try_query_certificates_from<A>(
        &mut self,
        name: ValidatorName,
        node: &mut A,
        chain_id: ChainId,
        start: BlockHeight,
        limit: u64,
    ) -> Result<Option<Vec<Certificate>>, LocalNodeError>
    where
        A: LocalValidatorNode + Clone + 'static,
    {
        tracing::debug!(?name, ?chain_id, ?start, ?limit, "Querying certificates");
        let range = BlockHeightRange {
            start,
            limit: Some(limit),
        };
        let query = ChainInfoQuery::new(chain_id).with_sent_certificates_in_range(range);
        if let Ok(response) = node.handle_chain_info_query(query).await {
            if response.check(name).is_err() {
                return Ok(None);
            }
            let ChainInfo {
                requested_sent_certificates,
                ..
            } = *response.info;
            Ok(Some(requested_sent_certificates))
        } else {
            Ok(None)
        }
    }

    pub async fn synchronize_chain_state<A>(
        &mut self,
        validators: Vec<(ValidatorName, A)>,
        chain_id: ChainId,
    ) -> Result<Box<ChainInfo>, LocalNodeError>
    where
        A: LocalValidatorNode + Clone + 'static,
    {
        let futures = validators
            .into_iter()
            .map(|(name, node)| {
                let mut client = self.clone();
                async move {
                    client
                        .try_synchronize_chain_state_from(name, node, chain_id)
                        .await
                }
            })
            .collect::<Vec<_>>();
        futures::future::join_all(futures).await;
        let info = self.local_chain_info(chain_id).await?;
        Ok(info)
    }

    pub async fn try_synchronize_chain_state_from<A>(
        &mut self,
        name: ValidatorName,
        mut node: A,
        chain_id: ChainId,
    ) -> Result<(), LocalNodeError>
    where
        A: LocalValidatorNode + Clone + 'static,
    {
        let local_info = self.local_chain_info(chain_id).await?;
        let range = BlockHeightRange {
            start: local_info.next_block_height,
            limit: None,
        };
        let query = ChainInfoQuery::new(chain_id)
            .with_sent_certificates_in_range(range)
            .with_manager_values();
        let info = match node.handle_chain_info_query(query).await {
            Ok(response) if response.check(name).is_ok() => response.info,
            Ok(_) => {
                tracing::warn!("Ignoring invalid response from validator");
                // Give up on this validator.
                return Ok(());
            }
            Err(err) => {
                tracing::warn!("Ignoring error from validator: {}", err);
                return Ok(());
            }
        };
        if !info.requested_sent_certificates.is_empty()
            && self
                .try_process_certificates(
                    name,
                    &mut node,
                    chain_id,
                    info.requested_sent_certificates,
                )
                .await
                .is_none()
        {
            return Ok(());
        };
        if let Some(proposal) = info.manager.requested_proposed {
            if proposal.content.block.chain_id == chain_id {
                let owner = proposal.owner;
                if let Err(error) = self.handle_block_proposal(*proposal).await {
                    tracing::warn!("Skipping proposal from {}: {}", owner, error);
                }
            }
        }
        if let Some(cert) = info.manager.requested_locked {
            if cert.value().is_validated() && cert.value().chain_id() == chain_id {
                let hash = cert.hash();
                if let Err(error) = self.handle_certificate(*cert, vec![], vec![]).await {
                    tracing::warn!("Skipping certificate {}: {}", hash, error);
                }
            }
        }
        Ok(())
    }

    pub async fn download_hashed_certificate_value<A>(
        mut validators: Vec<(ValidatorName, A)>,
        chain_id: ChainId,
        location: BytecodeLocation,
    ) -> Option<HashedCertificateValue>
    where
        A: LocalValidatorNode + Clone + 'static,
    {
        // Sequentially try each validator in random order.
        validators.shuffle(&mut rand::thread_rng());
        for (name, mut node) in validators {
            if let Some(value) = Self::try_download_hashed_certificate_value_from(
                name, &mut node, chain_id, location,
            )
            .await
            {
                return Some(value);
            }
        }
        None
    }

    pub async fn download_blob<A>(
        mut validators: Vec<(ValidatorName, A)>,
        chain_id: ChainId,
        blob_id: BlobId,
    ) -> Option<HashedBlob>
    where
        A: LocalValidatorNode + Clone + 'static,
    {
        // Sequentially try each validator in random order.
        validators.shuffle(&mut rand::thread_rng());
        for (name, mut node) in validators {
            if let Some(blob) =
                Self::try_download_blob_from(name, &mut node, chain_id, blob_id).await
            {
                return Some(blob);
            }
        }
        None
    }

    async fn try_download_blob_from<A>(
        name: ValidatorName,
        node: &mut A,
        chain_id: ChainId,
        blob_id: BlobId,
    ) -> Option<HashedBlob>
    where
        A: LocalValidatorNode + Clone + 'static,
    {
        let query = ChainInfoQuery::new(chain_id).with_blob(blob_id);
        if let Ok(response) = node.handle_chain_info_query(query).await {
            if response.check(name).is_ok() {
                return response.info.requested_blob;
            }
        }
        None
    }

    async fn try_download_hashed_certificate_value_from<A>(
        name: ValidatorName,
        node: &mut A,
        chain_id: ChainId,
        location: BytecodeLocation,
    ) -> Option<HashedCertificateValue>
    where
        A: LocalValidatorNode + Clone + 'static,
    {
        let query =
            ChainInfoQuery::new(chain_id).with_hashed_certificate_value(location.certificate_hash);
        if let Ok(response) = node.handle_chain_info_query(query).await {
            if response.check(name).is_ok() {
                return response.info.requested_hashed_certificate_value;
            }
        }
        None
    }

    /// Adds a chain to the set of chains tracked by this node.
    pub async fn track_chain(&mut self, chain_id: ChainId) {
        self.node.lock().await.state.track_chain(chain_id)
    }

    /// Handles any pending local cross-chain requests.
    pub async fn retry_pending_cross_chain_requests(
        &mut self,
        sender_chain: ChainId,
    ) -> Result<(), LocalNodeError> {
        let mut node = self.node.lock().await;
        let (_response, actions) = node
            .state
            .handle_chain_info_query(ChainInfoQuery::new(sender_chain))
            .await?;
        let mut requests = VecDeque::from_iter(actions.cross_chain_requests);
        while let Some(request) = requests.pop_front() {
            let new_actions = node.state.handle_cross_chain_request(request).await?;
            requests.extend(new_actions.cross_chain_requests);
        }
        Ok(())
    }
}<|MERGE_RESOLUTION|>--- conflicted
+++ resolved
@@ -2,7 +2,7 @@
 // Copyright (c) Zefchain Labs, Inc.
 // SPDX-License-Identifier: Apache-2.0
 
-use std::{borrow::Cow, collections::VecDeque, sync::Arc};
+use std::{borrow::Cow, sync::Arc};
 
 use futures::{future, lock::Mutex};
 use linera_base::{
@@ -26,12 +26,8 @@
     data_types::{BlockHeightRange, ChainInfo, ChainInfoQuery, ChainInfoResponse},
     node::{LocalValidatorNode, NotificationStream},
     notifier::Notifier,
-<<<<<<< HEAD
     value_cache::ValueCache,
-    worker::{Notification, ValidatorWorker, WorkerError, WorkerState},
-=======
     worker::{Notification, Reason, ValidatorWorker, WorkerError, WorkerState},
->>>>>>> e85395ab
 };
 
 /// A local node with a single worker, typically used by clients.
@@ -732,27 +728,4 @@
         }
         None
     }
-
-    /// Adds a chain to the set of chains tracked by this node.
-    pub async fn track_chain(&mut self, chain_id: ChainId) {
-        self.node.lock().await.state.track_chain(chain_id)
-    }
-
-    /// Handles any pending local cross-chain requests.
-    pub async fn retry_pending_cross_chain_requests(
-        &mut self,
-        sender_chain: ChainId,
-    ) -> Result<(), LocalNodeError> {
-        let mut node = self.node.lock().await;
-        let (_response, actions) = node
-            .state
-            .handle_chain_info_query(ChainInfoQuery::new(sender_chain))
-            .await?;
-        let mut requests = VecDeque::from_iter(actions.cross_chain_requests);
-        while let Some(request) = requests.pop_front() {
-            let new_actions = node.state.handle_cross_chain_request(request).await?;
-            requests.extend(new_actions.cross_chain_requests);
-        }
-        Ok(())
-    }
 }