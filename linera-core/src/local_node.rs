// Copyright (c) Facebook, Inc. and its affiliates.
// Copyright (c) Zefchain Labs, Inc.
// SPDX-License-Identifier: Apache-2.0

use std::{
    borrow::Cow,
    collections::{HashMap, HashSet, VecDeque},
    fmt,
    sync::Arc,
};

use futures::future;
use linera_base::{
<<<<<<< HEAD
    data_types::{ArithmeticError, Blob, BlockHeight, UserApplicationDescription},
    ensure,
=======
    data_types::{ArithmeticError, Blob, BlockHeight, Timestamp, UserApplicationDescription},
>>>>>>> 31be657d
    identifiers::{BlobId, ChainId, MessageId, UserApplicationId},
};
use linera_chain::{
    data_types::{
        Block, BlockProposal, Certificate, CertificateValue, ExecutedBlock, LiteCertificate,
    },
    ChainStateView,
};
use linera_execution::{committee::ValidatorName, Query, Response};
use linera_storage::Storage;
use linera_views::views::ViewError;
use rand::prelude::SliceRandom;
use thiserror::Error;
use tokio::sync::OwnedRwLockReadGuard;
use tracing::warn;

use crate::{
    data_types::{BlockHeightRange, ChainInfo, ChainInfoQuery, ChainInfoResponse},
    node::{CrossChainMessageDelivery, NodeError, ValidatorNode},
    value_cache::ValueCache,
    worker::{Notification, WorkerError, WorkerState},
};

/// A local node with a single worker, typically used by clients.
pub struct LocalNode<S>
where
    S: Storage,
{
    state: WorkerState<S>,
}

/// A client to a local node.
#[derive(Clone)]
pub struct LocalNodeClient<S>
where
    S: Storage,
{
    node: Arc<LocalNode<S>>,
}

/// Error type for the operations on a local node.
#[derive(Debug, Error)]
pub enum LocalNodeError {
    #[error(transparent)]
    ArithmeticError(#[from] ArithmeticError),

    #[error(transparent)]
    ViewError(#[from] linera_views::views::ViewError),

    #[error("Local node operation failed: {0}")]
    WorkerError(#[from] WorkerError),

    #[error(
        "Failed to download certificates and update local node to the next height \
         {target_next_block_height} of chain {chain_id:?}"
    )]
    CannotDownloadCertificates {
        chain_id: ChainId,
        target_next_block_height: BlockHeight,
    },

    #[error("Failed to read blob {blob_id:?} of chain {chain_id:?}")]
    CannotReadLocalBlob { chain_id: ChainId, blob_id: BlobId },

    #[error("The local node doesn't have an active chain {0:?}")]
    InactiveChain(ChainId),

    #[error("The chain info response received from the local node is invalid")]
    InvalidChainInfoResponse,

    #[error(transparent)]
    NodeError(#[from] NodeError),
}

impl<S> LocalNodeClient<S>
where
    S: Storage + Clone + Send + Sync + 'static,
{
    #[tracing::instrument(level = "trace", skip_all)]
    pub async fn handle_block_proposal(
        &self,
        proposal: BlockProposal,
    ) -> Result<ChainInfoResponse, LocalNodeError> {
        // In local nodes, we can trust fully_handle_certificate to carry all actions eventually.
        let (response, _actions) = self.node.state.handle_block_proposal(proposal).await?;
        Ok(response)
    }

    #[tracing::instrument(level = "trace", skip_all)]
    pub async fn handle_lite_certificate(
        &self,
        certificate: LiteCertificate<'_>,
        notifications: &mut impl Extend<Notification>,
    ) -> Result<ChainInfoResponse, LocalNodeError> {
        let full_cert = self.node.state.full_certificate(certificate).await?;
        let response = self
            .node
            .state
            .fully_handle_certificate_with_notifications(full_cert, vec![], Some(notifications))
            .await?;
        Ok(response)
    }

    #[tracing::instrument(level = "trace", skip_all)]
    pub async fn handle_certificate(
        &self,
        certificate: Certificate,
        blobs: Vec<Blob>,
        notifications: &mut impl Extend<Notification>,
    ) -> Result<ChainInfoResponse, LocalNodeError> {
        let response = Box::pin(self.node.state.fully_handle_certificate_with_notifications(
            certificate,
            blobs,
            Some(notifications),
        ))
        .await?;
        Ok(response)
    }

    #[tracing::instrument(level = "trace", skip_all)]
    pub async fn handle_chain_info_query(
        &self,
        query: ChainInfoQuery,
    ) -> Result<ChainInfoResponse, LocalNodeError> {
        // In local nodes, we can trust fully_handle_certificate to carry all actions eventually.
        let (response, _actions) = self.node.state.handle_chain_info_query(query).await?;
        Ok(response)
    }
}

impl<S> LocalNodeClient<S>
where
    S: Storage,
{
    #[tracing::instrument(level = "trace", skip_all)]
    pub fn new(state: WorkerState<S>) -> Self {
        Self {
            node: Arc::new(LocalNode { state }),
        }
    }
}

impl<S> LocalNodeClient<S>
where
    S: Storage + Clone,
{
    #[tracing::instrument(level = "trace", skip_all)]
    pub(crate) fn storage_client(&self) -> S {
        self.node.state.storage_client().clone()
    }
}

impl<S> LocalNodeClient<S>
where
    S: Storage + Clone + Send + Sync + 'static,
{
    #[tracing::instrument(level = "trace", skip_all)]
    pub async fn stage_block_execution(
        &self,
        block: Block,
    ) -> Result<(ExecutedBlock, ChainInfoResponse), LocalNodeError> {
        let (executed_block, info) = self.node.state.stage_block_execution(block).await?;
        Ok((executed_block, info))
    }

    #[tracing::instrument(level = "trace", skip_all)]
    pub async fn calculate_block_state_hash(
        &self,
        block: Block,
        local_time: Timestamp,
    ) -> Result<(ExecutedBlock, ChainInfoResponse), LocalNodeError> {
        let (executed_block, info) = self
            .node
            .state
            .calculate_block_state_hash(block, local_time)
            .await?;
        Ok((executed_block, info))
    }

    // Given a list of missing `BlobId`s and a `Certificate` for a block:
    // - Makes sure they're required by the block provided
    // - Makes sure there's no duplicate blobs being requested
    // - Searches for the blob in different places of the local node: blob cache,
    //   chain manager's pending blobs, and blob storage.
    pub async fn find_missing_blobs(
        &self,
        certificate: &Certificate,
        missing_blob_ids: &Vec<BlobId>,
        chain_id: ChainId,
    ) -> Result<Vec<Blob>, NodeError> {
        if missing_blob_ids.is_empty() {
            return Ok(Vec::new());
        }

        // Find the missing blobs locally and retry.
        let required = match certificate.value() {
            CertificateValue::ConfirmedBlock { executed_block, .. }
            | CertificateValue::ValidatedBlock { executed_block, .. } => {
                executed_block.required_blob_ids()
            }
            CertificateValue::Timeout { .. } => HashSet::new(),
        };
        for blob_id in missing_blob_ids {
            if !required.contains(blob_id) {
                warn!(
                    "validator requested blob {:?} but it is not required",
                    blob_id
                );
                return Err(NodeError::InvalidChainInfoResponse);
            }
        }
        let mut unique_missing_blob_ids = missing_blob_ids.iter().cloned().collect::<HashSet<_>>();
        if missing_blob_ids.len() > unique_missing_blob_ids.len() {
            warn!("blobs requested by validator contain duplicates");
            return Err(NodeError::InvalidChainInfoResponse);
        }

        let (found_blobs, not_found_blobs): (HashMap<BlobId, Blob>, Vec<BlobId>) = self
            .recent_blobs()
            .await
            .try_get_many(missing_blob_ids.clone())
            .await;
        let found_blob_ids = found_blobs.clone().into_keys().collect::<HashSet<_>>();
        let mut found_blobs = found_blobs.clone().into_values().collect::<Vec<_>>();

        unique_missing_blob_ids = unique_missing_blob_ids
            .difference(&found_blob_ids)
            .copied()
            .collect::<HashSet<BlobId>>();
        let chain_manager_pending_blobs = self
            .chain_state_view(chain_id)
            .await?
            .manager
            .get()
            .pending_blobs
            .clone();
        for blob_id in not_found_blobs {
            if let Some(blob) = chain_manager_pending_blobs.get(&blob_id).cloned() {
                found_blobs.push(blob);
                unique_missing_blob_ids.remove(&blob_id);
            }
        }

        let storage = self.storage_client();
        found_blobs.extend(
            storage
                .read_blobs(&unique_missing_blob_ids.into_iter().collect::<Vec<_>>())
                .await?
                .into_iter()
                .flatten(),
        );
        Ok(found_blobs)
    }

    #[tracing::instrument(level = "trace", skip_all)]
    pub async fn try_process_certificates(
        &self,
        remote_node: &RemoteNode<impl ValidatorNode>,
        chain_id: ChainId,
        certificates: Vec<Certificate>,
        notifications: &mut impl Extend<Notification>,
    ) -> Option<Box<ChainInfo>> {
        let mut info = None;
        for certificate in certificates {
            let hash = certificate.hash();
            if !certificate.value().is_confirmed() || certificate.value().chain_id() != chain_id {
                // The certificate is not as expected. Give up.
                tracing::warn!("Failed to process network certificate {}", hash);
                return info;
            }
            let mut result = self
                .handle_certificate(certificate.clone(), vec![], notifications)
                .await;

            result = match &result {
                Err(LocalNodeError::WorkerError(WorkerError::BlobsNotFound(blob_ids))) => {
                    let blobs = remote_node.try_download_blobs(blob_ids).await;
                    if blobs.len() != blob_ids.len() {
                        result
                    } else {
                        self.handle_certificate(certificate, blobs, notifications)
                            .await
                    }
                }
                _ => result,
            };

            match result {
                Ok(response) => info = Some(response.info),
                Err(error) => {
                    // The certificate is not as expected. Give up.
                    tracing::warn!("Failed to process network certificate {}: {}", hash, error);
                    return info;
                }
            };
        }
        // Done with all certificates.
        info
    }

    /// Returns a read-only view of the [`ChainStateView`] of a chain referenced by its
    /// [`ChainId`].
    ///
    /// The returned view holds a lock on the chain state, which prevents the local node from
    /// changing the state of that chain.
    #[tracing::instrument(level = "trace", skip(self))]
    pub async fn chain_state_view(
        &self,
        chain_id: ChainId,
    ) -> Result<OwnedRwLockReadGuard<ChainStateView<S::Context>>, WorkerError> {
        self.node.state.chain_state_view(chain_id).await
    }

    #[tracing::instrument(level = "trace", skip(self))]
    pub(crate) async fn local_chain_info(
        &self,
        chain_id: ChainId,
    ) -> Result<Box<ChainInfo>, LocalNodeError> {
        let query = ChainInfoQuery::new(chain_id);
        Ok(self.handle_chain_info_query(query).await?.info)
    }

    #[tracing::instrument(level = "trace", skip(self, query))]
    pub async fn query_application(
        &self,
        chain_id: ChainId,
        query: Query,
    ) -> Result<Response, LocalNodeError> {
        let response = self.node.state.query_application(chain_id, query).await?;
        Ok(response)
    }

    #[tracing::instrument(level = "trace", skip(self))]
    pub async fn describe_application(
        &self,
        chain_id: ChainId,
        application_id: UserApplicationId,
    ) -> Result<UserApplicationDescription, LocalNodeError> {
        let response = self
            .node
            .state
            .describe_application(chain_id, application_id)
            .await?;
        Ok(response)
    }

    #[tracing::instrument(level = "trace", skip(self))]
    pub async fn recent_blob(&self, blob_id: &BlobId) -> Option<Blob> {
        self.node.state.recent_blob(blob_id).await
    }

    #[tracing::instrument(level = "trace", skip(self))]
    async fn recent_blobs(&self) -> Arc<ValueCache<BlobId, Blob>> {
        self.node.state.recent_blobs()
    }

    #[tracing::instrument(level = "trace", skip(self, blob), fields(blob_id = ?blob.id()))]
    pub async fn cache_recent_blob(&self, blob: &Blob) -> bool {
        self.node.state.cache_recent_blob(Cow::Borrowed(blob)).await
    }

    /// Downloads and processes all certificates up to (excluding) the specified height.
    #[tracing::instrument(level = "trace", skip(self, validators, notifications))]
    pub async fn download_certificates(
        &self,
        validators: &[RemoteNode<impl ValidatorNode>],
        chain_id: ChainId,
        target_next_block_height: BlockHeight,
        notifications: &mut impl Extend<Notification>,
    ) -> Result<Box<ChainInfo>, LocalNodeError> {
        // Sequentially try each validator in random order.
        let mut validators: Vec<_> = validators.iter().collect();
        validators.shuffle(&mut rand::thread_rng());
        for remote_node in validators {
            let info = self.local_chain_info(chain_id).await?;
            if target_next_block_height <= info.next_block_height {
                return Ok(info);
            }
            self.try_download_certificates_from(
                remote_node,
                chain_id,
                info.next_block_height,
                target_next_block_height,
                notifications,
            )
            .await?;
        }
        let info = self.local_chain_info(chain_id).await?;
        if target_next_block_height <= info.next_block_height {
            Ok(info)
        } else {
            Err(LocalNodeError::CannotDownloadCertificates {
                chain_id,
                target_next_block_height,
            })
        }
    }

    /// Obtains the certificate containing the specified message.
    #[tracing::instrument(level = "trace", skip(self))]
    pub async fn certificate_for(
        &self,
        message_id: &MessageId,
    ) -> Result<Certificate, LocalNodeError> {
        let query = ChainInfoQuery::new(message_id.chain_id)
            .with_sent_certificate_hashes_in_range(BlockHeightRange::single(message_id.height));
        let info = self.handle_chain_info_query(query).await?.info;
        let certificates = self
            .storage_client()
            .read_certificates(info.requested_sent_certificate_hashes)
            .await?;
        let certificate = certificates
            .into_iter()
            .find(|certificate| certificate.value().has_message(message_id))
            .ok_or_else(|| {
                ViewError::not_found("could not find certificate with message {}", message_id)
            })?;
        Ok(certificate)
    }

    /// Downloads and processes all certificates up to (excluding) the specified height from the
    /// given validator.
    #[tracing::instrument(level = "trace", skip_all)]
    async fn try_download_certificates_from(
        &self,
        remote_node: &RemoteNode<impl ValidatorNode>,
        chain_id: ChainId,
        mut start: BlockHeight,
        stop: BlockHeight,
        notifications: &mut impl Extend<Notification>,
    ) -> Result<(), LocalNodeError> {
        while start < stop {
            // TODO(#2045): Analyze network errors instead of guessing the batch size.
            let limit = u64::from(stop)
                .checked_sub(u64::from(start))
                .ok_or(ArithmeticError::Overflow)?
                .min(1000);
            let Some(certificates) = self
                .try_query_certificates_from(remote_node, chain_id, start, limit)
                .await?
            else {
                break;
            };
            let Some(info) = self
                .try_process_certificates(remote_node, chain_id, certificates, notifications)
                .await
            else {
                break;
            };
            assert!(info.next_block_height > start);
            start = info.next_block_height;
        }
        Ok(())
    }

    #[tracing::instrument(level = "trace", skip_all)]
    async fn try_query_certificates_from(
        &self,
        remote_node: &RemoteNode<impl ValidatorNode>,
        chain_id: ChainId,
        start: BlockHeight,
        limit: u64,
    ) -> Result<Option<Vec<Certificate>>, LocalNodeError> {
        tracing::debug!(name = ?remote_node.name, ?chain_id, ?start, ?limit, "Querying certificates");
        let range = BlockHeightRange {
            start,
            limit: Some(limit),
        };
        let query = ChainInfoQuery::new(chain_id).with_sent_certificate_hashes_in_range(range);
        if let Ok(info) = remote_node.handle_chain_info_query(query).await {
            let certificates = future::try_join_all(
                info.requested_sent_certificate_hashes
                    .into_iter()
                    .map(|hash| remote_node.node.download_certificate(hash)),
            )
            .await?;
            Ok(Some(certificates))
        } else {
            Ok(None)
        }
    }

    #[tracing::instrument(level = "trace", skip(validators))]
    async fn download_blob(
        validators: &[RemoteNode<impl ValidatorNode>],
        blob_id: BlobId,
    ) -> Option<Blob> {
        // Sequentially try each validator in random order.
        let mut validators: Vec<_> = validators.iter().collect();
        validators.shuffle(&mut rand::thread_rng());
        for remote_node in validators {
            if let Some(blob) = remote_node.try_download_blob(blob_id).await {
                return Some(blob);
            }
        }
        None
    }

    #[tracing::instrument(level = "trace", skip(nodes))]
    pub async fn download_blobs(
        blob_ids: &[BlobId],
        nodes: &[RemoteNode<impl ValidatorNode>],
    ) -> Vec<Blob> {
        future::join_all(
            blob_ids
                .iter()
                .map(|blob_id| Self::download_blob(nodes, *blob_id)),
        )
        .await
        .into_iter()
        .flatten()
        .collect::<Vec<_>>()
    }

    /// Handles any pending local cross-chain requests.
    #[tracing::instrument(level = "trace", skip(self))]
    pub async fn retry_pending_cross_chain_requests(
        &self,
        sender_chain: ChainId,
    ) -> Result<(), LocalNodeError> {
        let (_response, actions) = self
            .node
            .state
            .handle_chain_info_query(ChainInfoQuery::new(sender_chain))
            .await?;
        let mut requests = VecDeque::from_iter(actions.cross_chain_requests);
        while let Some(request) = requests.pop_front() {
            let new_actions = self.node.state.handle_cross_chain_request(request).await?;
            requests.extend(new_actions.cross_chain_requests);
        }
        Ok(())
    }
}

/// A validator node together with the validator's name.
#[derive(Clone)]
pub struct RemoteNode<N> {
    pub name: ValidatorName,
    pub node: N,
}

impl<N> fmt::Debug for RemoteNode<N> {
    fn fmt(&self, f: &mut fmt::Formatter<'_>) -> std::fmt::Result {
        f.debug_struct("RemoteNode")
            .field("name", &self.name)
            .finish_non_exhaustive()
    }
}

#[allow(clippy::result_large_err)]
impl<N: ValidatorNode> RemoteNode<N> {
    pub async fn handle_chain_info_query(
        &self,
        query: ChainInfoQuery,
    ) -> Result<Box<ChainInfo>, NodeError> {
        let chain_id = query.chain_id;
        let response = self.node.handle_chain_info_query(query).await?;
        self.check_and_return_info(response, chain_id)
    }

    #[tracing::instrument(level = "trace")]
    pub async fn handle_block_proposal(
        &self,
        proposal: Box<BlockProposal>,
    ) -> Result<Box<ChainInfo>, NodeError> {
        let chain_id = proposal.content.block.chain_id;
        let response = self.node.handle_block_proposal(*proposal).await?;
        self.check_and_return_info(response, chain_id)
    }

    #[tracing::instrument(level = "trace")]
    pub async fn handle_certificate(
        &self,
        certificate: Certificate,
        blobs: Vec<Blob>,
        delivery: CrossChainMessageDelivery,
    ) -> Result<Box<ChainInfo>, NodeError> {
        let chain_id = certificate.value().chain_id();
        let response = self
            .node
            .handle_certificate(certificate, blobs, delivery)
            .await?;
        self.check_and_return_info(response, chain_id)
    }

    #[tracing::instrument(level = "trace")]
    pub async fn handle_lite_certificate(
        &self,
        certificate: LiteCertificate<'_>,
        delivery: CrossChainMessageDelivery,
    ) -> Result<Box<ChainInfo>, NodeError> {
        let chain_id = certificate.value.chain_id;
        let response = self
            .node
            .handle_lite_certificate(certificate, delivery)
            .await?;
        self.check_and_return_info(response, chain_id)
    }

    fn check_and_return_info(
        &self,
        response: ChainInfoResponse,
        chain_id: ChainId,
    ) -> Result<Box<ChainInfo>, NodeError> {
        let manager = &response.info.manager;
        let proposed = manager.requested_proposed.as_ref();
        let locked = manager.requested_locked.as_ref();
        ensure!(
            proposed.map_or(true, |proposal| proposal.content.block.chain_id == chain_id)
                && locked.map_or(true, |cert| cert.value().is_validated()
                    && cert.value().chain_id() == chain_id)
                && response.check(&self.name).is_ok(),
            NodeError::InvalidChainInfoResponse
        );
        Ok(response.info)
    }

    #[tracing::instrument(level = "trace")]
    pub async fn download_certificate_for_blob(
        &self,
        blob_id: BlobId,
    ) -> Result<Certificate, NodeError> {
        let last_used_hash = self.node.blob_last_used_by(blob_id).await?;
        let certificate = self.node.download_certificate(last_used_hash).await?;
        if !certificate.requires_blob(&blob_id) {
            warn!(
                "Got invalid last used by certificate for blob {} from validator {}",
                blob_id, self.name
            );
            return Err(NodeError::InvalidCertificateForBlob(blob_id));
        }
        Ok(certificate)
    }

    #[tracing::instrument(level = "trace")]
    pub async fn try_download_blobs(&self, blob_ids: &[BlobId]) -> Vec<Blob> {
        future::join_all(
            blob_ids
                .iter()
                .map(|blob_id| self.try_download_blob(*blob_id)),
        )
        .await
        .into_iter()
        .flatten()
        .collect::<Vec<_>>()
    }

    #[tracing::instrument(level = "trace")]
    async fn try_download_blob(&self, blob_id: BlobId) -> Option<Blob> {
        match self.node.download_blob_content(blob_id).await {
            Ok(blob) => {
                let blob = blob.with_blob_id_checked(blob_id);

                if blob.is_none() {
                    tracing::info!("Validator {} sent an invalid blob {blob_id}.", self.name);
                }

                blob
            }
            Err(error) => {
                tracing::debug!(
                    "Failed to fetch blob {blob_id} from validator {}: {error}",
                    self.name
                );
                None
            }
        }
    }

    /// Downloads the blobs from the specified validator and returns them, including blobs that
    /// are still pending the the validator's chain manager.
    pub async fn find_missing_blobs(
        &self,
        blob_ids: Vec<BlobId>,
        chain_id: ChainId,
    ) -> Result<Vec<Blob>, NodeError> {
        let query = ChainInfoQuery::new(chain_id).with_manager_values();
        let info = match self.handle_chain_info_query(query).await {
            Ok(info) => Some(info),
            Err(err) => {
                warn!("Got error from validator {}: {}", self.name, err);
                return Ok(Vec::new());
            }
        };

        let mut missing_blobs = blob_ids;
        let mut found_blobs = if let Some(info) = info {
            let new_found_blobs = missing_blobs
                .iter()
                .filter_map(|blob_id| info.manager.pending_blobs.get(blob_id))
                .map(|blob| (blob.id(), blob.clone()))
                .collect::<HashMap<_, _>>();
            missing_blobs.retain(|blob_id| !new_found_blobs.contains_key(blob_id));
            new_found_blobs.into_values().collect()
        } else {
            Vec::new()
        };

        found_blobs.extend(self.try_download_blobs(&missing_blobs).await);

        Ok(found_blobs)
    }
}<|MERGE_RESOLUTION|>--- conflicted
+++ resolved
@@ -11,12 +11,8 @@
 
 use futures::future;
 use linera_base::{
-<<<<<<< HEAD
-    data_types::{ArithmeticError, Blob, BlockHeight, UserApplicationDescription},
+    data_types::{ArithmeticError, Blob, BlockHeight, Timestamp, UserApplicationDescription},
     ensure,
-=======
-    data_types::{ArithmeticError, Blob, BlockHeight, Timestamp, UserApplicationDescription},
->>>>>>> 31be657d
     identifiers::{BlobId, ChainId, MessageId, UserApplicationId},
 };
 use linera_chain::{
