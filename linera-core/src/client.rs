// Copyright (c) Facebook, Inc. and its affiliates.
// Copyright (c) Zefchain Labs, Inc.
// SPDX-License-Identifier: Apache-2.0

use std::{
    collections::{hash_map, BTreeMap, HashMap},
    convert::Infallible,
    iter,
    ops::Deref,
    sync::Arc,
};

use futures::{
    future::{self, FusedFuture, Future},
    lock::Mutex,
    stream::{self, AbortHandle, FusedStream, FuturesUnordered, StreamExt},
};
use linera_base::{
    abi::Abi,
    crypto::{CryptoHash, KeyPair, PublicKey, Signature},
    data_types::{
        Amount, ApplicationPermissions, ArithmeticError, BlockHeight, HashedBlob, Round, Timestamp,
    },
    ensure,
    identifiers::{Account, ApplicationId, BlobId, BytecodeId, ChainId, MessageId, Owner},
    ownership::{ChainOwnership, TimeoutConfig},
};
use linera_chain::{
    data_types::{
        Block, BlockProposal, Certificate, CertificateValue, ExecutedBlock, HashedCertificateValue,
        IncomingMessage, LiteCertificate, LiteVote, MessageAction,
    },
    manager::ChainManagerInfo,
    ChainError, ChainExecutionContext, ChainStateView,
};
use linera_execution::{
    committee::{Committee, Epoch, ValidatorName},
    system::{
        AdminOperation, OpenChainConfig, Recipient, SystemChannel, SystemOperation, UserData,
        CREATE_APPLICATION_MESSAGE_INDEX, OPEN_CHAIN_MESSAGE_INDEX, PUBLISH_BYTECODE_MESSAGE_INDEX,
    },
    Bytecode, BytecodeLocation, ExecutionError, Message, Operation, Query, Response,
    SystemExecutionError, SystemMessage, SystemQuery, SystemResponse, UserApplicationId,
};
use linera_storage::Storage;
use linera_views::views::ViewError;
use serde::Serialize;
use thiserror::Error;
use tokio::sync::OwnedRwLockReadGuard;
use tokio_stream::wrappers::UnboundedReceiverStream;
use tracing::{debug, error, info};

use crate::{
    data_types::{
        BlockHeightRange, ChainInfo, ChainInfoQuery, ChainInfoResponse, ClientOutcome,
        RawBlockProposal, RoundTimeout,
    },
    local_node::{LocalNodeClient, LocalNodeError},
    node::{
        CrossChainMessageDelivery, LocalValidatorNode, LocalValidatorNodeProvider, NodeError,
        NotificationStream, ValidatorNodeProvider,
    },
    notifier::Notifier,
    updater::{communicate_with_quorum, CommunicateAction, CommunicationError, ValidatorUpdater},
    value_cache::ValueCache,
    worker::{DeliveryNotifiers, Notification, Reason, WorkerError, WorkerState},
};

#[cfg(test)]
#[path = "unit_tests/client_tests.rs"]
mod client_tests;

/// A builder that creates `ChainClients` which share the cache and notifiers.
pub struct Client<ValidatorNodeProvider, Storage>
where
    Storage: linera_storage::Storage,
    ViewError: From<Storage::ContextError>,
{
    /// How to talk to the validators.
    validator_node_provider: ValidatorNodeProvider,
    /// Local node to manage the execution state and the local storage of the chains that we are
    /// tracking.
    local_node: LocalNodeClient<Storage>,
    /// Maximum number of pending messages processed at a time in a block.
    max_pending_messages: usize,
    /// The policy for automatically handling incoming messages.
    message_policy: MessagePolicy,
    /// Whether to block on cross-chain message delivery.
    cross_chain_message_delivery: CrossChainMessageDelivery,
    /// References to clients waiting for chain notifications.
    notifier: Arc<Notifier<Notification>>,
    /// A copy of the storage client so that we don't have to lock the local node client
    /// to retrieve it.
    storage: Storage,
}

impl<P, S: Storage + Clone> Client<P, S>
where
    ViewError: From<S::ContextError>,
{
    /// Creates a new `Client` with a new cache and notifiers.
    pub fn new(
        validator_node_provider: P,
        storage: S,
        max_pending_messages: usize,
        cross_chain_message_delivery: CrossChainMessageDelivery,
    ) -> Self {
        let state = WorkerState::new_for_client(
            "Client node".to_string(),
            storage.clone(),
            Arc::new(ValueCache::default()),
            Arc::new(ValueCache::default()),
            Arc::new(tokio::sync::Mutex::new(DeliveryNotifiers::default())),
        )
        .with_allow_inactive_chains(true)
        .with_allow_messages_from_deprecated_epochs(true);
        let local_node = LocalNodeClient::new(state);

        Self {
            validator_node_provider,
            local_node,
            max_pending_messages,
            message_policy: MessagePolicy::Accept,
            cross_chain_message_delivery,
            notifier: Arc::new(Notifier::default()),
            storage,
        }
    }

    /// Returns this builder with the given message policy.
    pub fn with_message_policy(mut self, message_policy: MessagePolicy) -> Self {
        self.message_policy = message_policy;
        self
    }

    /// Returns the storage client used by this client's local node.
    pub fn storage_client(&self) -> &S {
        &self.storage
    }

    /// Creates a new `ChainClient`.
    #[allow(clippy::too_many_arguments)]
    pub fn build(
        self: &Arc<Self>,
        chain_id: ChainId,
        known_key_pairs: Vec<KeyPair>,
        admin_id: ChainId,
        block_hash: Option<CryptoHash>,
        timestamp: Timestamp,
        next_block_height: BlockHeight,
        pending_block: Option<Block>,
        pending_blobs: BTreeMap<BlobId, HashedBlob>,
    ) -> ChainClient<P, S>
    where
        P: Clone,
        ViewError: From<S::ContextError>,
    {
        let known_key_pairs = known_key_pairs
            .into_iter()
            .map(|kp| (Owner::from(kp.public()), kp))
            .collect();
        ChainClient {
            client: self.clone(),
            chain_id,
            known_key_pairs,
            validator_node_provider: self.validator_node_provider.clone(),
            admin_id,
            max_pending_messages: self.max_pending_messages,
            message_policy: self.message_policy,
            cross_chain_message_delivery: self.cross_chain_message_delivery,
            received_certificate_trackers: HashMap::new(),
            block_hash,
            timestamp,
            next_block_height,
            pending_block,
            pending_blobs,
<<<<<<< HEAD
            notifier: self.notifier.clone(),
=======
            pending_raw_block: None,
>>>>>>> 629974f0
        }
    }
}

/// Policies for automatically handling incoming messages.
///
/// These apply to all messages except for the initial `OpenChain`, which is always accepted.
#[derive(Copy, Clone, clap::ValueEnum)]
pub enum MessagePolicy {
    /// Automatically accept all incoming messages. Reject them only if execution fails.
    Accept,
    /// Automatically reject tracked messages, ignore or skip untracked messages, but accept
    /// protected ones.
    Reject,
    /// Don't include any messages in blocks, and don't make any decision whether to accept or
    /// reject.
    Ignore,
}

impl MessagePolicy {
    fn is_ignore(&self) -> bool {
        matches!(self, Self::Ignore)
    }

    fn is_reject(&self) -> bool {
        matches!(self, Self::Reject)
    }
}

/// Client to operate a chain by interacting with validators and the given local storage
/// implementation.
/// * The chain being operated is called the "local chain" or just the "chain".
/// * As a rule, operations are considered successful (and communication may stop) when
/// they succeeded in gathering a quorum of responses.
pub struct ChainClient<ValidatorNodeProvider, Storage>
where
    Storage: linera_storage::Storage,
    ViewError: From<Storage::ContextError>,
{
    /// The Linera [`Client`] that manages operations on this chain.
    client: Arc<Client<ValidatorNodeProvider, Storage>>,
    /// The off-chain chain ID.
    chain_id: ChainId,
    /// How to talk to the validators.
    validator_node_provider: ValidatorNodeProvider,
    /// Latest block hash, if any.
    block_hash: Option<CryptoHash>,
    /// The earliest possible timestamp for the next block.
    timestamp: Timestamp,
    /// Sequence number that we plan to use for the next block.
    /// We track this value outside local storage mainly for security reasons.
    next_block_height: BlockHeight,
    /// Pending block.
    pending_block: Option<Block>,
    /// Known key pairs from present and past identities.
    known_key_pairs: BTreeMap<Owner, KeyPair>,
    /// The ID of the admin chain.
    admin_id: ChainId,

    /// Maximum number of pending messages processed at a time in a block.
    max_pending_messages: usize,
    /// The policy for automatically handling incoming messages.
    message_policy: MessagePolicy,
    /// Whether to block on cross-chain message delivery.
    cross_chain_message_delivery: CrossChainMessageDelivery,
    /// Support synchronization of received certificates.
    received_certificate_trackers: HashMap<ValidatorName, u64>,
    /// This contains blobs belonging to our `pending_block` that may not even have
    /// been processed by (i.e. been proposed to) our own local chain manager yet.
    pending_blobs: BTreeMap<BlobId, HashedBlob>,

<<<<<<< HEAD
    /// A notifier to receive notifications for this chain.
    notifier: Arc<Notifier<Notification>>,
=======
    /// Raw block proposal list waiting for sign
    pending_raw_block: Option<RawBlockProposal>,
>>>>>>> 629974f0
}

/// Error type for [`ChainClient`].
#[derive(Debug, Error)]
pub enum ChainClientError {
    #[error("Local node operation failed: {0}")]
    LocalNodeError(#[from] LocalNodeError),

    #[error("Remote node operation failed: {0}")]
    RemoteNodeError(#[from] NodeError),

    #[error(transparent)]
    ArithmeticError(#[from] ArithmeticError),

    #[error("JSON (de)serialization error: {0}")]
    JsonError(#[from] serde_json::Error),

    #[error("Chain operation failed: {0}")]
    ChainError(#[from] ChainError),

    #[error(transparent)]
    CommunicationError(#[from] CommunicationError<NodeError>),

    #[error("Internal error within chain client: {0}")]
    InternalError(&'static str),

    #[error(
        "Cannot accept a certificate from an unknown committee in the future. \
         Please synchronize the local view of the admin chain"
    )]
    CommitteeSynchronizationError,

    #[error("The local node is behind the trusted state in wallet and needs synchronization with validators")]
    WalletSynchronizationError,

    #[error("The state of the client is incompatible with the proposed block: {0}")]
    BlockProposalError(&'static str),

    #[error(
        "Cannot accept a certificate from a committee that was retired. \
         Try a newer certificate from the same origin"
    )]
    CommitteeDeprecationError,

    #[error("Protocol error within chain client: {0}")]
    ProtocolError(&'static str),

    #[error("No key available to interact with chain {0}")]
    CannotFindKeyForChain(ChainId),

    #[error("Found several possible identities to interact with chain {0}")]
    FoundMultipleKeysForChain(ChainId),

    #[error(transparent)]
    ViewError(#[from] ViewError),

    #[error("Invalid raw block proposal")]
    InvalidRawBlockProposal,

    #[error("Mismatch block height {0} != {1}")]
    MismatchBlockHeight(BlockHeight, BlockHeight),
}

impl From<Infallible> for ChainClientError {
    fn from(infallible: Infallible) -> Self {
        match infallible {}
    }
}

impl<P, S> ChainClient<P, S>
where
    S: Storage,
    ViewError: From<S::ContextError>,
{
    pub fn chain_id(&self) -> ChainId {
        self.chain_id
    }

    /// Returns the hash of the latest known block.
    pub fn block_hash(&self) -> Option<CryptoHash> {
        self.block_hash
    }

    /// Returns the earliest possible timestamp for the next block.
    pub fn timestamp(&self) -> Timestamp {
        self.timestamp
    }

    pub fn next_block_height(&self) -> BlockHeight {
        self.next_block_height
    }

    pub fn pending_block(&self) -> &Option<Block> {
        &self.pending_block
    }

    pub fn pending_blobs(&self) -> &BTreeMap<BlobId, HashedBlob> {
        &self.pending_blobs
    }
}

enum ReceiveCertificateMode {
    NeedsCheck,
    AlreadyChecked,
}

impl<P, S> ChainClient<P, S>
where
    P: LocalValidatorNodeProvider + Sync,
    S: Storage + Clone + Send + Sync + 'static,
    ViewError: From<S::ContextError>,
{
    /// Obtains a `ChainStateView` for a given `ChainId`.
    pub async fn chain_state_view(
        &self,
    ) -> Result<OwnedRwLockReadGuard<ChainStateView<S::Context>>, LocalNodeError> {
        Ok(self
            .client
            .local_node
            .chain_state_view(self.chain_id)
            .await?)
    }

    /// Subscribes to notifications from this client's chain.
    pub async fn subscribe(&mut self) -> Result<NotificationStream, LocalNodeError> {
        Ok(Box::pin(UnboundedReceiverStream::new(
            self.notifier.subscribe(vec![self.chain_id]),
        )))
    }

    /// Returns the storage client used by this client's local node.
    pub fn storage_client(&self) -> S {
        self.client.storage_client().clone()
    }

    /// Obtains the basic `ChainInfo` data for the local chain.
    pub async fn chain_info(&mut self) -> Result<Box<ChainInfo>, LocalNodeError> {
        let query = ChainInfoQuery::new(self.chain_id);
        let response = self
            .client
            .local_node
            .handle_chain_info_query(query)
            .await?;
        Ok(response.info)
    }

    /// Obtains the basic `ChainInfo` data for the local chain, with chain manager values.
    pub async fn chain_info_with_manager_values(
        &mut self,
    ) -> Result<Box<ChainInfo>, LocalNodeError> {
        let query = ChainInfoQuery::new(self.chain_id).with_manager_values();
        let response = self
            .client
            .local_node
            .handle_chain_info_query(query)
            .await?;
        Ok(response.info)
    }

    /// Obtains up to `self.max_pending_messages` pending messages for the local chain.
    ///
    /// Messages known to be redundant are filtered out: A `RegisterApplications` message whose
    /// entries are already known never needs to be included in a block.
    pub async fn pending_messages(&mut self) -> Result<Vec<IncomingMessage>, ChainClientError> {
        if self.next_block_height != BlockHeight::ZERO && self.message_policy.is_ignore() {
            return Ok(Vec::new()); // OpenChain is already received, other are ignored.
        }
        let query = ChainInfoQuery::new(self.chain_id).with_pending_messages();
        let info = self
            .client
            .local_node
            .handle_chain_info_query(query)
            .await?
            .info;
        ensure!(
            info.next_block_height == self.next_block_height,
            ChainClientError::WalletSynchronizationError
        );
        let mut requested_pending_messages = info.requested_pending_messages;
        let mut pending_messages = vec![];
        // The first incoming message of any child chain must be `OpenChain`. We must have it in
        // our inbox, and include it before all other messages.
        if info.next_block_height == BlockHeight::ZERO
            && info
                .description
                .ok_or_else(|| LocalNodeError::InactiveChain(self.chain_id))?
                .is_child()
        {
            let Some(index) = requested_pending_messages.iter().position(|message| {
                matches!(
                    message.event.message,
                    Message::System(SystemMessage::OpenChain(_))
                )
            }) else {
                return Err(LocalNodeError::InactiveChain(self.chain_id).into());
            };
            let open_chain_message = requested_pending_messages.remove(index);
            pending_messages.push(open_chain_message);
        }
        if self.message_policy.is_ignore() {
            return Ok(pending_messages); // Ignore messages other than OpenChain.
        }
        for mut message in requested_pending_messages {
            if pending_messages.len() >= self.max_pending_messages {
                tracing::warn!(
                    "Limiting block to {} incoming messages",
                    self.max_pending_messages
                );
                break;
            }
            if self.message_policy.is_reject() {
                if message.event.is_skippable() {
                    continue;
                } else if message.event.is_tracked() {
                    message.action = MessageAction::Reject;
                }
            }
            if let Message::System(SystemMessage::RegisterApplications { applications }) =
                &message.event.message
            {
                let chain_id = self.chain_id;
                if applications
                    .iter()
                    .map(|application| {
                        self.client
                            .local_node
                            .describe_application(chain_id, application.into())
                    })
                    .collect::<FuturesUnordered<_>>()
                    .all(|result| async move { result.is_ok() })
                    .await
                {
                    continue; // These applications are already registered; skip register message.
                }
            }
            pending_messages.push(message);
        }
        Ok(pending_messages)
    }

    /// Obtains the set of committees trusted by the local chain.
    async fn committees(&mut self) -> Result<BTreeMap<Epoch, Committee>, LocalNodeError> {
        let (_epoch, committees) = self.epoch_and_committees(self.chain_id).await?;
        Ok(committees)
    }

    /// Obtains the current epoch of the given chain as well as its set of trusted committees.
    pub async fn epoch_and_committees(
        &mut self,
        chain_id: ChainId,
    ) -> Result<(Option<Epoch>, BTreeMap<Epoch, Committee>), LocalNodeError> {
        let query = ChainInfoQuery::new(chain_id).with_committees();
        let info = self
            .client
            .local_node
            .handle_chain_info_query(query)
            .await?
            .info;
        let epoch = info.epoch;
        let committees = info
            .requested_committees
            .ok_or(LocalNodeError::InvalidChainInfoResponse)?;
        Ok((epoch, committees))
    }

    /// Obtains the epochs of the committees trusted by the local chain.
    pub async fn epochs(&mut self) -> Result<Vec<Epoch>, LocalNodeError> {
        let committees = self.committees().await?;
        Ok(committees.into_keys().collect())
    }

    /// Obtains the committee for the current epoch of the local chain.
    pub async fn local_committee(&mut self) -> Result<Committee, LocalNodeError> {
        let (epoch, mut committees) = self.epoch_and_committees(self.chain_id).await?;
        committees
            .remove(
                epoch
                    .as_ref()
                    .ok_or(LocalNodeError::InactiveChain(self.chain_id))?,
            )
            .ok_or(LocalNodeError::InactiveChain(self.chain_id))
    }

    /// Obtains all the committees trusted by either the local chain or its admin chain. Also
    /// return the latest trusted epoch.
    async fn known_committees(
        &mut self,
    ) -> Result<(BTreeMap<Epoch, Committee>, Epoch), LocalNodeError> {
        let (epoch, mut committees) = self.epoch_and_committees(self.chain_id).await?;
        let (admin_epoch, admin_committees) = self.epoch_and_committees(self.admin_id).await?;
        committees.extend(admin_committees);
        let epoch = std::cmp::max(epoch.unwrap_or_default(), admin_epoch.unwrap_or_default());
        Ok((committees, epoch))
    }

    /// Obtains the validators trusted by the local chain.
    async fn validator_nodes(&mut self) -> Result<Vec<(ValidatorName, P::Node)>, ChainClientError> {
        match self.local_committee().await {
            Ok(committee) => Ok(self.validator_node_provider.make_nodes(&committee)?),
            Err(LocalNodeError::InactiveChain(_)) => Ok(Vec::new()),
            Err(LocalNodeError::WorkerError(WorkerError::ChainError(error)))
                if matches!(*error, ChainError::InactiveChain(_)) =>
            {
                Ok(Vec::new())
            }
            Err(e) => Err(e.into()),
        }
    }

    /// Obtains the current epoch of the local chain.
    async fn epoch(&mut self) -> Result<Epoch, LocalNodeError> {
        self.chain_info()
            .await?
            .epoch
            .ok_or(LocalNodeError::InactiveChain(self.chain_id))
    }

    /// Obtains the identity of the current owner of the chain. Returns an error if we have the
    /// private key for more than one identity.
    pub async fn identity(&mut self) -> Result<Owner, ChainClientError> {
        let manager = self.chain_info().await?.manager;
        ensure!(
            manager.ownership.is_active(),
            LocalNodeError::InactiveChain(self.chain_id)
        );
        let mut identities = manager
            .ownership
            .all_owners()
            .chain(&manager.leader)
            .filter(|owner| self.known_key_pairs.contains_key(owner));
        let Some(identity) = identities.next() else {
            return Err(ChainClientError::CannotFindKeyForChain(self.chain_id));
        };
        ensure!(
            identities.all(|id| id == identity),
            ChainClientError::FoundMultipleKeysForChain(self.chain_id)
        );
        Ok(*identity)
    }

    /// Obtains the key pair associated to the current identity.
    pub async fn key_pair(&mut self) -> Result<&KeyPair, ChainClientError> {
        let id = self.identity().await?;
        Ok(self
            .known_key_pairs
            .get(&id)
            .expect("key should be known at this point"))
    }

    fn handle_notifications(&self, notifications: &mut Vec<Notification>) {
        self.notifier.handle_notifications(notifications);
        notifications.clear();
    }

    /// Obtains the public key associated to the current identity.
    pub async fn public_key(&mut self) -> Result<PublicKey, ChainClientError> {
        Ok(self.key_pair().await?.public())
    }

    /// Prepares the chain for the next operation.
    async fn prepare_chain(&mut self) -> Result<Box<ChainInfo>, ChainClientError> {
        // Verify that our local storage contains enough history compared to the
        // expected block height. Otherwise, download the missing history from the
        // network.
        let nodes = self.validator_nodes().await?;
        let mut notifications = vec![];
        let mut info = self
            .client
            .local_node
            .download_certificates(
                nodes,
                self.chain_id,
                self.next_block_height,
                &mut notifications,
            )
            .await?;
        self.handle_notifications(&mut notifications);
        if info.next_block_height == self.next_block_height {
            // Check that our local node has the expected block hash.
            ensure!(
                self.block_hash == info.block_hash,
                ChainClientError::InternalError("Invalid chain of blocks in local node")
            );
        }
        let ownership = &info.manager.ownership;
        if ownership
            .all_owners()
            .any(|owner| !self.known_key_pairs.contains_key(owner))
        {
            // For chains with any owner other than ourselves, we could be missing recent
            // certificates created by other owners. Further synchronize blocks from the network.
            // This is a best-effort that depends on network conditions.
            let nodes = self.validator_nodes().await?;
            info = self
                .client
                .local_node
                .synchronize_chain_state(nodes, self.chain_id, &mut notifications)
                .await?;
            self.handle_notifications(&mut notifications);
        }
        self.update_from_info(&info);
        Ok(info)
    }

    /// Submits a validated block for finalization and returns the confirmed block certificate.
    async fn finalize_block(
        &mut self,
        committee: &Committee,
        certificate: Certificate,
    ) -> Result<Certificate, ChainClientError> {
        let value = certificate.value.validated_to_confirmed().ok_or_else(|| {
            ChainClientError::InternalError(
                "Certificate for finalization must be a validated block",
            )
        })?;
        let finalize_action = CommunicateAction::FinalizeBlock {
            certificate,
            delivery: self.cross_chain_message_delivery,
        };
        let certificate = self
            .communicate_chain_action(committee, finalize_action, value)
            .await?;
        self.receive_certificate_internal(
            certificate.clone(),
            ReceiveCertificateMode::AlreadyChecked,
        )
        .await?;
        Ok(certificate)
    }

    /// Submits a block proposal to the validators. If it is a slow round, also submits the
    /// validated block for finalization. Returns the confirmed block certificate.
    async fn submit_block_proposal(
        &mut self,
        committee: &Committee,
        proposal: BlockProposal,
        value: HashedCertificateValue,
    ) -> Result<Certificate, ChainClientError> {
        let submit_action = CommunicateAction::SubmitBlock { proposal };
        let certificate = self
            .communicate_chain_action(committee, submit_action, value)
            .await?;
        self.process_certificate(certificate.clone(), vec![], vec![])
            .await?;
        if certificate.value().is_confirmed() {
            Ok(certificate)
        } else {
            self.finalize_block(committee, certificate).await
        }
    }

    async fn chain_managers_pending_blobs(
        &self,
    ) -> Result<BTreeMap<BlobId, HashedBlob>, LocalNodeError> {
        let chain = self.chain_state_view().await?;
        Ok(chain.manager.get().pending_blobs.clone())
    }

    /// Broadcasts certified blocks to validators.
    async fn communicate_chain_updates(
        &mut self,
        committee: &Committee,
        chain_id: ChainId,
        height: BlockHeight,
        delivery: CrossChainMessageDelivery,
    ) -> Result<(), ChainClientError> {
        let local_node = self.client.local_node.clone();
        let chain_manager_pending_blobs = self.chain_managers_pending_blobs().await?;
        let nodes: Vec<_> = self.validator_node_provider.make_nodes(committee)?;
        communicate_with_quorum(
            &nodes,
            committee,
            |_: &()| (),
            |name, node| {
                let mut updater = ValidatorUpdater {
                    name,
                    node,
                    local_node: local_node.clone(),
                    local_node_chain_managers_pending_blobs: chain_manager_pending_blobs.clone(),
                };
                Box::pin(async move {
                    updater
                        .send_chain_information(chain_id, height, delivery)
                        .await
                })
            },
        )
        .await?;
        Ok(())
    }

    /// Broadcasts certified blocks and optionally a block proposal, certificate or
    /// leader timeout request.
    ///
    /// In that case, it verifies that the validator votes are for the provided value,
    /// and returns a certificate.
    async fn communicate_chain_action(
        &mut self,
        committee: &Committee,
        action: CommunicateAction,
        value: HashedCertificateValue,
    ) -> Result<Certificate, ChainClientError> {
        let local_node = self.client.local_node.clone();
        let chain_manager_pending_blobs = self.chain_managers_pending_blobs().await?;
        let nodes: Vec<_> = self.validator_node_provider.make_nodes(committee)?;
        let ((votes_hash, votes_round), votes) = communicate_with_quorum(
            &nodes,
            committee,
            |vote: &LiteVote| (vote.value.value_hash, vote.round),
            |name, node| {
                let mut updater = ValidatorUpdater {
                    name,
                    node,
                    local_node: local_node.clone(),
                    local_node_chain_managers_pending_blobs: chain_manager_pending_blobs.clone(),
                };
                let action = action.clone();
                Box::pin(async move { updater.send_chain_update(action).await })
            },
        )
        .await?;
        let round = match action {
            CommunicateAction::SubmitBlock { proposal } => proposal.content.round,
            CommunicateAction::FinalizeBlock { certificate, .. } => certificate.round,
            CommunicateAction::RequestTimeout { round, .. } => round,
        };
        ensure!(
            (votes_hash, votes_round) == (value.hash(), round),
            ChainClientError::ProtocolError("Unexpected response from validators")
        );
        // Certificate is valid because
        // * `communicate_with_quorum` ensured a sufficient "weight" of
        // (non-error) answers were returned by validators.
        // * each answer is a vote signed by the expected validator.
        let certificate = LiteCertificate::try_from_votes(votes)
            .ok_or_else(|| {
                ChainClientError::InternalError("Vote values or rounds don't match; this is a bug")
            })?
            .with_value(value)
            .ok_or_else(|| {
                ChainClientError::ProtocolError("A quorum voted for an unexpected value")
            })?;
        Ok(certificate)
    }

    async fn find_missing_application_bytecodes(
        &self,
        locations: &[BytecodeLocation],
        nodes: &[(ValidatorName, <P as LocalValidatorNodeProvider>::Node)],
    ) -> Vec<HashedCertificateValue> {
        future::join_all(locations.iter().map(|location| {
            LocalNodeClient::<S>::download_hashed_certificate_value(nodes.to_owned(), *location)
        }))
        .await
        .into_iter()
        .flatten()
        .collect::<Vec<_>>()
    }

    async fn find_missing_blobs(
        &self,
        blob_ids: &[BlobId],
        nodes: &[(ValidatorName, <P as LocalValidatorNodeProvider>::Node)],
    ) -> Vec<HashedBlob> {
        future::join_all(
            blob_ids
                .iter()
                .map(|blob_id| LocalNodeClient::<S>::download_blob(nodes.to_owned(), *blob_id)),
        )
        .await
        .into_iter()
        .flatten()
        .collect::<Vec<_>>()
    }

    async fn receive_certificate_internal(
        &mut self,
        certificate: Certificate,
        mode: ReceiveCertificateMode,
    ) -> Result<(), ChainClientError> {
        let CertificateValue::ConfirmedBlock { executed_block, .. } = certificate.value() else {
            return Err(ChainClientError::InternalError(
                "Was expecting a confirmed chain operation",
            ));
        };
        let block = &executed_block.block;
        // Verify the certificate before doing any expensive networking.
        let (committees, max_epoch) = self.known_committees().await?;
        ensure!(
            block.epoch <= max_epoch,
            ChainClientError::CommitteeSynchronizationError
        );
        let remote_committee = committees
            .get(&block.epoch)
            .ok_or_else(|| ChainClientError::CommitteeDeprecationError)?;
        if let ReceiveCertificateMode::NeedsCheck = mode {
            certificate.check(remote_committee)?;
        }
        // Recover history from the network. We assume that the committee that signed the
        // certificate is still active.
        let nodes: Vec<_> = self.validator_node_provider.make_nodes(remote_committee)?;
        let mut notifications = vec![];
        self.client
            .local_node
            .download_certificates(
                nodes.clone(),
                block.chain_id,
                block.height,
                &mut notifications,
            )
            .await?;
        self.handle_notifications(&mut notifications);
        // Process the received operations. Download required hashed certificate values if necessary.
        if let Err(err) = self
            .process_certificate(certificate.clone(), vec![], vec![])
            .await
        {
            match &err {
                LocalNodeError::WorkerError(WorkerError::ApplicationBytecodesOrBlobsNotFound(
                    locations,
                    blob_ids,
                )) => {
                    let values = self
                        .find_missing_application_bytecodes(locations, &nodes)
                        .await;
                    let blobs = self.find_missing_blobs(blob_ids, &nodes).await;

                    ensure!(
                        blobs.len() == blob_ids.len() && values.len() == locations.len(),
                        err
                    );
                    self.process_certificate(certificate.clone(), values, blobs)
                        .await?;
                }
                _ => {
                    // The certificate is not as expected. Give up.
                    tracing::warn!("Failed to process network hashed certificate value");
                    return Err(err.into());
                }
            }
        }
        // Make sure a quorum of validators (according to our new local committee) are up-to-date
        // for data availability.
        let local_committee = self.local_committee().await?;
        self.communicate_chain_updates(
            &local_committee,
            block.chain_id,
            block.height.try_add_one()?,
            CrossChainMessageDelivery::Blocking,
        )
        .await?;
        Ok(())
    }

    async fn synchronize_received_certificates_from_validator<A>(
        chain_id: ChainId,
        name: ValidatorName,
        tracker: u64,
        committees: BTreeMap<Epoch, Committee>,
        max_epoch: Epoch,
        mut node: A,
        node_client: LocalNodeClient<S>,
    ) -> Result<(ValidatorName, u64, Vec<Certificate>), NodeError>
    where
        A: LocalValidatorNode + Clone + 'static,
    {
        // Retrieve newly received certificates from this validator.
        let query = ChainInfoQuery::new(chain_id).with_received_log_excluding_first_nth(tracker);
        let response = node.handle_chain_info_query(query).await?;
        // Responses are authenticated for accountability.
        response.check(name)?;
        let mut certificates = Vec::new();
        let mut new_tracker = tracker;
        for entry in response.info.requested_received_log {
            let query = ChainInfoQuery::new(entry.chain_id)
                .with_sent_certificate_hashes_in_range(BlockHeightRange::single(entry.height));
            let local_response = node_client
                .handle_chain_info_query(query.clone())
                .await
                .map_err(|error| NodeError::LocalNodeQuery {
                    error: error.to_string(),
                })?;
            if !local_response
                .info
                .requested_sent_certificate_hashes
                .is_empty()
            {
                new_tracker += 1;
                continue;
            }

            let mut response = node.handle_chain_info_query(query).await?;
            let Some(certificate_hash) = response.info.requested_sent_certificate_hashes.pop()
            else {
                break;
            };

            let certificate = node.download_certificate(certificate_hash).await?;
            let CertificateValue::ConfirmedBlock { executed_block, .. } = certificate.value()
            else {
                return Err(NodeError::InvalidChainInfoResponse);
            };
            let block = &executed_block.block;
            // Check that certificates are valid w.r.t one of our trusted committees.
            if block.epoch > max_epoch {
                // We don't accept a certificate from a committee in the future.
                tracing::warn!(
                    "Postponing received certificate from future epoch {:?}",
                    block.epoch
                );
                // Stop the synchronization here. Do not increment the tracker further so
                // that this certificate can still be downloaded later, once our committee
                // is updated.
                break;
            }
            match committees.get(&block.epoch) {
                Some(committee) => {
                    // This epoch is recognized by our chain. Let's verify the
                    // certificate.
                    certificate.check(committee)?;
                    certificates.push(certificate);
                    new_tracker += 1;
                }
                None => {
                    // This epoch is not recognized any more. Let's skip the certificate.
                    // If a higher block with a recognized epoch comes up later from the
                    // same chain, the call to `receive_certificate` below will download
                    // the skipped certificate again.
                    tracing::warn!(
                        "Skipping received certificate from past epoch {:?}",
                        block.epoch
                    );
                    new_tracker += 1;
                }
            }
        }
        Ok((name, new_tracker, certificates))
    }

    /// Processes the result of [`synchronize_received_certificates_from_validator`].
    async fn receive_certificates_from_validator(
        &mut self,
        name: ValidatorName,
        tracker: u64,
        certificates: Vec<Certificate>,
    ) {
        for certificate in certificates {
            let hash = certificate.hash();
            if let Err(e) = self
                .receive_certificate_internal(certificate, ReceiveCertificateMode::AlreadyChecked)
                .await
            {
                tracing::warn!("Received invalid certificate {hash} from {name}: {e}");
                // Do not update the validator's tracker in case of error.
                // Move on to the next validator.
                return;
            }
        }
        // Update tracker.
        self.received_certificate_trackers
            .entry(name)
            .and_modify(|t| {
                // Because several synchronizations could happen in parallel, we need to make
                // sure to never go backward.
                if tracker > *t {
                    *t = tracker;
                }
            })
            .or_insert(tracker);
    }

    /// Attempts to download new received certificates.
    ///
    /// This is a best effort: it will only find certificates that have been confirmed
    /// amongst sufficiently many validators of the current committee of the target
    /// chain.
    ///
    /// However, this should be the case whenever a sender's chain is still in use and
    /// is regularly upgraded to new committees.
    async fn find_received_certificates(&mut self) -> Result<(), ChainClientError> {
        // Use network information from the local chain.
        let chain_id = self.chain_id;
        let local_committee = self.local_committee().await?;
        let nodes: Vec<_> = self.validator_node_provider.make_nodes(&local_committee)?;
        let mut notifications = vec![];
        // Synchronize the state of the admin chain from the network.
        self.client
            .local_node
            .synchronize_chain_state(nodes.clone(), self.admin_id, &mut notifications)
            .await?;
        self.handle_notifications(&mut notifications);
        let node_client = self.client.local_node.clone();
        // Now we should have a complete view of all committees in the system.
        let (committees, max_epoch) = self.known_committees().await?;
        // Proceed to downloading received certificates.
        let trackers = &self.received_certificate_trackers;
        let result = communicate_with_quorum(
            &nodes,
            &local_committee,
            |_| (),
            |name, node| {
                let tracker = *trackers.get(&name).unwrap_or(&0);
                let committees = committees.clone();
                let node_client = node_client.clone();
                Box::pin(Self::synchronize_received_certificates_from_validator(
                    chain_id,
                    name,
                    tracker,
                    committees,
                    max_epoch,
                    node,
                    node_client,
                ))
            },
        )
        .await;
        let responses = match result {
            Ok(((), responses)) => responses,
            Err(CommunicationError::Trusted(NodeError::InactiveChain(id))) if id == chain_id => {
                // The chain is visibly not active (yet or any more) so there is no need
                // to synchronize received certificates.
                return Ok(());
            }
            Err(error) => {
                return Err(error.into());
            }
        };
        for (name, tracker, certificates) in responses {
            // Process received certificates.
            self.receive_certificates_from_validator(name, tracker, certificates)
                .await;
        }
        Ok(())
    }

    /// Sends money.
    pub async fn transfer(
        &mut self,
        owner: Option<Owner>,
        amount: Amount,
        recipient: Recipient,
        user_data: UserData,
    ) -> Result<ClientOutcome<Certificate>, ChainClientError> {
        // TODO(#467): check the balance of `owner` before signing any block proposal.
        self.execute_operation(Operation::System(SystemOperation::Transfer {
            owner,
            recipient,
            amount,
            user_data,
        }))
        .await
    }

    /// Claims money in a remote chain.
    pub async fn claim(
        &mut self,
        owner: Owner,
        target_id: ChainId,
        recipient: Recipient,
        amount: Amount,
        user_data: UserData,
    ) -> Result<ClientOutcome<Certificate>, ChainClientError> {
        self.execute_operation(Operation::System(SystemOperation::Claim {
            owner,
            target_id,
            recipient,
            amount,
            user_data,
        }))
        .await
    }

    async fn process_certificate(
        &mut self,
        certificate: Certificate,
        hashed_certificate_values: Vec<HashedCertificateValue>,
        hashed_blobs: Vec<HashedBlob>,
    ) -> Result<(), LocalNodeError> {
        let mut notifications = vec![];
        let info = self
            .client
            .local_node
            .handle_certificate(
                certificate,
                hashed_certificate_values,
                hashed_blobs,
                &mut notifications,
            )
            .await?
            .info;
        self.handle_notifications(&mut notifications);
        self.update_from_info(&info);
        Ok(())
    }

    /// Updates the latest block and next block height and round information from the chain info.
    fn update_from_info(&mut self, info: &ChainInfo) {
        if info.chain_id == self.chain_id && info.next_block_height > self.next_block_height {
            self.next_block_height = info.next_block_height;
            self.block_hash = info.block_hash;
            self.timestamp = info.timestamp;
        }
    }

    /// Requests a leader timeout vote from all validators. If a quorum signs it, creates a
    /// certificate and sends it to all validators, to make them enter the next round.
    pub async fn request_leader_timeout(&mut self) -> Result<Certificate, ChainClientError> {
        let chain_id = self.chain_id;
        let query = ChainInfoQuery::new(chain_id).with_committees();
        let info = self
            .client
            .local_node
            .handle_chain_info_query(query)
            .await?
            .info;
        let epoch = info.epoch.ok_or(LocalNodeError::InactiveChain(chain_id))?;
        let committee = info
            .requested_committees
            .ok_or(LocalNodeError::InvalidChainInfoResponse)?
            .remove(&epoch)
            .ok_or(LocalNodeError::InactiveChain(chain_id))?;
        let height = info.next_block_height;
        let round = info.manager.current_round;
        let action = CommunicateAction::RequestTimeout {
            height,
            round,
            chain_id,
        };
        let value = HashedCertificateValue::new_timeout(chain_id, height, epoch);
        let certificate = self
            .communicate_chain_action(&committee, action, value)
            .await?;
        self.process_certificate(certificate.clone(), vec![], vec![])
            .await?;
        // The block height didn't increase, but this will communicate the timeout as well.
        self.communicate_chain_updates(
            &committee,
            chain_id,
            height,
            CrossChainMessageDelivery::NonBlocking,
        )
        .await?;
        Ok(certificate)
    }

    async fn stage_block_execution_and_discard_failing_messages(
        &mut self,
        mut block: Block,
    ) -> Result<(ExecutedBlock, ChainInfoResponse), ChainClientError> {
        loop {
            let result = self
                .client
                .local_node
                .stage_block_execution(block.clone())
                .await;
            if let Err(LocalNodeError::WorkerError(WorkerError::ChainError(chain_error))) = &result
            {
                if let ChainError::ExecutionError(
                    error,
                    ChainExecutionContext::IncomingMessage(index),
                ) = &**chain_error
                {
                    let message = block
                        .incoming_messages
                        .get_mut(*index as usize)
                        .expect("Message at given index should exist");
                    if message.event.is_protected() {
                        error!("Protected incoming message failed to execute locally: {message:?}");
                    } else {
                        // Reject the faulty message from the block and continue.
                        // TODO(#1420): This is potentially a bit heavy-handed for
                        // retryable errors.
                        info!(
                            %error, origin = ?message.origin,
                            "Message failed to execute locally and will be rejected."
                        );
                        message.action = MessageAction::Reject;
                        continue;
                    }
                }
            }
            return Ok(result?);
        }
    }

    /// Tries to read blobs from either the pending blobs or the local node's cache, or
    /// the chain manager's pending blobs
    async fn read_local_blobs(
        &mut self,
        blob_ids: impl IntoIterator<Item = BlobId>,
    ) -> Result<Vec<HashedBlob>, LocalNodeError> {
        let mut blobs = Vec::new();
        for blob_id in blob_ids {
            if let Some(blob) = self.client.local_node.recent_blob(&blob_id).await {
                blobs.push(blob);
            } else if let Some(blob) = self.pending_blobs.get(&blob_id) {
                self.client.local_node.cache_recent_blob(blob).await;
                blobs.push(blob.to_owned());
            } else {
                return Err(LocalNodeError::CannotReadLocalBlob {
                    chain_id: self.chain_id,
                    blob_id,
                });
            }
        }

        Ok(blobs)
    }

    /// Executes (or retries) a regular block proposal. Updates local balance.
    async fn propose_block(
        &mut self,
        block: Block,
        round: Round,
        manager: ChainManagerInfo,
    ) -> Result<Certificate, ChainClientError> {
        ensure!(
            block.height == self.next_block_height,
            ChainClientError::BlockProposalError("Unexpected block height")
        );
        ensure!(
            block.previous_block_hash == self.block_hash,
            ChainClientError::BlockProposalError("Unexpected previous block hash")
        );
        // In the fast round, we must never make any conflicting proposals.
        if round.is_fast() {
            if let Some(pending) = &self.pending_block {
                ensure!(
                    pending == &block,
                    ChainClientError::BlockProposalError(
                        "Client state has a different pending block; \
                         use the `linera retry-pending-block` command to commit that first"
                    )
                );
            }
        }
        // Make sure that we follow the steps in the multi-round protocol.
        let executed_block = if let Some(validated_block_certificate) = &manager.requested_locked {
            ensure!(
                validated_block_certificate.value().block() == Some(&block),
                ChainClientError::BlockProposalError(
                    "A different block has already been validated at this height"
                )
            );
            validated_block_certificate
                .value()
                .executed_block()
                .unwrap()
                .clone()
        } else {
            self.stage_block_execution_and_discard_failing_messages(block)
                .await?
                .0
        };
        let block = executed_block.block.clone();
        if let Some(proposal) = manager.requested_proposed {
            if proposal.content.round.is_fast() {
                ensure!(
                    proposal.content.block == block,
                    ChainClientError::BlockProposalError(
                        "Chain manager has a different pending block in the fast round"
                    )
                );
            }
        }
        let hashed_value = if round.is_fast() {
            HashedCertificateValue::new_confirmed(executed_block)
        } else {
            HashedCertificateValue::new_validated(executed_block)
        };
        // Collect the hashed certificate values required for execution.
        let committee = self.local_committee().await?;
        let nodes = self
            .validator_node_provider
            .make_nodes::<Vec<_>>(&committee)?;
        let values = self
            .client
            .local_node
            .read_or_download_hashed_certificate_values(nodes.clone(), block.bytecode_locations())
            .await?;
        let hashed_blobs = self.read_local_blobs(block.blob_ids()).await?;
        // Create the final block proposal.
        let key_pair = self.key_pair().await?;
        let proposal = if let Some(cert) = manager.requested_locked {
            BlockProposal::new_retry(round, *cert, key_pair, values, hashed_blobs)
        } else {
            BlockProposal::new_initial(round, block.clone(), key_pair, values, hashed_blobs)
        };
        // Check the final block proposal. This will be cheaper after #1401.
        self.client
            .local_node
            .handle_block_proposal(proposal.clone())
            .await?;
        // Remember what we are trying to do before sending the proposal to the validators.
        self.pending_block = Some(block);
        // Send the query to validators.
        let certificate = self
            .submit_block_proposal(&committee, proposal, hashed_value)
            .await?;
        self.clear_pending_block();
        // Communicate the new certificate now.
        self.communicate_chain_updates(
            &committee,
            self.chain_id,
            self.next_block_height,
            self.cross_chain_message_delivery,
        )
        .await?;
        if let Ok(new_committee) = self.local_committee().await {
            if new_committee != committee {
                // If the configuration just changed, communicate to the new committee as well.
                // (This is actually more important that updating the previous committee.)
                self.communicate_chain_updates(
                    &new_committee,
                    self.chain_id,
                    self.next_block_height,
                    self.cross_chain_message_delivery,
                )
                .await?;
            }
        }
        Ok(certificate)
    }

    /// Executes a list of operations.
    pub async fn execute_operations(
        &mut self,
        operations: Vec<Operation>,
    ) -> Result<ClientOutcome<Certificate>, ChainClientError> {
        self.prepare_chain().await?;
        self.execute_without_prepare(operations).await
    }

    /// Executes a list of operations, without calling `prepare_chain`.
    pub async fn execute_without_prepare(
        &mut self,
        operations: Vec<Operation>,
    ) -> Result<ClientOutcome<Certificate>, ChainClientError> {
        loop {
            // TODO(#2066): Remove boxing once the call-stack is shallower
            match Box::pin(self.execute_block(operations.clone())).await? {
                ExecuteBlockOutcome::Executed(certificate) => {
                    return Ok(ClientOutcome::Committed(certificate));
                }
                ExecuteBlockOutcome::Conflict(certificate) => {
                    info!(
                        height = %certificate.value().height(),
                        "Another block was committed; retrying."
                    );
                }
                ExecuteBlockOutcome::WaitForTimeout(timeout) => {
                    return Ok(ClientOutcome::WaitForTimeout(timeout));
                }
            };
        }
    }

    /// Executes an operation.
    pub async fn execute_operation(
        &mut self,
        operation: Operation,
    ) -> Result<ClientOutcome<Certificate>, ChainClientError> {
        self.execute_operations(vec![operation]).await
    }

    /// Executes a new block.
    ///
    /// This must be preceded by a call to `prepare_chain()`.
    async fn execute_block(
        &mut self,
        operations: Vec<Operation>,
    ) -> Result<ExecuteBlockOutcome, ChainClientError> {
        match self.process_pending_block_without_prepare().await? {
            ClientOutcome::Committed(Some(certificate)) => {
                return Ok(ExecuteBlockOutcome::Conflict(certificate))
            }
            ClientOutcome::Committed(None) => {}
            ClientOutcome::WaitForTimeout(timeout) => {
                return Ok(ExecuteBlockOutcome::WaitForTimeout(timeout))
            }
        }
        let incoming_messages = self.pending_messages().await?;
        let confirmed_value = self
            .set_pending_block(incoming_messages, operations)
            .await?;
        match self.process_pending_block_without_prepare().await? {
            ClientOutcome::Committed(Some(certificate))
                if certificate.value().block() == confirmed_value.inner().block() =>
            {
                Ok(ExecuteBlockOutcome::Executed(certificate))
            }
            ClientOutcome::Committed(Some(certificate)) => {
                Ok(ExecuteBlockOutcome::Conflict(certificate))
            }
            // Should be unreachable: We did set a pending block.
            ClientOutcome::Committed(None) => Err(ChainClientError::BlockProposalError(
                "Unexpected block proposal error",
            )),
            ClientOutcome::WaitForTimeout(timeout) => {
                Ok(ExecuteBlockOutcome::WaitForTimeout(timeout))
            }
        }
    }

    async fn set_pending_block(
        &mut self,
        incoming_messages: Vec<IncomingMessage>,
        operations: Vec<Operation>,
    ) -> Result<HashedCertificateValue, ChainClientError> {
        let timestamp = self.next_timestamp(&incoming_messages).await;
        let block = Block {
            epoch: self.epoch().await?,
            chain_id: self.chain_id,
            incoming_messages,
            operations,
            previous_block_hash: self.block_hash,
            height: self.next_block_height,
            authenticated_signer: Some(self.identity().await?),
            timestamp,
        };
        // Make sure every incoming message succeeds and otherwise remove them.
        // Also, compute the final certified hash while we're at it.
        let (executed_block, _) = self
            .stage_block_execution_and_discard_failing_messages(block)
            .await?;
        self.pending_block = Some(executed_block.block.clone());
        Ok(HashedCertificateValue::new_confirmed(executed_block))
    }

    /// Returns a suitable timestamp for the next block.
    ///
    /// This will usually be the current time according to the local clock, but may be slightly
    /// ahead to make sure it's not earlier than the incoming messages or the previous block.
    async fn next_timestamp(&self, incoming_messages: &[IncomingMessage]) -> Timestamp {
        let local_time = self.storage_client().clock().current_time();
        incoming_messages
            .iter()
            .map(|msg| msg.event.timestamp)
            .max()
            .map_or(local_time, |timestamp| timestamp.max(local_time))
            .max(self.timestamp)
    }

    /// Queries an application.
    pub async fn query_application(&self, query: Query) -> Result<Response, ChainClientError> {
        let response = self
            .client
            .local_node
            .query_application(self.chain_id, query)
            .await?;
        Ok(response)
    }

    /// Queries a system application.
    pub async fn query_system_application(
        &mut self,
        query: SystemQuery,
    ) -> Result<SystemResponse, ChainClientError> {
        let response = self
            .client
            .local_node
            .query_application(self.chain_id, Query::System(query))
            .await?;
        match response {
            Response::System(response) => Ok(response),
            _ => Err(ChainClientError::InternalError(
                "Unexpected response for system query",
            )),
        }
    }

    /// Queries a user application.
    pub async fn query_user_application<A: Abi>(
        &mut self,
        application_id: UserApplicationId<A>,
        query: &A::Query,
    ) -> Result<A::QueryResponse, ChainClientError> {
        let query = Query::user(application_id, query)?;
        let response = self
            .client
            .local_node
            .query_application(self.chain_id, query)
            .await?;
        match response {
            Response::User(response) => Ok(serde_json::from_slice(&response)?),
            _ => Err(ChainClientError::InternalError(
                "Unexpected response for user query",
            )),
        }
    }

    /// Obtains the local balance of the chain account after staging the execution of
    /// incoming messages in a new block.
    ///
    /// Does not attempt to synchronize with validators. The result will reflect up to
    /// `max_pending_messages` incoming messages and the execution fees for a single
    /// block.
    pub async fn query_balance(&mut self) -> Result<Amount, ChainClientError> {
        let (balance, _) = self.query_balances_with_owner(None).await?;
        Ok(balance)
    }

    /// Obtains the local balance of a user account after staging the execution of
    /// incoming messages in a new block.
    ///
    /// Does not attempt to synchronize with validators. The result will reflect up to
    /// `max_pending_messages` incoming messages and the execution fees for a single
    /// block.
    pub async fn query_owner_balance(&mut self, owner: Owner) -> Result<Amount, ChainClientError> {
        Ok(self
            .query_balances_with_owner(Some(owner))
            .await?
            .1
            .unwrap_or(Amount::ZERO))
    }

    /// Obtains the local balance of the chain account and optionally another user after
    /// staging the execution of incoming messages in a new block.
    ///
    /// Does not attempt to synchronize with validators. The result will reflect up to
    /// `max_pending_messages` incoming messages and the execution fees for a single
    /// block.
    async fn query_balances_with_owner(
        &mut self,
        owner: Option<Owner>,
    ) -> Result<(Amount, Option<Amount>), ChainClientError> {
        let incoming_messages = self.pending_messages().await?;
        let timestamp = self.next_timestamp(&incoming_messages).await;
        let block = Block {
            epoch: self.epoch().await?,
            chain_id: self.chain_id,
            incoming_messages,
            operations: Vec::new(),
            previous_block_hash: self.block_hash,
            height: self.next_block_height,
            authenticated_signer: owner,
            timestamp,
        };
        match self
            .stage_block_execution_and_discard_failing_messages(block)
            .await
        {
            Ok((_, response)) => Ok((
                response.info.chain_balance,
                response.info.requested_owner_balance,
            )),
            Err(ChainClientError::LocalNodeError(LocalNodeError::WorkerError(
                WorkerError::ChainError(error),
            ))) if matches!(
                *error,
                ChainError::ExecutionError(
                    ExecutionError::SystemError(
                        SystemExecutionError::InsufficientFundingForFees { .. }
                    ),
                    ChainExecutionContext::Block
                )
            ) =>
            {
                // We can't even pay for the execution of one empty block. Let's return zero.
                Ok((Amount::ZERO, Some(Amount::ZERO)))
            }
            Err(error) => Err(error),
        }
    }

    /// Reads the local balance of the chain account.
    ///
    /// Does not process the inbox or attempt to synchronize with validators.
    pub async fn local_balance(&mut self) -> Result<Amount, ChainClientError> {
        let (balance, _) = self.local_balances_with_owner(None).await?;
        Ok(balance)
    }

    /// Reads the local balance of a user account.
    ///
    /// Does not process the inbox or attempt to synchronize with validators.
    pub async fn local_owner_balance(&mut self, owner: Owner) -> Result<Amount, ChainClientError> {
        Ok(self
            .local_balances_with_owner(Some(owner))
            .await?
            .1
            .unwrap_or(Amount::ZERO))
    }

    /// Reads the local balance of the chain account and optionally another user.
    ///
    /// Does not process the inbox or attempt to synchronize with validators.
    async fn local_balances_with_owner(
        &mut self,
        owner: Option<Owner>,
    ) -> Result<(Amount, Option<Amount>), ChainClientError> {
        ensure!(
            self.chain_info().await?.next_block_height == self.next_block_height,
            ChainClientError::WalletSynchronizationError
        );
        let mut query = ChainInfoQuery::new(self.chain_id);
        query.request_owner_balance = owner;
        let response = self
            .client
            .local_node
            .handle_chain_info_query(query)
            .await?;
        Ok((
            response.info.chain_balance,
            response.info.requested_owner_balance,
        ))
    }

    /// Attempts to update all validators about the local chain.
    pub async fn update_validators(&mut self) -> Result<(), ChainClientError> {
        let committee = self.local_committee().await?;
        self.communicate_chain_updates(
            &committee,
            self.chain_id,
            self.next_block_height,
            CrossChainMessageDelivery::NonBlocking,
        )
        .await?;
        Ok(())
    }

    /// Requests a `RegisterApplications` message from another chain so the application can be used
    /// on this one.
    pub async fn request_application(
        &mut self,
        application_id: UserApplicationId,
        chain_id: Option<ChainId>,
    ) -> Result<ClientOutcome<Certificate>, ChainClientError> {
        let chain_id = chain_id.unwrap_or(application_id.creation.chain_id);
        self.execute_operation(Operation::System(SystemOperation::RequestApplication {
            application_id,
            chain_id,
        }))
        .await
    }

    /// Sends tokens to a chain.
    pub async fn transfer_to_account(
        &mut self,
        owner: Option<Owner>,
        amount: Amount,
        account: Account,
        user_data: UserData,
    ) -> Result<ClientOutcome<Certificate>, ChainClientError> {
        self.transfer(owner, amount, Recipient::Account(account), user_data)
            .await
    }

    /// Burns tokens.
    pub async fn burn(
        &mut self,
        owner: Option<Owner>,
        amount: Amount,
        user_data: UserData,
    ) -> Result<ClientOutcome<Certificate>, ChainClientError> {
        self.transfer(owner, amount, Recipient::Burn, user_data)
            .await
    }

    /// Attempts to synchronize chains that have sent us messages and populate our local
    /// inbox.
    ///
    /// To create a block that actually executes the messages in the inbox,
    /// `process_inbox` must be called separately.
    pub async fn synchronize_from_validators(
        &mut self,
    ) -> Result<Box<ChainInfo>, ChainClientError> {
        self.find_received_certificates().await?;
        self.prepare_chain().await
    }

    /// Processes the last pending block
    pub async fn process_pending_block(
        &mut self,
    ) -> Result<ClientOutcome<Option<Certificate>>, ChainClientError> {
        self.find_received_certificates().await?;
        self.prepare_chain().await?;
        self.process_pending_block_without_prepare().await
    }

    /// Processes the last pending block. Assumes that the local chain is up to date.
    async fn process_pending_block_without_prepare(
        &mut self,
    ) -> Result<ClientOutcome<Option<Certificate>>, ChainClientError> {
        let identity = self.identity().await?;
        let mut info = self.chain_info_with_manager_values().await?;
        // If the current round has timed out, we request a timeout certificate and retry in
        // the next round.
        if let Some(round_timeout) = info.manager.round_timeout {
            if round_timeout <= self.storage_client().clock().current_time() {
                self.request_leader_timeout().await?;
                info = self.chain_info_with_manager_values().await?;
            }
        }
        let manager = *info.manager;
        // Drop the pending block if it is outdated.
        if let Some(block) = &self.pending_block {
            if block.height != info.next_block_height {
                self.clear_pending_block();
            }
        }
        // If there is a validated block in the current round, finalize it.
        if let Some(certificate) = &manager.requested_locked {
            if certificate.round == manager.current_round {
                let committee = self.local_committee().await?;
                match self.finalize_block(&committee, *certificate.clone()).await {
                    Ok(certificate) => return Ok(ClientOutcome::Committed(Some(certificate))),
                    Err(ChainClientError::CommunicationError(_)) => {
                        // Communication errors in this case often mean that someone else already
                        // finalized the block.
                        let timestamp = manager.round_timeout.ok_or_else(|| {
                            ChainClientError::BlockProposalError(
                                "Cannot propose in the current round.",
                            )
                        })?;
                        return Ok(ClientOutcome::WaitForTimeout(RoundTimeout {
                            timestamp,
                            current_round: manager.current_round,
                            next_block_height: info.next_block_height,
                        }));
                    }
                    Err(error) => return Err(error),
                }
            }
        }
        // The block we want to propose is either the highest validated, or our pending one.
        let maybe_block = manager
            .requested_locked
            .as_ref()
            .and_then(|certificate| certificate.value().block())
            .or(manager
                .requested_proposed
                .as_ref()
                .filter(|proposal| proposal.content.round.is_fast())
                .map(|proposal| &proposal.content.block))
            .or(self.pending_block.as_ref());
        let Some(block) = maybe_block else {
            return Ok(ClientOutcome::Committed(None)); // Nothing to propose.
        };
        // If there is a conflicting proposal in the current round, we can only propose if the
        // next round can be started without a timeout, i.e. if we are in a multi-leader round.
        let conflicting_proposal = manager
            .requested_proposed
            .as_ref()
            .map_or(false, |proposal| {
                proposal.content.round == manager.current_round && proposal.content.block != *block
            });
        let round = if !conflicting_proposal {
            manager.current_round
        } else if let Some(round) = manager
            .ownership
            .next_round(manager.current_round)
            .filter(|_| manager.current_round.is_multi_leader())
        {
            round
        } else if let Some(timestamp) = manager.round_timeout {
            return Ok(ClientOutcome::WaitForTimeout(RoundTimeout {
                timestamp,
                current_round: manager.current_round,
                next_block_height: info.next_block_height,
            }));
        } else {
            return Err(ChainClientError::BlockProposalError(
                "Conflicting proposal in the current round.",
            ));
        };
        let can_propose = match round {
            Round::Fast => manager.ownership.super_owners.contains_key(&identity),
            Round::MultiLeader(_) => true,
            Round::SingleLeader(_) | Round::Validator(_) => manager.leader == Some(identity),
        };
        if can_propose {
            let certificate = self.propose_block(block.clone(), round, manager).await?;
            Ok(ClientOutcome::Committed(Some(certificate)))
        } else {
            // TODO(#1424): Local timeout might not match validators' exactly.
            let timestamp = manager.round_timeout.ok_or_else(|| {
                ChainClientError::BlockProposalError("Cannot propose in the current round.")
            })?;
            Ok(ClientOutcome::WaitForTimeout(RoundTimeout {
                timestamp,
                current_round: manager.current_round,
                next_block_height: info.next_block_height,
            }))
        }
    }

    /// Clears the information on any operation that previously failed.
    pub fn clear_pending_block(&mut self) {
        self.pending_block = None;
        self.pending_blobs.clear();
    }

    /// Processes confirmed operation for which this chain is a recipient.
    pub async fn receive_certificate(
        &mut self,
        certificate: Certificate,
    ) -> Result<(), ChainClientError> {
        self.receive_certificate_internal(certificate, ReceiveCertificateMode::NeedsCheck)
            .await
    }

    /// Rotates the key of the chain.
    pub async fn rotate_key_pair(
        &mut self,
        key_pair: KeyPair,
    ) -> Result<ClientOutcome<Certificate>, ChainClientError> {
        let new_public_key = key_pair.public();
        self.known_key_pairs.insert(new_public_key.into(), key_pair);
        self.transfer_ownership(new_public_key).await
    }

    /// Transfers ownership of the chain to a single super owner.
    pub async fn transfer_ownership(
        &mut self,
        new_public_key: PublicKey,
    ) -> Result<ClientOutcome<Certificate>, ChainClientError> {
        self.execute_operation(Operation::System(SystemOperation::ChangeOwnership {
            super_owners: vec![new_public_key],
            owners: Vec::new(),
            multi_leader_rounds: 2,
            timeout_config: TimeoutConfig::default(),
        }))
        .await
    }

    /// Adds another owner to the chain, and turns existing super owners into regular owners.
    pub async fn share_ownership(
        &mut self,
        new_public_key: PublicKey,
        new_weight: u64,
    ) -> Result<ClientOutcome<Certificate>, ChainClientError> {
        loop {
            let ownership = self.prepare_chain().await?.manager.ownership;
            ensure!(
                ownership.is_active(),
                ChainError::InactiveChain(self.chain_id)
            );
            let mut owners = ownership.owners.values().copied().collect::<Vec<_>>();
            owners.extend(
                ownership
                    .super_owners
                    .values()
                    .copied()
                    .zip(iter::repeat(100)),
            );
            owners.push((new_public_key, new_weight));
            let operations = vec![Operation::System(SystemOperation::ChangeOwnership {
                super_owners: Vec::new(),
                owners,
                multi_leader_rounds: ownership.multi_leader_rounds,
                timeout_config: ownership.timeout_config,
            })];
            match self.execute_block(operations).await? {
                ExecuteBlockOutcome::Executed(certificate) => {
                    return Ok(ClientOutcome::Committed(certificate));
                }
                ExecuteBlockOutcome::Conflict(certificate) => {
                    info!(
                        height = %certificate.value().height(),
                        "Another block was committed; retrying."
                    );
                }
                ExecuteBlockOutcome::WaitForTimeout(timeout) => {
                    return Ok(ClientOutcome::WaitForTimeout(timeout));
                }
            };
        }
    }

    /// Changes the ownership of this chain. Fails if it would remove existing owners, unless
    /// `remove_owners` is `true`.
    pub async fn change_ownership(
        &mut self,
        ownership: ChainOwnership,
    ) -> Result<ClientOutcome<Certificate>, ChainClientError> {
        self.execute_operation(Operation::System(SystemOperation::ChangeOwnership {
            super_owners: ownership.super_owners.values().cloned().collect(),
            owners: ownership.owners.values().cloned().collect(),
            multi_leader_rounds: ownership.multi_leader_rounds,
            timeout_config: ownership.timeout_config.clone(),
        }))
        .await
    }

    /// Changes the application permissions configuration on this chain.
    pub async fn change_application_permissions(
        &mut self,
        application_permissions: ApplicationPermissions,
    ) -> Result<ClientOutcome<Certificate>, ChainClientError> {
        let operation = SystemOperation::ChangeApplicationPermissions(application_permissions);
        self.execute_operation(operation.into()).await
    }

    /// Opens a new chain with a derived UID.
    pub async fn open_chain(
        &mut self,
        ownership: ChainOwnership,
        application_permissions: ApplicationPermissions,
        balance: Amount,
    ) -> Result<ClientOutcome<(MessageId, Certificate)>, ChainClientError> {
        self.prepare_chain().await?;
        loop {
            let (epoch, committees) = self.epoch_and_committees(self.chain_id).await?;
            let epoch = epoch.ok_or(LocalNodeError::InactiveChain(self.chain_id))?;
            let config = OpenChainConfig {
                ownership: ownership.clone(),
                committees,
                admin_id: self.admin_id,
                epoch,
                balance,
                application_permissions: application_permissions.clone(),
            };
            let operation = Operation::System(SystemOperation::OpenChain(config));
            let certificate = match self.execute_block(vec![operation]).await? {
                ExecuteBlockOutcome::Executed(certificate) => certificate,
                ExecuteBlockOutcome::Conflict(_) => continue,
                ExecuteBlockOutcome::WaitForTimeout(timeout) => {
                    return Ok(ClientOutcome::WaitForTimeout(timeout));
                }
            };
            // The first message of the only operation created the new chain.
            let message_id = certificate
                .value()
                .executed_block()
                .and_then(|executed_block| {
                    executed_block.message_id_for_operation(0, OPEN_CHAIN_MESSAGE_INDEX)
                })
                .ok_or_else(|| ChainClientError::InternalError("Failed to create new chain"))?;
            return Ok(ClientOutcome::Committed((message_id, certificate)));
        }
    }

    /// Closes the chain (and loses everything in it!!).
    pub async fn close_chain(&mut self) -> Result<ClientOutcome<Certificate>, ChainClientError> {
        self.execute_operation(Operation::System(SystemOperation::CloseChain))
            .await
    }

    /// Publishes some bytecode.
    pub async fn publish_bytecode(
        &mut self,
        contract: Bytecode,
        service: Bytecode,
    ) -> Result<ClientOutcome<(BytecodeId, Certificate)>, ChainClientError> {
        self.execute_operation(Operation::System(SystemOperation::PublishBytecode {
            contract: contract.clone(),
            service: service.clone(),
        }))
        .await?
        .try_map(|certificate| {
            // The first message of the only operation published the bytecode.
            let message_id = certificate
                .value()
                .executed_block()
                .and_then(|executed_block| {
                    executed_block.message_id_for_operation(0, PUBLISH_BYTECODE_MESSAGE_INDEX)
                })
                .ok_or_else(|| ChainClientError::InternalError("Failed to publish bytecode"))?;
            Ok((BytecodeId::new(message_id), certificate))
        })
    }

    /// Publishes some blob.
    pub async fn publish_blob(
        &mut self,
        hashed_blob: HashedBlob,
    ) -> Result<ClientOutcome<(BlobId, Certificate)>, ChainClientError> {
        self.client.local_node.cache_recent_blob(&hashed_blob).await;
        self.pending_blobs
            .insert(hashed_blob.id(), hashed_blob.clone());
        self.execute_operation(Operation::System(SystemOperation::PublishBlob {
            blob_id: hashed_blob.id(),
        }))
        .await?
        .try_map(|certificate| Ok((hashed_blob.id(), certificate)))
    }

    /// Creates an application by instantiating some bytecode.
    pub async fn create_application<
        A: Abi,
        Parameters: Serialize,
        InstantiationArgument: Serialize,
    >(
        &mut self,
        bytecode_id: BytecodeId<A, Parameters, InstantiationArgument>,
        parameters: &Parameters,
        instantiation_argument: &InstantiationArgument,
        required_application_ids: Vec<UserApplicationId>,
    ) -> Result<ClientOutcome<(UserApplicationId<A>, Certificate)>, ChainClientError> {
        let instantiation_argument = serde_json::to_vec(instantiation_argument)?;
        let parameters = serde_json::to_vec(parameters)?;
        Ok(self
            .create_application_untyped(
                bytecode_id.forget_abi(),
                parameters,
                instantiation_argument,
                required_application_ids,
            )
            .await?
            .map(|(app_id, cert)| (app_id.with_abi(), cert)))
    }

    /// Creates an application by instantiating some bytecode.
    pub async fn create_application_untyped(
        &mut self,
        bytecode_id: BytecodeId,
        parameters: Vec<u8>,
        instantiation_argument: Vec<u8>,
        required_application_ids: Vec<UserApplicationId>,
    ) -> Result<ClientOutcome<(UserApplicationId, Certificate)>, ChainClientError> {
        self.execute_operation(Operation::System(SystemOperation::CreateApplication {
            bytecode_id,
            parameters,
            instantiation_argument,
            required_application_ids,
        }))
        .await?
        .try_map(|certificate| {
            // The first message of the only operation created the application.
            let creation = certificate
                .value()
                .executed_block()
                .and_then(|executed_block| {
                    executed_block.message_id_for_operation(0, CREATE_APPLICATION_MESSAGE_INDEX)
                })
                .ok_or_else(|| ChainClientError::InternalError("Failed to create application"))?;
            let id = ApplicationId {
                creation,
                bytecode_id,
            };
            Ok((id, certificate))
        })
    }

    /// Creates a new committee and starts using it (admin chains only).
    pub async fn stage_new_committee(
        &mut self,
        committee: Committee,
    ) -> Result<ClientOutcome<Certificate>, ChainClientError> {
        loop {
            self.prepare_chain().await?;
            let epoch = self.epoch().await?;
            match self
                .execute_block(vec![Operation::System(SystemOperation::Admin(
                    AdminOperation::CreateCommittee {
                        epoch: epoch.try_add_one()?,
                        committee: committee.clone(),
                    },
                ))])
                .await?
            {
                ExecuteBlockOutcome::Executed(certificate) => {
                    return Ok(ClientOutcome::Committed(certificate))
                }
                ExecuteBlockOutcome::Conflict(_) => continue,
                ExecuteBlockOutcome::WaitForTimeout(timeout) => {
                    return Ok(ClientOutcome::WaitForTimeout(timeout));
                }
            };
        }
    }

    /// Creates an empty block to process all incoming messages. This may require several blocks.
    ///
    /// If not all certificates could be processed due to a timeout, the timestamp for when to retry
    /// is returned, too.
    pub async fn process_inbox(
        &mut self,
    ) -> Result<(Vec<Certificate>, Option<RoundTimeout>), ChainClientError> {
        self.prepare_chain().await?;
        let mut certificates = Vec::new();
        loop {
            let incoming_messages = self.pending_messages().await?;
            if incoming_messages.is_empty() {
                return Ok((certificates, None));
            }
            match self.execute_block(vec![]).await {
                Ok(ExecuteBlockOutcome::Executed(certificate))
                | Ok(ExecuteBlockOutcome::Conflict(certificate)) => certificates.push(certificate),
                Ok(ExecuteBlockOutcome::WaitForTimeout(timeout)) => {
                    return Ok((certificates, Some(timeout)));
                }
                Err(error) => return Err(error),
            };
        }
    }

    /// Creates an empty block to process all incoming messages. This may require several blocks.
    /// If we are not a chain owner, this doesn't fail, and just returns an empty list.
    pub async fn process_inbox_if_owned(
        &mut self,
    ) -> Result<(Vec<Certificate>, Option<RoundTimeout>), ChainClientError> {
        match self.process_inbox().await {
            Ok(result) => Ok(result),
            Err(ChainClientError::CannotFindKeyForChain(_)) => Ok((Vec::new(), None)),
            Err(error) => Err(error),
        }
    }

    /// Starts listening to the admin chain for new committees. (This is only useful for
    /// other genesis chains or for testing.)
    pub async fn subscribe_to_new_committees(
        &mut self,
    ) -> Result<ClientOutcome<Certificate>, ChainClientError> {
        self.execute_operation(Operation::System(SystemOperation::Subscribe {
            chain_id: self.admin_id,
            channel: SystemChannel::Admin,
        }))
        .await
    }

    /// Stops listening to the admin chain for new committees. (This is only useful for
    /// testing.)
    pub async fn unsubscribe_from_new_committees(
        &mut self,
    ) -> Result<ClientOutcome<Certificate>, ChainClientError> {
        self.execute_operation(Operation::System(SystemOperation::Unsubscribe {
            chain_id: self.admin_id,
            channel: SystemChannel::Admin,
        }))
        .await
    }

    /// Starts listening to the given chain for published bytecodes.
    pub async fn subscribe_to_published_bytecodes(
        &mut self,
        chain_id: ChainId,
    ) -> Result<ClientOutcome<Certificate>, ChainClientError> {
        self.execute_operation(Operation::System(SystemOperation::Subscribe {
            chain_id,
            channel: SystemChannel::PublishedBytecodes,
        }))
        .await
    }

    /// Stops listening to the given chain for published bytecodes.
    pub async fn unsubscribe_from_published_bytecodes(
        &mut self,
        chain_id: ChainId,
    ) -> Result<ClientOutcome<Certificate>, ChainClientError> {
        self.execute_operation(Operation::System(SystemOperation::Unsubscribe {
            chain_id,
            channel: SystemChannel::PublishedBytecodes,
        }))
        .await
    }

    /// Deprecates all the configurations of voting rights but the last one (admin chains
    /// only). Currently, each individual chain is still entitled to wait before accepting
    /// this command. However, it is expected that deprecated validators stop functioning
    /// shortly after such command is issued.
    pub async fn finalize_committee(
        &mut self,
    ) -> Result<ClientOutcome<Certificate>, ChainClientError> {
        self.prepare_chain().await?;
        let (current_epoch, committees) = self.epoch_and_committees(self.chain_id).await?;
        let current_epoch = current_epoch.ok_or(LocalNodeError::InactiveChain(self.chain_id))?;
        let operations = committees
            .keys()
            .filter_map(|epoch| {
                if *epoch != current_epoch {
                    Some(Operation::System(SystemOperation::Admin(
                        AdminOperation::RemoveCommittee { epoch: *epoch },
                    )))
                } else {
                    None
                }
            })
            .collect();
        self.execute_without_prepare(operations).await
    }

    /// Sends money to a chain.
    /// Do not check balance. (This may block the client)
    /// Do not confirm the transaction.
    pub async fn transfer_to_account_unsafe_unconfirmed(
        &mut self,
        owner: Option<Owner>,
        amount: Amount,
        account: Account,
        user_data: UserData,
    ) -> Result<ClientOutcome<Certificate>, ChainClientError> {
        self.execute_operation(Operation::System(SystemOperation::Transfer {
            owner,
            recipient: Recipient::Account(account),
            amount,
            user_data,
        }))
        .await
    }

    pub async fn read_hashed_certificate_value(
        &self,
        hash: CryptoHash,
    ) -> Result<HashedCertificateValue, ViewError> {
        self.client
            .storage_client()
            .read_hashed_certificate_value(hash)
            .await
    }

    pub async fn read_hashed_certificate_values_downward(
        &self,
        from: CryptoHash,
        limit: u32,
    ) -> Result<Vec<HashedCertificateValue>, ViewError> {
        self.client
            .storage_client()
            .read_hashed_certificate_values_downward(from, limit)
            .await
    }

    /// Wraps this chain client into an `Arc<Mutex<_>>`.
    pub fn into_arc(self) -> ArcChainClient<P, S> {
        ArcChainClient::new(self)
    }

    /// Executes (or retries) a regular block proposal. Updates local balance.
    ///
    /// Different from propose_block, we don't submit proposal here, and just put
    /// executed_block to pending list, then let client to fetch
    async fn propose_block_without_block_proposal(
        &mut self,
        block: Block,
        round: Round,
    ) -> Result<(), ChainClientError> {
        ensure!(
            block.height == self.next_block_height,
            ChainClientError::BlockProposalError("Unexpected block height")
        );
        ensure!(
            block.previous_block_hash == self.block_hash,
            ChainClientError::BlockProposalError("Unexpected previous block hash")
        );
        // Gather information on the current local state.
        let manager = self.chain_info_with_manager_values().await?.manager;
        // In the fast round, we must never make any conflicting proposals.
        if round.is_fast() {
            if let Some(pending) = &self.pending_block {
                ensure!(
                    pending == &block,
                    ChainClientError::BlockProposalError(
                        "Client state has a different pending block; \
                         use the `linera retry-pending-block` command to commit that first"
                    )
                );
            }
        }
        // Make sure that we follow the steps in the multi-round protocol.
        let validated = manager.highest_validated().cloned();
        if let Some(validated) = &validated {
            ensure!(
                validated.value().block() == Some(&block),
                ChainClientError::BlockProposalError(
                    "A different block has already been validated at this height"
                )
            );
        } else if let Some(proposal) = &manager.requested_proposed {
            if proposal.content.round.is_fast() {
                ensure!(
                    proposal.content.block == block,
                    ChainClientError::BlockProposalError(
                        "Chain manager has a different pending block in the fast round"
                    )
                );
            }
        }
        // Make sure every incoming message succeeds and otherwise remove them.
        // Also, compute the final certified hash while we're at it.
        let (executed_block, _) = self
            .stage_block_execution_and_discard_failing_messages(block)
            .await?;
        let block = executed_block.block.clone();
        let hashed_value = if round.is_fast() {
            HashedCertificateValue::new_confirmed(executed_block)
        } else {
            HashedCertificateValue::new_validated(executed_block)
        };
        // Collect the blobs required for execution.
        let committee = self.local_committee().await?;
        let nodes = self.validator_node_provider.make_nodes(&committee)?;
        let values = self
            .node_client
            .read_or_download_hashed_certificate_values(nodes, block.bytecode_locations())
            .await?;
        let hashed_blobs = self.read_local_blobs(block.blob_ids()).await?;
        self.pending_raw_block = Some(RawBlockProposal {
            content: BlockAndRound {
                block: block.clone(),
                round,
            },
            owner: self.public_key().await?.into(),
            hashed_certificate_values: values,
            hashed_blobs,
            validated,
            hashed_value,
        });
        self.pending_block = Some(block.clone());
        self.node_client
            .handle_new_raw_block(block.chain_id, block.height)
            .await;
        Ok(())
    }

    pub async fn submit_extenal_signed_block_proposal(
        &mut self,
        height: BlockHeight,
        signature: Signature,
    ) -> Result<Certificate, ChainClientError> {
        let raw_block = match &self.pending_raw_block {
            Some(raw_block) => raw_block.clone(),
            _ => return Err(ChainClientError::InvalidRawBlockProposal),
        };
        ensure!(
            raw_block.content.block.height == height,
            ChainClientError::MismatchBlockHeight(raw_block.content.block.height, height)
        );
        let proposal = BlockProposal {
            content: raw_block.content,
            owner: raw_block.owner,
            signature,
            hashed_certificate_values: raw_block.hashed_certificate_values,
            hashed_blobs: raw_block.hashed_blobs,
            validated: raw_block.validated,
        };
        // Check the final block proposal. This will be cheaper after #1401.
        self.node_client
            .handle_block_proposal(proposal.clone())
            .await?;
        // Remember what we are trying to do before sending the proposal to the validators.
        // Send the query to validators.
        let committee = self.local_committee().await?;
        let certificate = self
            .submit_block_proposal(&committee, proposal, raw_block.hashed_value.clone())
            .await?;
        self.pending_raw_block = None;
        self.clear_pending_block();
        // Communicate the new certificate now.
        self.communicate_chain_updates(
            &committee,
            self.chain_id,
            self.next_block_height,
            self.cross_chain_message_delivery,
        )
        .await?;
        if let Ok(new_committee) = self.local_committee().await {
            if new_committee != committee {
                // If the configuration just changed, communicate to the new committee as well.
                // (This is actually more important that updating the previous committee.)
                self.communicate_chain_updates(
                    &new_committee,
                    self.chain_id,
                    self.next_block_height,
                    self.cross_chain_message_delivery,
                )
                .await?;
            }
        }
        Ok(certificate)
    }

    /// Processes the last pending block. Assumes that the local chain is up to date.
    ///
    /// Different from process_pending_block_without_prepare, we don't submit proposal here, and just put
    /// executed_block to pending list, then let client to fetch
    async fn process_pending_block_without_prepare_without_block_proposal(
        &mut self,
    ) -> Result<ClientOutcome<bool>, ChainClientError> {
        let identity = self.identity().await?;
        let mut info = self.chain_info_with_manager_values().await?;
        // If the current round has timed out, we request a timeout certificate and retry in
        // the next round.
        if let Some(round_timeout) = info.manager.round_timeout {
            if round_timeout <= self.storage_client().await.clock().current_time() {
                self.request_leader_timeout().await?;
                info = self.chain_info_with_manager_values().await?;
            }
        }
        let manager = *info.manager;
        // Drop the pending block if it is outdated.
        if let Some(block) = &self.pending_block {
            if block.height != info.next_block_height {
                self.pending_block = None;
            }
        }
        if let Some(raw_block) = &self.pending_raw_block {
            if raw_block.content.block.height == info.next_block_height {
                return Ok(ClientOutcome::Committed(true));
            }
            self.pending_raw_block = None
        }
        // If there is a validated block in the current round, finalize it.
        if let Some(certificate) = &manager.requested_locked {
            if certificate.round == manager.current_round {
                let committee = self.local_committee().await?;
                match self.finalize_block(&committee, *certificate.clone()).await {
                    Ok(_) => return Ok(ClientOutcome::Committed(false)),
                    Err(ChainClientError::CommunicationError(_)) => {
                        // Communication errors in this case often mean that someone else already
                        // finalized the block.
                        let timestamp = manager.round_timeout.ok_or_else(|| {
                            ChainClientError::BlockProposalError(
                                "Cannot propose in the current round.",
                            )
                        })?;
                        return Ok(ClientOutcome::WaitForTimeout(RoundTimeout {
                            timestamp,
                            current_round: manager.current_round,
                            next_block_height: info.next_block_height,
                        }));
                    }
                    Err(error) => return Err(error),
                }
            }
        }
        // The block we want to propose is either the highest validated, or our pending one.
        let maybe_block = manager
            .highest_validated()
            .and_then(|certificate| certificate.value().block())
            .or(manager
                .requested_proposed
                .as_ref()
                .filter(|proposal| proposal.content.round.is_fast())
                .map(|proposal| &proposal.content.block))
            .or(self.pending_block.as_ref());
        let Some(block) = maybe_block else {
            return Ok(ClientOutcome::Committed(false)); // Nothing to propose.
        };
        // If there is a conflicting proposal in the current round, we can only propose if the
        // next round can be started without a timeout, i.e. if we are in a multi-leader round.
        let conflicting_proposal = manager
            .requested_proposed
            .as_ref()
            .map_or(false, |proposal| {
                proposal.content.round == manager.current_round && proposal.content.block != *block
            });
        let round = if !conflicting_proposal {
            manager.current_round
        } else if let Some(round) = manager
            .ownership
            .next_round(manager.current_round)
            .filter(|_| manager.current_round.is_multi_leader())
        {
            round
        } else if let Some(_) = manager.round_timeout {
            return Ok(ClientOutcome::Committed(false));
        } else {
            return Err(ChainClientError::BlockProposalError(
                "Conflicting proposal in the current round.",
            ));
        };
        let can_propose = match round {
            Round::Fast => manager.ownership.super_owners.contains_key(&identity),
            Round::MultiLeader(_) => true,
            Round::SingleLeader(_) | Round::Validator(_) => manager.leader == Some(identity),
        };
        if can_propose {
            self.propose_block_without_block_proposal(block.clone(), round)
                .await?;
            Ok(ClientOutcome::Committed(true))
        } else {
            Ok(ClientOutcome::Committed(false))
        }
    }

    /// Executes a list of operations.
    pub async fn execute_operations_without_block_proposal(
        &mut self,
        operations: Vec<Operation>,
    ) -> Result<(), ChainClientError> {
        self.prepare_chain().await?;
        self.execute_with_messages_without_block_proposal(operations)
            .await
    }

    /// Executes a list of operations, without calling `prepare_chain`.
    pub async fn execute_with_messages_without_block_proposal(
        &mut self,
        operations: Vec<Operation>,
    ) -> Result<(), ChainClientError> {
        let messages = self.pending_messages().await?;
        self.execute_block_without_block_proposal(messages, operations.clone())
            .await?;
        Ok(())
    }

    /// Executes an operation.
    pub async fn execute_operation_without_block_proposal(
        &mut self,
        operation: Operation,
    ) -> Result<(), ChainClientError> {
        self.execute_operations_without_block_proposal(vec![operation])
            .await
    }

    /// Executes a new block.
    ///
    /// This must be preceded by a call to `prepare_chain()`.
    ///
    /// Different from ececute_block, we don't submit proposal here, and just put
    /// executed_block to pending list, then let client to fetch
    async fn execute_block_without_block_proposal(
        &mut self,
        incoming_messages: Vec<IncomingMessage>,
        operations: Vec<Operation>,
    ) -> Result<Option<RoundTimeout>, ChainClientError> {
        match self
            .process_pending_block_without_prepare_without_block_proposal()
            .await?
        {
            ClientOutcome::Committed(true) => return Ok(None),
            ClientOutcome::Committed(false) => {}
            ClientOutcome::WaitForTimeout(timeout) => return Ok(Some(timeout)),
        }
        let _ = self
            .set_pending_block(incoming_messages, operations)
            .await?;
        match self
            .process_pending_block_without_prepare_without_block_proposal()
            .await?
        {
            ClientOutcome::Committed(true) => Ok(None),
            // Should be unreachable: We did set a pending block.
            ClientOutcome::Committed(false) => Err(ChainClientError::BlockProposalError(
                "Unexpected block proposal error",
            )),
            ClientOutcome::WaitForTimeout(timeout) => Ok(Some(timeout)),
        }
    }

    /// Creates an empty block to process all incoming messages. This may require several blocks.
    ///
    /// If not all certificates could be processed due to a timeout, the timestamp for when to retry
    /// is returned, too.
    ///
    /// Different from process_inbox, we don't submit proposal here, and just put
    /// executed_block to pending list, then let client to fetch
    pub async fn process_inbox_without_block_proposal(
        &mut self,
    ) -> Result<(Vec<Certificate>, Option<RoundTimeout>), ChainClientError> {
        self.prepare_chain().await?;
        let incoming_messages = self.pending_messages().await?;
        if incoming_messages.is_empty() {
            return Ok((Vec::new(), None));
        }
        return Ok((
            Vec::new(),
            self.execute_block_without_block_proposal(incoming_messages, vec![])
                .await?,
        ));
    }

    /// Creates an empty block to process all incoming messages. This may require several blocks.
    /// If we are not a chain owner, this doesn't fail, and just returns an empty list.
    ///
    /// Different from process_inbox_if_owned, we don't submit proposal here, and just put
    /// executed_block to pending list, then let client to fetch
    pub async fn process_inbox_if_owned_without_block_proposal(
        &mut self,
    ) -> Result<(Vec<Certificate>, Option<RoundTimeout>), ChainClientError> {
        self.process_inbox_without_block_proposal().await
    }

    pub async fn peek_candidate_block_proposal(&mut self) -> &Option<RawBlockProposal> {
        &self.pending_raw_block
    }

    /// Sends money.
    pub async fn transfer_without_block_proposal(
        &mut self,
        owner: Option<Owner>,
        amount: Amount,
        recipient: Recipient,
        user_data: UserData,
    ) -> Result<(), ChainClientError> {
        // TODO(#467): check the balance of `owner` before signing any block proposal.
        self.prepare_chain().await?;
        let incoming_messages = self.pending_messages().await?;
        self.execute_block_without_block_proposal(
            incoming_messages,
            vec![Operation::System(SystemOperation::Transfer {
                owner,
                recipient,
                amount,
                user_data,
            })],
        )
        .await?;
        Ok(())
    }

    /// Requests a `RegisterApplications` message from another chain so the application can be used
    /// on this one.
    pub async fn request_application_without_block_proposal(
        &mut self,
        application_id: UserApplicationId,
        chain_id: Option<ChainId>,
    ) -> Result<(), ChainClientError> {
        let chain_id = chain_id.unwrap_or(application_id.creation.chain_id);
        self.execute_operation_without_block_proposal(Operation::System(
            SystemOperation::RequestApplication {
                application_id,
                chain_id,
            },
        ))
        .await
    }
}

/// The outcome of trying to commit a list of incoming messages and operations to the chain.
#[derive(Debug)]
enum ExecuteBlockOutcome {
    /// A block with the messages and operations was committed.
    Executed(Certificate),
    /// A different block was already proposed and got committed. Check whether the messages and
    /// operations are still suitable, and try again at the next block height.
    Conflict(Certificate),
    /// We are not the round leader and cannot do anything. Try again at the specified time or
    /// or whenever the round or block height changes.
    WaitForTimeout(RoundTimeout),
}

/// A chain client in an `Arc<Mutex<_>>`, so it can be used by different tasks and threads.
#[derive(Debug)]
pub struct ArcChainClient<P, S>(pub Arc<Mutex<ChainClient<P, S>>>)
where
    S: Storage,
    ViewError: From<S::ContextError>;

impl<P, S> Deref for ArcChainClient<P, S>
where
    S: Storage,
    ViewError: From<S::ContextError>,
{
    type Target = Arc<Mutex<ChainClient<P, S>>>;

    fn deref(&self) -> &Self::Target {
        &self.0
    }
}

impl<P, S> Clone for ArcChainClient<P, S>
where
    S: Storage,
    ViewError: From<S::ContextError>,
{
    fn clone(&self) -> Self {
        Self(self.0.clone())
    }
}

impl<P, S> ArcChainClient<P, S>
where
    S: Storage,
    ViewError: From<S::ContextError>,
{
    pub fn new(client: ChainClient<P, S>) -> Self {
        Self(Arc::new(Mutex::new(client)))
    }
}

impl<P, S> ArcChainClient<P, S>
where
    P: ValidatorNodeProvider + Sync,
    <<P as ValidatorNodeProvider>::Node as crate::node::ValidatorNode>::NotificationStream: Send,
    S: Storage + Clone + Send + Sync + 'static,
    ViewError: From<S::ContextError>,
{
    async fn local_chain_info(
        &self,
        chain_id: ChainId,
        local_node: &mut LocalNodeClient<S>,
    ) -> Option<Box<ChainInfo>> {
        let mut guard = self.lock().await;
        let Ok(info) = local_node.local_chain_info(chain_id).await else {
            error!("Fail to read local chain info for {chain_id}");
            return None;
        };
        // Useful in case `chain_id` is the same as the local chain.
        guard.update_from_info(&info);
        Some(info)
    }

    async fn local_next_block_height(
        &self,
        chain_id: ChainId,
        local_node: &mut LocalNodeClient<S>,
    ) -> Option<BlockHeight> {
        let info = self.local_chain_info(chain_id, local_node).await?;
        Some(info.next_block_height)
    }

    async fn process_notification(
        &self,
        name: ValidatorName,
        node: <P as ValidatorNodeProvider>::Node,
        mut local_node: LocalNodeClient<S>,
        notification: Notification,
    ) {
        match notification.reason {
            Reason::NewIncomingMessage { origin, height } => {
                if self
                    .local_next_block_height(origin.sender, &mut local_node)
                    .await
                    > Some(height)
                {
                    debug!("Accepting redundant notification for new message");
                }
                if let Err(e) = self
                    .find_received_certificates_from_validator(name, node, local_node.clone())
                    .await
                {
                    error!("Fail to process notification: {e}");
                }
                if self
                    .local_next_block_height(origin.sender, &mut local_node)
                    .await
                    <= Some(height)
                {
                    error!("Fail to synchronize new message after notification");
                }
            }
            Reason::NewBlock { height, .. } => {
                let mut notifications = vec![];
                let chain_id = notification.chain_id;
                if self
                    .local_next_block_height(chain_id, &mut local_node)
                    .await
                    > Some(height)
                {
                    debug!("Accepting redundant notification for new block");
                }
                local_node
                    .try_synchronize_chain_state_from(name, node, chain_id, &mut notifications)
                    .await
                    .unwrap_or_else(|e| {
                        error!("Fail to process notification: {e}");
                    });
                self.0.lock().await.handle_notifications(&mut notifications);
                let local_height = self
                    .local_next_block_height(chain_id, &mut local_node)
                    .await;
                if local_height <= Some(height) {
                    error!("Fail to synchronize new block after notification");
                }
            }
            Reason::NewRound { height, round } => {
                let mut notifications = vec![];
                let chain_id = notification.chain_id;
                if let Some(info) = self.local_chain_info(chain_id, &mut local_node).await {
                    if (info.next_block_height, info.manager.current_round) >= (height, round) {
                        debug!("Accepting redundant notification for new round");
                    }
                }
                if let Err(error) = local_node
                    .try_synchronize_chain_state_from(name, node, chain_id, &mut notifications)
                    .await
                {
                    error!("Fail to process notification: {error}");
                }
                self.0.lock().await.handle_notifications(&mut notifications);
                let Some(info) = self.local_chain_info(chain_id, &mut local_node).await else {
                    error!("Fail to read local chain info for {chain_id}");
                    return;
                };
                if (info.next_block_height, info.manager.current_round) < (height, round) {
                    error!("Fail to synchronize new block after notification");
                }
            }
            Reason::NewRawBlock { height } => {
                let chain_id = notification.chain_id;
                if self
                    .local_next_block_height(chain_id, &mut local_node)
                    .await
                    < Some(height)
                {
                    error!("Fail to synchronize new block after notification");
                }
            }
        }
    }

    /// Spawns a task that listens to notifications about the current chain from all validators,
    /// and synchronizes the local state accordingly.
    pub async fn listen(
        &self,
    ) -> Result<(impl Future<Output = ()>, AbortOnDrop, NotificationStream), ChainClientError>
    where
        P: Send + 'static,
    {
        use future::FutureExt as _;

        async fn await_while_polling<F: FusedFuture>(
            future: F,
            background_work: impl FusedStream<Item = ()>,
        ) -> F::Output {
            tokio::pin!(future);
            tokio::pin!(background_work);
            loop {
                futures::select! {
                    _ = background_work.next() => (),
                    result = future => return result,
                }
            }
        }

        let mut senders = HashMap::new(); // Senders to cancel notification streams.
        let mut guard = self.lock().await;
        let notifications = guard.subscribe().await?;
        let (abortable_notifications, abort) = stream::abortable(guard.subscribe().await?);
        if let Err(error) = guard.synchronize_from_validators().await {
            error!("Failed to synchronize from validators: {}", error);
        }
        drop(guard);

        // Beware: if this future ceases to make progress, notification processing will
        // deadlock, because of the issue described in
        // https://github.com/linera-io/linera-protocol/pull/1173.

        // TODO(#2013): replace this lock with an asychronous communication channel

        let mut process_notifications = FuturesUnordered::new();

        match self.update_streams(&mut senders).await {
            Ok(handler) => process_notifications.push(handler),
            Err(error) => error!("Failed to update committee: {error}"),
        };

        let this = self.clone();
        let update_streams = async move {
            let mut abortable_notifications = abortable_notifications.fuse();

            while let Some(notification) =
                await_while_polling(abortable_notifications.next(), &mut process_notifications)
                    .await
            {
                if let Reason::NewBlock { .. } = notification.reason {
                    match await_while_polling(
                        this.update_streams(&mut senders).fuse(),
                        &mut process_notifications,
                    )
                    .await
                    {
                        Ok(handler) => process_notifications.push(handler),
                        Err(error) => error!("Failed to update comittee: {error}"),
                    }
                }
            }

            for abort in senders.into_values() {
                abort.abort();
            }

            let () = process_notifications.collect().await;
        };

        Ok((update_streams, AbortOnDrop(abort), notifications))
    }

    async fn update_streams(
        &self,
        senders: &mut HashMap<ValidatorName, AbortHandle>,
    ) -> Result<impl Future<Output = ()>, ChainClientError>
    where
        P: Send + 'static,
    {
        let (chain_id, nodes, local_node) = {
            let mut guard = self.lock().await;
            let committee = guard.local_committee().await?;
            let nodes: HashMap<_, _> = guard.validator_node_provider.make_nodes(&committee)?;
            (guard.chain_id, nodes, guard.client.local_node.clone())
        };
        // Drop removed validators.
        senders.retain(|name, abort| {
            if !nodes.contains_key(name) {
                abort.abort();
            }
            !abort.is_aborted()
        });
        // Add tasks for new validators.
        let validator_tasks = FuturesUnordered::new();
        for (name, mut node) in nodes {
            let hash_map::Entry::Vacant(entry) = senders.entry(name) else {
                continue;
            };
            let (mut stream, abort) = match node.subscribe(vec![chain_id]).await {
                Err(error) => {
                    info!(?error, "Could not connect to validator {name}");
                    continue;
                }
                Ok(stream) => stream::abortable(stream),
            };
            let this = self.clone();
            let local_node = local_node.clone();
            validator_tasks.push(async move {
                while let Some(notification) = stream.next().await {
                    this.process_notification(name, node.clone(), local_node.clone(), notification)
                        .await;
                }
            });
            entry.insert(abort);
        }
        Ok(validator_tasks.collect())
    }

    /// Attempts to download new received certificates from a particular validator.
    ///
    /// This is similar to `find_received_certificates` but for only one validator.
    /// We also don't try to synchronize the admin chain.
    pub async fn find_received_certificates_from_validator(
        &self,
        name: ValidatorName,
        node: <P as ValidatorNodeProvider>::Node,
        node_client: LocalNodeClient<S>,
    ) -> Result<(), ChainClientError> {
        let ((committees, max_epoch), chain_id, current_tracker) = {
            let mut guard = self.lock().await;
            (
                guard.known_committees().await?,
                guard.chain_id(),
                *guard.received_certificate_trackers.get(&name).unwrap_or(&0),
            )
        };
        // Proceed to downloading received certificates.
        let (name, tracker, certificates) =
            ChainClient::<P, S>::synchronize_received_certificates_from_validator(
                chain_id,
                name,
                current_tracker,
                committees,
                max_epoch,
                node,
                node_client,
            )
            .await?;
        // Process received certificates. If the client state has changed during the
        // network calls, we should still be fine.
        self.lock()
            .await
            .receive_certificates_from_validator(name, tracker, certificates)
            .await;
        Ok(())
    }
}

/// Wrapper for `AbortHandle` that aborts when its dropped.
#[must_use]
pub struct AbortOnDrop(AbortHandle);

impl Drop for AbortOnDrop {
    fn drop(&mut self) {
        self.0.abort();
    }
}<|MERGE_RESOLUTION|>--- conflicted
+++ resolved
@@ -28,7 +28,7 @@
 use linera_chain::{
     data_types::{
         Block, BlockProposal, Certificate, CertificateValue, ExecutedBlock, HashedCertificateValue,
-        IncomingMessage, LiteCertificate, LiteVote, MessageAction,
+        IncomingMessage, LiteCertificate, LiteVote, MessageAction, ProposalContent,
     },
     manager::ChainManagerInfo,
     ChainError, ChainExecutionContext, ChainStateView,
@@ -174,11 +174,8 @@
             next_block_height,
             pending_block,
             pending_blobs,
-<<<<<<< HEAD
             notifier: self.notifier.clone(),
-=======
             pending_raw_block: None,
->>>>>>> 629974f0
         }
     }
 }
@@ -250,13 +247,11 @@
     /// been processed by (i.e. been proposed to) our own local chain manager yet.
     pending_blobs: BTreeMap<BlobId, HashedBlob>,
 
-<<<<<<< HEAD
     /// A notifier to receive notifications for this chain.
     notifier: Arc<Notifier<Notification>>,
-=======
+
     /// Raw block proposal list waiting for sign
     pending_raw_block: Option<RawBlockProposal>,
->>>>>>> 629974f0
 }
 
 /// Error type for [`ChainClient`].
@@ -2283,6 +2278,7 @@
         &mut self,
         block: Block,
         round: Round,
+        manager: ChainManagerInfo,
     ) -> Result<(), ChainClientError> {
         ensure!(
             block.height == self.next_block_height,
@@ -2292,8 +2288,6 @@
             block.previous_block_hash == self.block_hash,
             ChainClientError::BlockProposalError("Unexpected previous block hash")
         );
-        // Gather information on the current local state.
-        let manager = self.chain_info_with_manager_values().await?.manager;
         // In the fast round, we must never make any conflicting proposals.
         if round.is_fast() {
             if let Some(pending) = &self.pending_block {
@@ -2307,30 +2301,34 @@
             }
         }
         // Make sure that we follow the steps in the multi-round protocol.
-        let validated = manager.highest_validated().cloned();
-        if let Some(validated) = &validated {
+        let executed_block = if let Some(validated_block_certificate) = &manager.requested_locked {
             ensure!(
-                validated.value().block() == Some(&block),
+                validated_block_certificate.value().block() == Some(&block),
                 ChainClientError::BlockProposalError(
                     "A different block has already been validated at this height"
-                )
-            );
-        } else if let Some(proposal) = &manager.requested_proposed {
+                    )
+                );
+            validated_block_certificate
+                .value()
+                .executed_block()
+                .unwrap()
+                .clone()
+        } else {
+            self.stage_block_execution_and_discard_failing_messages(block)
+                .await?
+                .0
+        };
+        let mut block = executed_block.block.clone();
+        if let Some(proposal) = manager.requested_proposed {
             if proposal.content.round.is_fast() {
                 ensure!(
                     proposal.content.block == block,
                     ChainClientError::BlockProposalError(
                         "Chain manager has a different pending block in the fast round"
-                    )
-                );
-            }
-        }
-        // Make sure every incoming message succeeds and otherwise remove them.
-        // Also, compute the final certified hash while we're at it.
-        let (executed_block, _) = self
-            .stage_block_execution_and_discard_failing_messages(block)
-            .await?;
-        let block = executed_block.block.clone();
+                        )
+                    );
+            }
+        }
         let hashed_value = if round.is_fast() {
             HashedCertificateValue::new_confirmed(executed_block)
         } else {
@@ -2340,25 +2338,55 @@
         let committee = self.local_committee().await?;
         let nodes = self.validator_node_provider.make_nodes(&committee)?;
         let values = self
-            .node_client
+            .client
+            .local_node
             .read_or_download_hashed_certificate_values(nodes, block.bytecode_locations())
             .await?;
         let hashed_blobs = self.read_local_blobs(block.blob_ids()).await?;
+
+        if let Some(ref cert) = manager.requested_locked {
+            if let CertificateValue::ValidatedBlock { executed_block } = cert.clone().value.into_inner() {
+                block = executed_block.block.clone();
+            } else {
+                panic!("called new_retry with a certificate without a validated block");
+            }
+        };
+
         self.pending_raw_block = Some(RawBlockProposal {
-            content: BlockAndRound {
+            content: ProposalContent {
                 block: block.clone(),
                 round,
+                forced_oracle_records: match manager.requested_locked {
+                    Some(ref cert) => {
+                        if let CertificateValue::ValidatedBlock { executed_block } = cert.clone().value.into_inner() {
+                            Some(executed_block.outcome.oracle_records)
+                        } else {
+                            panic!("called new_retry with a certificate without a validated block");
+                        }
+                    }
+                    _ => None,
+                },
             },
             owner: self.public_key().await?.into(),
             hashed_certificate_values: values,
             hashed_blobs,
-            validated,
+            validated_block_certificate: match manager.requested_locked {
+                Some(ref cert) => Some(cert.lite_certificate().cloned()),
+                _ => None,
+            },
             hashed_value,
         });
         self.pending_block = Some(block.clone());
-        self.node_client
-            .handle_new_raw_block(block.chain_id, block.height)
-            .await;
+
+        let mut notifications = Vec::new();
+        notifications.push(Notification {
+            chain_id: self.chain_id,
+            reason: Reason::NewRawBlock {
+                height: block.height
+            },
+        });
+        self.notifier.handle_notifications(&notifications);
+
         Ok(())
     }
 
@@ -2381,10 +2409,11 @@
             signature,
             hashed_certificate_values: raw_block.hashed_certificate_values,
             hashed_blobs: raw_block.hashed_blobs,
-            validated: raw_block.validated,
+            validated_block_certificate: raw_block.validated_block_certificate,
         };
         // Check the final block proposal. This will be cheaper after #1401.
-        self.node_client
+        self.client
+            .local_node
             .handle_block_proposal(proposal.clone())
             .await?;
         // Remember what we are trying to do before sending the proposal to the validators.
@@ -2431,7 +2460,7 @@
         // If the current round has timed out, we request a timeout certificate and retry in
         // the next round.
         if let Some(round_timeout) = info.manager.round_timeout {
-            if round_timeout <= self.storage_client().await.clock().current_time() {
+            if round_timeout <= self.storage_client().clock().current_time() {
                 self.request_leader_timeout().await?;
                 info = self.chain_info_with_manager_values().await?;
             }
@@ -2475,7 +2504,8 @@
         }
         // The block we want to propose is either the highest validated, or our pending one.
         let maybe_block = manager
-            .highest_validated()
+            .requested_locked
+            .as_ref()
             .and_then(|certificate| certificate.value().block())
             .or(manager
                 .requested_proposed
@@ -2515,7 +2545,7 @@
             Round::SingleLeader(_) | Round::Validator(_) => manager.leader == Some(identity),
         };
         if can_propose {
-            self.propose_block_without_block_proposal(block.clone(), round)
+            self.propose_block_without_block_proposal(block.clone(), round, manager)
                 .await?;
             Ok(ClientOutcome::Committed(true))
         } else {
