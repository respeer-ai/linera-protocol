// Copyright (c) Facebook, Inc. and its affiliates.
// Copyright (c) Zefchain Labs, Inc.
// SPDX-License-Identifier: Apache-2.0

use std::{
    collections::{hash_map, BTreeMap, HashMap},
    convert::Infallible,
    iter,
    ops::{Deref, DerefMut},
    sync::Arc,
};

use dashmap::{
    mapref::one::{MappedRef as DashMapMappedRef, Ref as DashMapRef, RefMut as DashMapRefMut},
    DashMap,
};
use futures::{
    future::{self, FusedFuture, Future},
    stream::{self, AbortHandle, FusedStream, FuturesUnordered, StreamExt},
};
use linera_base::{
    abi::Abi,
    crypto::{CryptoHash, KeyPair, PublicKey, Signature},
    data_types::{
        Amount, ApplicationPermissions, ArithmeticError, BlockHeight, HashedBlob, Round, Timestamp,
    },
    ensure,
    identifiers::{Account, ApplicationId, BlobId, BytecodeId, ChainId, MessageId, Owner},
    ownership::{ChainOwnership, TimeoutConfig},
};
use linera_chain::{
    data_types::{
        Block, BlockProposal, Certificate, CertificateValue, ExecutedBlock, HashedCertificateValue,
        IncomingMessage, LiteCertificate, LiteVote, MessageAction, ProposalContent,
    },
    manager::ChainManagerInfo,
    ChainError, ChainExecutionContext, ChainStateView,
};
use linera_execution::{
    committee::{Committee, Epoch, ValidatorName},
    system::{
        AdminOperation, OpenChainConfig, Recipient, SystemChannel, SystemOperation, UserData,
        CREATE_APPLICATION_MESSAGE_INDEX, OPEN_CHAIN_MESSAGE_INDEX, PUBLISH_BYTECODE_MESSAGE_INDEX,
    },
    Bytecode, ExecutionError, Message, Operation, Query, Response, SystemExecutionError,
    SystemMessage, SystemQuery, SystemResponse, UserApplicationId,
};
use linera_storage::Storage;
use linera_views::views::ViewError;
use serde::Serialize;
use thiserror::Error;
use tokio::sync::{Mutex, OwnedRwLockReadGuard};
use tokio_stream::wrappers::UnboundedReceiverStream;
use tracing::{debug, error, info, warn, Instrument as _};

use crate::{
    data_types::{
        BlockHeightRange, ChainInfo, ChainInfoQuery, ChainInfoResponse, ClientOutcome,
        RawBlockProposal, RoundTimeout,
    },
    local_node::{LocalNodeClient, LocalNodeError},
    node::{
        CrossChainMessageDelivery, LocalValidatorNode, LocalValidatorNodeProvider, NodeError,
        NotificationStream,
    },
    notifier::Notifier,
    updater::{communicate_with_quorum, CommunicateAction, CommunicationError, ValidatorUpdater},
    worker::{Notification, Reason, WorkerError, WorkerState},
};

#[cfg(test)]
#[path = "unit_tests/client_tests.rs"]
mod client_tests;

/// A builder that creates `ChainClients` which share the cache and notifiers.
pub struct Client<ValidatorNodeProvider, Storage>
where
    Storage: linera_storage::Storage,
    ViewError: From<Storage::StoreError>,
{
    /// How to talk to the validators.
    validator_node_provider: ValidatorNodeProvider,
    /// Local node to manage the execution state and the local storage of the chains that we are
    /// tracking.
    local_node: LocalNodeClient<Storage>,
    /// Maximum number of pending messages processed at a time in a block.
    max_pending_messages: usize,
    /// The policy for automatically handling incoming messages.
    message_policy: MessagePolicy,
    /// Whether to block on cross-chain message delivery.
    cross_chain_message_delivery: CrossChainMessageDelivery,
    /// References to clients waiting for chain notifications.
    notifier: Arc<Notifier<Notification>>,
    /// A copy of the storage client so that we don't have to lock the local node client
    /// to retrieve it.
    storage: Storage,
    /// Chain state for the managed chains.
    chains: DashMap<ChainId, ChainState>,
}

impl<P, S: Storage + Clone> Client<P, S>
where
    ViewError: From<S::StoreError>,
{
    #[tracing::instrument(level = "trace", skip_all)]
    /// Creates a new `Client` with a new cache and notifiers.
    pub fn new(
        validator_node_provider: P,
        storage: S,
        max_pending_messages: usize,
        cross_chain_message_delivery: CrossChainMessageDelivery,
    ) -> Self {
        let state = WorkerState::new_for_client("Client node".to_string(), storage.clone())
            .with_allow_inactive_chains(true)
            .with_allow_messages_from_deprecated_epochs(true);
        let local_node = LocalNodeClient::new(state);

        Self {
            validator_node_provider,
            local_node,
            chains: DashMap::new(),
            max_pending_messages,
            message_policy: MessagePolicy::Accept,
            cross_chain_message_delivery,
            notifier: Arc::new(Notifier::default()),
            storage,
        }
    }

    #[tracing::instrument(level = "trace", skip(self))]
    /// Returns the storage client used by this client's local node.
    pub fn storage_client(&self) -> &S {
        &self.storage
    }

    #[tracing::instrument(level = "trace", skip(self))]
    /// Returns a reference to the [`LocalNodeClient`] of the client.
    pub fn local_node(&self) -> &LocalNodeClient<S> {
        &self.local_node
    }

    #[tracing::instrument(level = "trace", skip_all, fields(chain_id, next_block_height))]
    /// Creates a new `ChainClient`.
    #[allow(clippy::too_many_arguments)]
    pub fn create_chain_client(
        self: &Arc<Self>,
        chain_id: ChainId,
        known_key_pairs: Vec<KeyPair>,
        admin_id: ChainId,
        block_hash: Option<CryptoHash>,
        timestamp: Timestamp,
        next_block_height: BlockHeight,
        pending_block: Option<Block>,
        pending_blobs: BTreeMap<BlobId, HashedBlob>,
        pending_raw_block: Option<RawBlockProposal>,
    ) -> ChainClient<P, S>
    where
        ViewError: From<S::StoreError>,
    {
        let known_key_pairs = known_key_pairs
            .into_iter()
            .map(|kp| (Owner::from(kp.public()), kp))
            .collect();

        let dashmap::mapref::entry::Entry::Vacant(e) = self.chains.entry(chain_id) else {
            panic!("Inserting already-existing chain {chain_id}");
        };
        e.insert(ChainState {
            known_key_pairs,
            admin_id,
            block_hash,
            timestamp,
            next_block_height,
            pending_block,
            pending_blobs,
            received_certificate_trackers: HashMap::new(),
            preparing_block: Arc::default(),
            pending_raw_block: pending_raw_block,
        });

        ChainClient {
            client: self.clone(),
            chain_id,
            options: ChainClientOptions {
                max_pending_messages: self.max_pending_messages,
                message_policy: self.message_policy,
                cross_chain_message_delivery: self.cross_chain_message_delivery,
            },
        }
    }

    pub fn destroy_chain(self: &Arc<Self>, chain_id: ChainId) {
        if let dashmap::mapref::entry::Entry::Occupied(entry) = self.chains.entry(chain_id) {
            entry.remove();
        }
    }
}

/// Policies for automatically handling incoming messages.
///
/// These apply to all messages except for the initial `OpenChain`, which is always accepted.
#[derive(Copy, Clone, Debug, clap::ValueEnum)]
pub enum MessagePolicy {
    /// Automatically accept all incoming messages. Reject them only if execution fails.
    Accept,
    /// Automatically reject tracked messages, ignore or skip untracked messages, but accept
    /// protected ones.
    Reject,
    /// Don't include any messages in blocks, and don't make any decision whether to accept or
    /// reject.
    Ignore,
}

impl MessagePolicy {
    #[tracing::instrument(level = "trace", skip(self))]
    fn is_ignore(&self) -> bool {
        matches!(self, Self::Ignore)
    }

    #[tracing::instrument(level = "trace", skip(self))]
    fn is_reject(&self) -> bool {
        matches!(self, Self::Reject)
    }
}

pub struct ChainState {
    /// Latest block hash, if any.
    pub block_hash: Option<CryptoHash>,
    /// The earliest possible timestamp for the next block.
    pub timestamp: Timestamp,
    /// Sequence number that we plan to use for the next block.
    /// We track this value outside local storage mainly for security reasons.
    pub next_block_height: BlockHeight,
    /// Pending block.
    pub pending_block: Option<Block>,
    /// Known key pairs from present and past identities.
    pub known_key_pairs: BTreeMap<Owner, KeyPair>,
    /// The ID of the admin chain.
    pub admin_id: ChainId,

    /// Support synchronization of received certificates.
    pub received_certificate_trackers: HashMap<ValidatorName, u64>,
    /// This contains blobs belonging to our `pending_block` that may not even have
    /// been processed by (i.e. been proposed to) our own local chain manager yet.
    pub pending_blobs: BTreeMap<BlobId, HashedBlob>,

    /// A mutex that is held whilst we are preparing the next block, to ensure that no
    /// other client can begin preparing a block.
    preparing_block: Arc<Mutex<()>>,

    /// Raw block proposal list waiting for sign
    pub pending_raw_block: Option<RawBlockProposal>,
}

#[non_exhaustive]
#[derive(Debug, Clone)]
pub struct ChainClientOptions {
    /// Maximum number of pending messages processed at a time in a block.
    pub max_pending_messages: usize,
    /// The policy for automatically handling incoming messages.
    pub message_policy: MessagePolicy,
    /// Whether to block on cross-chain message delivery.
    pub cross_chain_message_delivery: CrossChainMessageDelivery,
}

/// Client to operate a chain by interacting with validators and the given local storage
/// implementation.
/// * The chain being operated is called the "local chain" or just the "chain".
/// * As a rule, operations are considered successful (and communication may stop) when
///   they succeeded in gathering a quorum of responses.
pub struct ChainClient<ValidatorNodeProvider, Storage>
where
    Storage: linera_storage::Storage,
    ViewError: From<<Storage as linera_storage::Storage>::StoreError>,
{
    /// The Linera [`Client`] that manages operations for this chain client.
    client: Arc<Client<ValidatorNodeProvider, Storage>>,
    /// The off-chain chain ID.
    chain_id: ChainId,
    /// The client options.
    options: ChainClientOptions,
}

impl<P, S> Clone for ChainClient<P, S>
where
    S: linera_storage::Storage,
    ViewError: From<<S as linera_storage::Storage>::StoreError>,
{
    fn clone(&self) -> Self {
        Self {
            client: self.client.clone(),
            chain_id: self.chain_id,
            options: self.options.clone(),
        }
    }
}

impl<P, S> std::fmt::Debug for ChainClient<P, S>
where
    S: linera_storage::Storage,
    ViewError: From<<S as linera_storage::Storage>::StoreError>,
{
    fn fmt(&self, formatter: &mut std::fmt::Formatter) -> std::fmt::Result {
        formatter
            .debug_struct("ChainClient")
            .field("chain_id", &self.chain_id)
            .field("options", &self.options)
            .finish_non_exhaustive()
    }
}

/// Error type for [`ChainClient`].
#[derive(Debug, Error)]
pub enum ChainClientError {
    #[error("Local node operation failed: {0}")]
    LocalNodeError(#[from] LocalNodeError),

    #[error("Remote node operation failed: {0}")]
    RemoteNodeError(#[from] NodeError),

    #[error(transparent)]
    ArithmeticError(#[from] ArithmeticError),

    #[error("JSON (de)serialization error: {0}")]
    JsonError(#[from] serde_json::Error),

    #[error("Chain operation failed: {0}")]
    ChainError(#[from] ChainError),

    #[error(transparent)]
    CommunicationError(#[from] CommunicationError<NodeError>),

    #[error("Internal error within chain client: {0}")]
    InternalError(&'static str),

    #[error(
        "Cannot accept a certificate from an unknown committee in the future. \
         Please synchronize the local view of the admin chain"
    )]
    CommitteeSynchronizationError,

    #[error("The local node is behind the trusted state in wallet and needs synchronization with validators")]
    WalletSynchronizationError,

    #[error("The state of the client is incompatible with the proposed block: {0}")]
    BlockProposalError(&'static str),

    #[error(
        "Cannot accept a certificate from a committee that was retired. \
         Try a newer certificate from the same origin"
    )]
    CommitteeDeprecationError,

    #[error("Protocol error within chain client: {0}")]
    ProtocolError(&'static str),

    #[error("No key available to interact with chain {0}")]
    CannotFindKeyForChain(ChainId),

    #[error("Found several possible identities to interact with chain {0}")]
    FoundMultipleKeysForChain(ChainId),

    #[error(transparent)]
    ViewError(#[from] ViewError),

<<<<<<< HEAD
    #[error("Blob not found: {0}")]
    BlobNotFound(BlobId),

    #[error("Got invalid last used by certificate for blob {0} from validator {1}")]
    InvalidLastUsedByCertificate(BlobId, ValidatorName),
=======
    #[error("Invalid raw block proposal")]
    InvalidRawBlockProposal,

    #[error("Mismatch block height {0} != {1}")]
    MismatchBlockHeight(BlockHeight, BlockHeight),
>>>>>>> d8422a98
}

impl From<Infallible> for ChainClientError {
    fn from(infallible: Infallible) -> Self {
        match infallible {}
    }
}

// We never want to pass the DashMap references over an `await` point, for fear of
// deadlocks. The following construct will cause a (relatively) helpful error if we do.

pub struct Unsend<T> {
    inner: T,
    _phantom: std::marker::PhantomData<*mut u8>,
}

impl<T> Unsend<T> {
    fn new(inner: T) -> Self {
        Self {
            inner,
            _phantom: Default::default(),
        }
    }
}

impl<T: Deref> Deref for Unsend<T> {
    type Target = T::Target;
    fn deref(&self) -> &T::Target {
        self.inner.deref()
    }
}

impl<T: DerefMut> DerefMut for Unsend<T> {
    fn deref_mut(&mut self) -> &mut T::Target {
        self.inner.deref_mut()
    }
}

pub type ChainGuard<'a, T> = Unsend<DashMapRef<'a, ChainId, T>>;
pub type ChainGuardMut<'a, T> = Unsend<DashMapRefMut<'a, ChainId, T>>;
pub type ChainGuardMapped<'a, T> = Unsend<DashMapMappedRef<'a, ChainId, ChainState, T>>;

impl<P, S> ChainClient<P, S>
where
    S: Storage,
    ViewError: From<S::StoreError>,
{
    #[tracing::instrument(level = "trace", skip(self))]
    /// Gets a shared reference to the chain's state.
    pub fn state(&self) -> ChainGuard<ChainState> {
        Unsend::new(
            self.client
                .chains
                .get(&self.chain_id)
                .expect("Chain client constructed for invalid chain"),
        )
    }

    #[tracing::instrument(level = "trace", skip(self))]
    /// Gets a mutable reference to the state.
    /// Beware: this will block any other reference to any chain's state!
    fn state_mut(&self) -> ChainGuardMut<ChainState> {
        Unsend::new(
            self.client
                .chains
                .get_mut(&self.chain_id)
                .expect("Chain client constructed for invalid chain"),
        )
    }

    #[tracing::instrument(level = "trace", skip(self))]
    /// Gets the per-`ChainClient` options.
    pub fn options_mut(&mut self) -> &mut ChainClientOptions {
        &mut self.options
    }

    #[tracing::instrument(level = "trace", skip(self))]
    /// Gets the ID of the associated chain.
    pub fn chain_id(&self) -> ChainId {
        self.chain_id
    }

    #[tracing::instrument(level = "trace", skip(self))]
    /// Gets the hash of the latest known block.
    pub fn block_hash(&self) -> Option<CryptoHash> {
        self.state().block_hash
    }

    #[tracing::instrument(level = "trace", skip(self))]
    /// Gets the earliest possible timestamp for the next block.
    pub fn timestamp(&self) -> Timestamp {
        self.state().timestamp
    }

    #[tracing::instrument(level = "trace", skip(self))]
    /// Gets the next block height.
    pub fn next_block_height(&self) -> BlockHeight {
        self.state().next_block_height
    }

    #[tracing::instrument(level = "trace", skip(self))]
    /// Gets a guarded reference to the next pending block.
    pub fn pending_block(&self) -> ChainGuardMapped<Option<Block>> {
        Unsend::new(self.state().inner.map(|state| &state.pending_block))
    }

    #[tracing::instrument(level = "trace", skip(self))]
    /// Gets a guarded reference to the set of pending blobs.
    pub fn pending_blobs(&self) -> ChainGuardMapped<BTreeMap<BlobId, HashedBlob>> {
        Unsend::new(self.state().inner.map(|state| &state.pending_blobs))
    }

    #[tracing::instrument(level = "trace", skip(self))]
    /// Gets the ID of the admin chain.
    pub fn admin_id(&self) -> ChainId {
        self.state().admin_id
    }
}

enum ReceiveCertificateMode {
    NeedsCheck,
    AlreadyChecked,
}

impl<P, S> ChainClient<P, S>
where
    P: LocalValidatorNodeProvider + Sync,
    S: Storage + Clone + Send + Sync + 'static,
    ViewError: From<S::StoreError>,
{
    #[tracing::instrument(level = "trace")]
    /// Obtains a `ChainStateView` for a given `ChainId`.
    pub async fn chain_state_view(
        &self,
    ) -> Result<OwnedRwLockReadGuard<ChainStateView<S::Context>>, LocalNodeError> {
        Ok(self
            .client
            .local_node
            .chain_state_view(self.chain_id)
            .await?)
    }

    #[tracing::instrument(level = "trace")]
    /// Subscribes to notifications from this client's chain.
    pub async fn subscribe(&self) -> Result<NotificationStream, LocalNodeError> {
        Ok(Box::pin(UnboundedReceiverStream::new(
            self.client.notifier.subscribe(vec![self.chain_id]),
        )))
    }

    #[tracing::instrument(level = "trace")]
    /// Returns the storage client used by this client's local node.
    pub fn storage_client(&self) -> S {
        self.client.storage_client().clone()
    }

    #[tracing::instrument(level = "trace")]
    /// Obtains the basic `ChainInfo` data for the local chain.
    pub async fn chain_info(&self) -> Result<Box<ChainInfo>, LocalNodeError> {
        let query = ChainInfoQuery::new(self.chain_id);
        let response = self
            .client
            .local_node
            .handle_chain_info_query(query)
            .await?;
        Ok(response.info)
    }

    #[tracing::instrument(level = "trace")]
    /// Obtains the basic `ChainInfo` data for the local chain, with chain manager values.
    pub async fn chain_info_with_manager_values(&self) -> Result<Box<ChainInfo>, LocalNodeError> {
        let query = ChainInfoQuery::new(self.chain_id).with_manager_values();
        let response = self
            .client
            .local_node
            .handle_chain_info_query(query)
            .await?;
        Ok(response.info)
    }

    #[tracing::instrument(level = "trace")]
    /// Obtains up to `self.options.max_pending_messages` pending messages for the local chain.
    ///
    /// Messages known to be redundant are filtered out: A `RegisterApplications` message whose
    /// entries are already known never needs to be included in a block.
    pub async fn pending_messages(&self) -> Result<Vec<IncomingMessage>, ChainClientError> {
        if self.state().next_block_height != BlockHeight::ZERO
            && self.options.message_policy.is_ignore()
        {
            return Ok(Vec::new()); // OpenChain is already received, other are ignored.
        }
        let query = ChainInfoQuery::new(self.chain_id).with_pending_messages();
        let info = self
            .client
            .local_node
            .handle_chain_info_query(query)
            .await?
            .info;
        ensure!(
            info.next_block_height == self.state().next_block_height,
            ChainClientError::WalletSynchronizationError
        );
        let mut requested_pending_messages = info.requested_pending_messages;
        let mut pending_messages = vec![];
        // The first incoming message of any child chain must be `OpenChain`. We must have it in
        // our inbox, and include it before all other messages.
        if info.next_block_height == BlockHeight::ZERO
            && info
                .description
                .ok_or_else(|| LocalNodeError::InactiveChain(self.chain_id))?
                .is_child()
        {
            let Some(index) = requested_pending_messages.iter().position(|message| {
                matches!(
                    message.event.message,
                    Message::System(SystemMessage::OpenChain(_))
                )
            }) else {
                return Err(LocalNodeError::InactiveChain(self.chain_id).into());
            };
            let open_chain_message = requested_pending_messages.remove(index);
            pending_messages.push(open_chain_message);
        }
        if self.options.message_policy.is_ignore() {
            return Ok(pending_messages); // Ignore messages other than OpenChain.
        }
        for mut message in requested_pending_messages {
            if pending_messages.len() >= self.options.max_pending_messages {
                warn!(
                    "Limiting block to {} incoming messages",
                    self.options.max_pending_messages
                );
                break;
            }
            if self.options.message_policy.is_reject() {
                if message.event.is_skippable() {
                    continue;
                } else if message.event.is_tracked() {
                    message.action = MessageAction::Reject;
                }
            }
            if let Message::System(SystemMessage::RegisterApplications { applications }) =
                &message.event.message
            {
                let chain_id = self.chain_id;
                if applications
                    .iter()
                    .map(|application| {
                        self.client
                            .local_node
                            .describe_application(chain_id, application.into())
                    })
                    .collect::<FuturesUnordered<_>>()
                    .all(|result| async move { result.is_ok() })
                    .await
                {
                    continue; // These applications are already registered; skip register message.
                }
            }
            pending_messages.push(message);
        }
        Ok(pending_messages)
    }

    #[tracing::instrument(level = "trace")]
    /// Obtains the set of committees trusted by the local chain.
    async fn committees(&self) -> Result<BTreeMap<Epoch, Committee>, LocalNodeError> {
        let (_epoch, committees) = self.epoch_and_committees(self.chain_id).await?;
        Ok(committees)
    }

    #[tracing::instrument(level = "trace")]
    /// Obtains the current epoch of the given chain as well as its set of trusted committees.
    pub async fn epoch_and_committees(
        &self,
        chain_id: ChainId,
    ) -> Result<(Option<Epoch>, BTreeMap<Epoch, Committee>), LocalNodeError> {
        let query = ChainInfoQuery::new(chain_id).with_committees();
        let info = self
            .client
            .local_node
            .handle_chain_info_query(query)
            .await?
            .info;
        let epoch = info.epoch;
        let committees = info
            .requested_committees
            .ok_or(LocalNodeError::InvalidChainInfoResponse)?;
        Ok((epoch, committees))
    }

    #[tracing::instrument(level = "trace")]
    /// Obtains the epochs of the committees trusted by the local chain.
    pub async fn epochs(&self) -> Result<Vec<Epoch>, LocalNodeError> {
        let committees = self.committees().await?;
        Ok(committees.into_keys().collect())
    }

    #[tracing::instrument(level = "trace")]
    /// Obtains the committee for the current epoch of the local chain.
    pub async fn local_committee(&self) -> Result<Committee, LocalNodeError> {
        let (epoch, mut committees) = self.epoch_and_committees(self.chain_id).await?;
        committees
            .remove(
                epoch
                    .as_ref()
                    .ok_or(LocalNodeError::InactiveChain(self.chain_id))?,
            )
            .ok_or(LocalNodeError::InactiveChain(self.chain_id))
    }

    #[tracing::instrument(level = "trace")]
    /// Obtains all the committees trusted by either the local chain or its admin chain. Also
    /// return the latest trusted epoch.
    async fn known_committees(
        &self,
    ) -> Result<(BTreeMap<Epoch, Committee>, Epoch), LocalNodeError> {
        let (epoch, mut committees) = self.epoch_and_committees(self.chain_id).await?;
        let (admin_epoch, admin_committees) = self.epoch_and_committees(self.admin_id()).await?;
        committees.extend(admin_committees);
        let epoch = std::cmp::max(epoch.unwrap_or_default(), admin_epoch.unwrap_or_default());
        Ok((committees, epoch))
    }

    #[tracing::instrument(level = "trace")]
    /// Obtains the validators trusted by the local chain.
    async fn validator_nodes(&self) -> Result<Vec<(ValidatorName, P::Node)>, ChainClientError> {
        match self.local_committee().await {
            Ok(committee) => Ok(self
                .client
                .validator_node_provider
                .make_nodes(&committee)?
                .collect()),
            Err(LocalNodeError::InactiveChain(_)) => Ok(Vec::new()),
            Err(LocalNodeError::WorkerError(WorkerError::ChainError(error)))
                if matches!(*error, ChainError::InactiveChain(_)) =>
            {
                Ok(Vec::new())
            }
            Err(e) => Err(e.into()),
        }
    }

    #[tracing::instrument(level = "trace")]
    /// Obtains the current epoch of the local chain.
    async fn epoch(&self) -> Result<Epoch, LocalNodeError> {
        self.chain_info()
            .await?
            .epoch
            .ok_or(LocalNodeError::InactiveChain(self.chain_id))
    }

    #[tracing::instrument(level = "trace")]
    /// Obtains the identity of the current owner of the chain. Returns an error if we have the
    /// private key for more than one identity.
    pub async fn identity(&self) -> Result<Owner, ChainClientError> {
        let manager = self.chain_info().await?.manager;
        ensure!(
            manager.ownership.is_active(),
            LocalNodeError::InactiveChain(self.chain_id)
        );
        let mut identities = manager
            .ownership
            .all_owners()
            .chain(&manager.leader)
            .filter(|owner| self.state().known_key_pairs.contains_key(owner));
        let Some(identity) = identities.next() else {
            return Err(ChainClientError::CannotFindKeyForChain(self.chain_id));
        };
        ensure!(
            identities.all(|id| id == identity),
            ChainClientError::FoundMultipleKeysForChain(self.chain_id)
        );
        Ok(*identity)
    }

    #[tracing::instrument(level = "trace")]
    /// Obtains the key pair associated to the current identity.
    pub async fn key_pair(&self) -> Result<KeyPair, ChainClientError> {
        let id = self.identity().await?;
        Ok(self
            .state()
            .known_key_pairs
            .get(&id)
            .expect("key should be known at this point")
            .copy())
    }

    #[tracing::instrument(level = "trace", skip(notifications))]
    /// Notifies subscribers and clears the `notifications`.
    fn handle_notifications(&self, notifications: &mut Vec<Notification>) {
        self.client.notifier.handle_notifications(notifications);
        notifications.clear();
    }

    #[tracing::instrument(level = "trace")]
    /// Obtains the public key associated to the current identity.
    pub async fn public_key(&self) -> Result<PublicKey, ChainClientError> {
        Ok(self.key_pair().await?.public())
    }

    #[tracing::instrument(level = "trace")]
    /// Prepares the chain for the next operation.
    async fn prepare_chain(&self) -> Result<Box<ChainInfo>, ChainClientError> {
        // Verify that our local storage contains enough history compared to the
        // expected block height. Otherwise, download the missing history from the
        // network.
        let next_block_height = self.state().next_block_height;
        let nodes = self.validator_nodes().await?;
        let mut notifications = vec![];
        let mut info = self
            .client
            .local_node
            .download_certificates(&nodes, self.chain_id, next_block_height, &mut notifications)
            .await?;
        self.handle_notifications(&mut notifications);
        if info.next_block_height == next_block_height {
            // Check that our local node has the expected block hash.
            ensure!(
                self.state().block_hash == info.block_hash,
                ChainClientError::InternalError("Invalid chain of blocks in local node")
            );
        }
        let ownership = &info.manager.ownership;
        let keys: std::collections::HashSet<_> =
            self.state().known_key_pairs.keys().cloned().collect();
        if ownership.all_owners().any(|owner| !keys.contains(owner)) {
            // For chains with any owner other than ourselves, we could be missing recent
            // certificates created by other owners. Further synchronize blocks from the network.
            // This is a best-effort that depends on network conditions.
            let nodes = self.validator_nodes().await?;
            info = self
                .synchronize_chain_state(&nodes, self.chain_id, &mut notifications)
                .await?;
            self.handle_notifications(&mut notifications);
        }
        self.update_from_info(&info);
        Ok(info)
    }

    #[tracing::instrument(level = "trace", skip(committee, certificate))]
    /// Submits a validated block for finalization and returns the confirmed block certificate.
    async fn finalize_block(
        &self,
        committee: &Committee,
        certificate: Certificate,
    ) -> Result<Certificate, ChainClientError> {
        let value = certificate.value.validated_to_confirmed().ok_or_else(|| {
            ChainClientError::InternalError(
                "Certificate for finalization must be a validated block",
            )
        })?;
        let finalize_action = CommunicateAction::FinalizeBlock {
            certificate,
            delivery: self.options.cross_chain_message_delivery,
        };
        let certificate = self
            .communicate_chain_action(committee, finalize_action, value)
            .await?;
        self.receive_certificate_and_update_validators_internal(
            certificate.clone(),
            ReceiveCertificateMode::AlreadyChecked,
        )
        .await?;
        Ok(certificate)
    }

    #[tracing::instrument(level = "trace", skip(committee, proposal, value))]
    /// Submits a block proposal to the validators. If it is a slow round, also submits the
    /// validated block for finalization. Returns the confirmed block certificate.
    async fn submit_block_proposal(
        &self,
        committee: &Committee,
        proposal: BlockProposal,
        value: HashedCertificateValue,
    ) -> Result<Certificate, ChainClientError> {
        let submit_action = CommunicateAction::SubmitBlock { proposal };
        let certificate = self
            .communicate_chain_action(committee, submit_action, value)
            .await?;
        self.process_certificate(certificate.clone(), vec![], vec![])
            .await?;
        if certificate.value().is_confirmed() {
            Ok(certificate)
        } else {
            self.finalize_block(committee, certificate).await
        }
    }

    #[tracing::instrument(level = "trace")]
    /// Returns the pending blobs from the local node's chain manager.
    async fn chain_managers_pending_blobs(
        &self,
    ) -> Result<BTreeMap<BlobId, HashedBlob>, LocalNodeError> {
        let chain = self.chain_state_view().await?;
        Ok(chain.manager.get().pending_blobs.clone())
    }

    #[tracing::instrument(level = "trace", skip(committee, delivery))]
    /// Broadcasts certified blocks to validators.
    async fn communicate_chain_updates(
        &self,
        committee: &Committee,
        chain_id: ChainId,
        height: BlockHeight,
        delivery: CrossChainMessageDelivery,
    ) -> Result<(), ChainClientError> {
        let local_node = self.client.local_node.clone();
        let nodes: Vec<_> = self
            .client
            .validator_node_provider
            .make_nodes(committee)?
            .collect();
        communicate_with_quorum(
            &nodes,
            committee,
            |_: &()| (),
            |name, node| {
                let mut updater = ValidatorUpdater {
                    name,
                    node,
                    local_node: local_node.clone(),
                };
                Box::pin(async move {
                    updater
                        .send_chain_information(chain_id, height, delivery)
                        .await
                })
            },
        )
        .await?;
        Ok(())
    }

    #[tracing::instrument(level = "trace", skip(committee, action, value))]
    /// Broadcasts certified blocks and optionally a block proposal, certificate or
    /// leader timeout request.
    ///
    /// In that case, it verifies that the validator votes are for the provided value,
    /// and returns a certificate.
    async fn communicate_chain_action(
        &self,
        committee: &Committee,
        action: CommunicateAction,
        value: HashedCertificateValue,
    ) -> Result<Certificate, ChainClientError> {
        let local_node = self.client.local_node.clone();
        let nodes: Vec<_> = self
            .client
            .validator_node_provider
            .make_nodes(committee)?
            .collect();
        let ((votes_hash, votes_round), votes) = communicate_with_quorum(
            &nodes,
            committee,
            |vote: &LiteVote| (vote.value.value_hash, vote.round),
            |name, node| {
                let mut updater = ValidatorUpdater {
                    name,
                    node,
                    local_node: local_node.clone(),
                };
                let action = action.clone();
                Box::pin(async move { updater.send_chain_update(action).await })
            },
        )
        .await?;
        let round = match action {
            CommunicateAction::SubmitBlock { proposal } => proposal.content.round,
            CommunicateAction::FinalizeBlock { certificate, .. } => certificate.round,
            CommunicateAction::RequestTimeout { round, .. } => round,
        };
        ensure!(
            (votes_hash, votes_round) == (value.hash(), round),
            ChainClientError::ProtocolError("Unexpected response from validators")
        );
        // Certificate is valid because
        // * `communicate_with_quorum` ensured a sufficient "weight" of
        // (non-error) answers were returned by validators.
        // * each answer is a vote signed by the expected validator.
        let certificate = LiteCertificate::try_from_votes(votes)
            .ok_or_else(|| {
                ChainClientError::InternalError("Vote values or rounds don't match; this is a bug")
            })?
            .with_value(value)
            .ok_or_else(|| {
                ChainClientError::ProtocolError("A quorum voted for an unexpected value")
            })?;
        Ok(certificate)
    }

    #[tracing::instrument(level = "trace", skip(certificate, mode))]
    /// Processes the confirmed block certificate and its ancestors in the local node, then
    /// updates the validators up to that certificate.
    async fn receive_certificate_and_update_validators_internal(
        &self,
        certificate: Certificate,
        mode: ReceiveCertificateMode,
    ) -> Result<(), ChainClientError> {
        let block_chain_id = certificate.value().chain_id();
        let block_height = certificate.value().height();

        self.receive_certificate_internal(certificate, mode).await?;

        // Make sure a quorum of validators (according to our new local committee) are up-to-date
        // for data availability.
        let local_committee = self.local_committee().await?;
        self.communicate_chain_updates(
            &local_committee,
            block_chain_id,
            block_height.try_add_one()?,
            CrossChainMessageDelivery::Blocking,
        )
        .await?;
        Ok(())
    }

    #[tracing::instrument(level = "trace", skip(certificate, mode))]
    /// Processes the confirmed block certificate in the local node. Also downloads and processes
    /// all ancestors that are still missing.
    async fn receive_certificate_internal(
        &self,
        certificate: Certificate,
        mode: ReceiveCertificateMode,
    ) -> Result<(), ChainClientError> {
        let CertificateValue::ConfirmedBlock { executed_block, .. } = certificate.value() else {
            return Err(ChainClientError::InternalError(
                "Was expecting a confirmed chain operation",
            ));
        };
        let block = &executed_block.block;

        // Verify the certificate before doing any expensive networking.
        let (committees, max_epoch) = self.known_committees().await?;
        ensure!(
            block.epoch <= max_epoch,
            ChainClientError::CommitteeSynchronizationError
        );
        let remote_committee = committees
            .get(&block.epoch)
            .ok_or_else(|| ChainClientError::CommitteeDeprecationError)?;
        if let ReceiveCertificateMode::NeedsCheck = mode {
            certificate.check(remote_committee)?;
        }
        // Recover history from the network. We assume that the committee that signed the
        // certificate is still active.
        let nodes: Vec<_> = self
            .client
            .validator_node_provider
            .make_nodes(remote_committee)?
            .collect();
        let mut notifications = vec![];
        self.client
            .local_node
            .download_certificates(&nodes, block.chain_id, block.height, &mut notifications)
            .await?;
        self.handle_notifications(&mut notifications);
        // Process the received operations. Download required hashed certificate values if necessary.
        if let Err(err) = self
            .process_certificate(certificate.clone(), vec![], vec![])
            .await
        {
            match &err {
                LocalNodeError::WorkerError(WorkerError::ApplicationBytecodesOrBlobsNotFound(
                    locations,
                    blob_ids,
                )) => {
                    let values =
                        LocalNodeClient::<S>::download_hashed_certificate_values(locations, &nodes)
                            .await;
                    let blobs = LocalNodeClient::<S>::download_blobs(blob_ids, &nodes).await;

                    ensure!(
                        blobs.len() == blob_ids.len() && values.len() == locations.len(),
                        err
                    );
                    self.process_certificate(certificate.clone(), values, blobs)
                        .await?;
                }
                _ => {
                    // The certificate is not as expected. Give up.
                    warn!("Failed to process network hashed certificate value");
                    return Err(err.into());
                }
            }
        }

        Ok(())
    }

    #[tracing::instrument(
        level = "trace",
        skip(tracker, committees, max_epoch, node, node_client)
    )]
    /// Downloads and processes all confirmed block certificates that sent any message to this
    /// chain, including their ancestors.
    async fn synchronize_received_certificates_from_validator(
        chain_id: ChainId,
        name: ValidatorName,
        tracker: u64,
        committees: BTreeMap<Epoch, Committee>,
        max_epoch: Epoch,
        node: impl LocalValidatorNode,
        node_client: LocalNodeClient<S>,
    ) -> Result<(ValidatorName, u64, Vec<Certificate>), NodeError> {
        // Retrieve newly received certificates from this validator.
        let query = ChainInfoQuery::new(chain_id).with_received_log_excluding_first_nth(tracker);
        let response = node.handle_chain_info_query(query).await?;
        // Responses are authenticated for accountability.
        response.check(&name)?;
        let mut certificates = Vec::new();
        let mut new_tracker = tracker;
        for entry in response.info.requested_received_log {
            let query = ChainInfoQuery::new(entry.chain_id)
                .with_sent_certificate_hashes_in_range(BlockHeightRange::single(entry.height));
            let local_response = node_client
                .handle_chain_info_query(query.clone())
                .await
                .map_err(|error| NodeError::LocalNodeQuery {
                    error: error.to_string(),
                })?;
            if !local_response
                .info
                .requested_sent_certificate_hashes
                .is_empty()
            {
                new_tracker += 1;
                continue;
            }

            let mut response = node.handle_chain_info_query(query).await?;
            let Some(certificate_hash) = response.info.requested_sent_certificate_hashes.pop()
            else {
                break;
            };

            let certificate = node.download_certificate(certificate_hash).await?;
            let CertificateValue::ConfirmedBlock { executed_block, .. } = certificate.value()
            else {
                return Err(NodeError::InvalidChainInfoResponse);
            };
            let block = &executed_block.block;
            // Check that certificates are valid w.r.t one of our trusted committees.
            if block.epoch > max_epoch {
                // We don't accept a certificate from a committee in the future.
                warn!(
                    "Postponing received certificate from future epoch {:?}",
                    block.epoch
                );
                // Stop the synchronization here. Do not increment the tracker further so
                // that this certificate can still be downloaded later, once our committee
                // is updated.
                break;
            }
            match committees.get(&block.epoch) {
                Some(committee) => {
                    // This epoch is recognized by our chain. Let's verify the
                    // certificate.
                    certificate.check(committee)?;
                    certificates.push(certificate);
                    new_tracker += 1;
                }
                None => {
                    // This epoch is not recognized any more. Let's skip the certificate.
                    // If a higher block with a recognized epoch comes up later from the
                    // same chain, the call to `receive_certificate` below will download
                    // the skipped certificate again.
                    warn!(
                        "Skipping received certificate from past epoch {:?}",
                        block.epoch
                    );
                    new_tracker += 1;
                }
            }
        }
        Ok((name, new_tracker, certificates))
    }

    #[tracing::instrument(level = "trace", skip(tracker, certificates))]
    /// Processes the result of [`synchronize_received_certificates_from_validator`].
    async fn receive_certificates_from_validator(
        &self,
        name: ValidatorName,
        tracker: u64,
        certificates: Vec<Certificate>,
    ) {
        for certificate in certificates {
            let hash = certificate.hash();
            if let Err(e) = self
                .receive_certificate_internal(certificate, ReceiveCertificateMode::AlreadyChecked)
                .await
            {
                warn!("Received invalid certificate {hash} from {name}: {e}");
                // Do not update the validator's tracker in case of error.
                // Move on to the next validator.
                return;
            }
        }
        // Update tracker.
        self.state_mut()
            .received_certificate_trackers
            .entry(name)
            .and_modify(|t| {
                // Because several synchronizations could happen in parallel, we need to make
                // sure to never go backward.
                if tracker > *t {
                    *t = tracker;
                }
            })
            .or_insert(tracker);
    }

    #[tracing::instrument(level = "trace")]
    /// Attempts to download new received certificates.
    ///
    /// This is a best effort: it will only find certificates that have been confirmed
    /// amongst sufficiently many validators of the current committee of the target
    /// chain.
    ///
    /// However, this should be the case whenever a sender's chain is still in use and
    /// is regularly upgraded to new committees.
    async fn find_received_certificates(&self) -> Result<(), ChainClientError> {
        // Use network information from the local chain.
        let chain_id = self.chain_id;
        let local_committee = self.local_committee().await?;
        let nodes: Vec<_> = self
            .client
            .validator_node_provider
            .make_nodes(&local_committee)?
            .collect();
        let mut notifications = vec![];
        // Synchronize the state of the admin chain from the network.
        self.synchronize_chain_state(&nodes, self.admin_id(), &mut notifications)
            .await?;
        self.handle_notifications(&mut notifications);
        let node_client = self.client.local_node.clone();
        // Now we should have a complete view of all committees in the system.
        let (committees, max_epoch) = self.known_committees().await?;
        // Proceed to downloading received certificates.
        let result = communicate_with_quorum(
            &nodes,
            &local_committee,
            |_| (),
            |name, node| {
                let tracker = self
                    .state()
                    .received_certificate_trackers
                    .get(&name)
                    .copied()
                    .unwrap_or(0);
                let committees = committees.clone();
                let node_client = node_client.clone();
                Box::pin(Self::synchronize_received_certificates_from_validator(
                    chain_id,
                    name,
                    tracker,
                    committees,
                    max_epoch,
                    node,
                    node_client,
                ))
            },
        )
        .await;
        let responses = match result {
            Ok(((), responses)) => responses,
            Err(CommunicationError::Trusted(NodeError::InactiveChain(id))) if id == chain_id => {
                // The chain is visibly not active (yet or any more) so there is no need
                // to synchronize received certificates.
                return Ok(());
            }
            Err(error) => {
                return Err(error.into());
            }
        };
        for (name, tracker, certificates) in responses {
            // Process received certificates.
            self.receive_certificates_from_validator(name, tracker, certificates)
                .await;
        }
        Ok(())
    }

    #[tracing::instrument(level = "trace", skip(user_data))]
    /// Sends money.
    pub async fn transfer(
        &self,
        owner: Option<Owner>,
        amount: Amount,
        recipient: Recipient,
        user_data: UserData,
    ) -> Result<ClientOutcome<Certificate>, ChainClientError> {
        // TODO(#467): check the balance of `owner` before signing any block proposal.
        self.execute_operation(Operation::System(SystemOperation::Transfer {
            owner,
            recipient,
            amount,
            user_data,
        }))
        .await
    }

    #[tracing::instrument(level = "trace", skip(user_data))]
    /// Claims money in a remote chain.
    pub async fn claim(
        &self,
        owner: Owner,
        target_id: ChainId,
        recipient: Recipient,
        amount: Amount,
        user_data: UserData,
    ) -> Result<ClientOutcome<Certificate>, ChainClientError> {
        self.execute_operation(Operation::System(SystemOperation::Claim {
            owner,
            target_id,
            recipient,
            amount,
            user_data,
        }))
        .await
    }

    #[tracing::instrument(level = "trace", skip(certificate))]
    /// Handles the certificate in the local node and the resulting notifications.
    async fn process_certificate(
        &self,
        certificate: Certificate,
        hashed_certificate_values: Vec<HashedCertificateValue>,
        hashed_blobs: Vec<HashedBlob>,
    ) -> Result<(), LocalNodeError> {
        let mut notifications = vec![];
        let info = self
            .client
            .local_node
            .handle_certificate(
                certificate,
                hashed_certificate_values,
                hashed_blobs,
                &mut notifications,
            )
            .await?
            .info;
        self.handle_notifications(&mut notifications);
        self.update_from_info(&info);
        Ok(())
    }

    #[tracing::instrument(level = "trace", skip(info))]
    /// Updates the latest block and next block height and round information from the chain info.
    fn update_from_info(&self, info: &ChainInfo) {
        if info.chain_id == self.chain_id {
            let mut state = self.state_mut();
            if info.next_block_height > state.next_block_height {
                state.next_block_height = info.next_block_height;
                state.block_hash = info.block_hash;
                state.timestamp = info.timestamp;
            }
        }
    }

    #[tracing::instrument(level = "trace")]
    /// Requests a leader timeout vote from all validators. If a quorum signs it, creates a
    /// certificate and sends it to all validators, to make them enter the next round.
    pub async fn request_leader_timeout(&self) -> Result<Certificate, ChainClientError> {
        let chain_id = self.chain_id;
        let query = ChainInfoQuery::new(chain_id).with_committees();
        let info = self
            .client
            .local_node
            .handle_chain_info_query(query)
            .await?
            .info;
        let epoch = info.epoch.ok_or(LocalNodeError::InactiveChain(chain_id))?;
        let committee = info
            .requested_committees
            .ok_or(LocalNodeError::InvalidChainInfoResponse)?
            .remove(&epoch)
            .ok_or(LocalNodeError::InactiveChain(chain_id))?;
        let height = info.next_block_height;
        let round = info.manager.current_round;
        let action = CommunicateAction::RequestTimeout {
            height,
            round,
            chain_id,
        };
        let value = HashedCertificateValue::new_timeout(chain_id, height, epoch);
        let certificate = self
            .communicate_chain_action(&committee, action, value)
            .await?;
        self.process_certificate(certificate.clone(), vec![], vec![])
            .await?;
        // The block height didn't increase, but this will communicate the timeout as well.
        self.communicate_chain_updates(
            &committee,
            chain_id,
            height,
            CrossChainMessageDelivery::NonBlocking,
        )
        .await?;
        Ok(certificate)
    }

    #[tracing::instrument(level = "trace", skip_all)]
    /// Downloads and processes any certificates we are missing for the given chain.
    pub async fn synchronize_chain_state(
        &self,
        validators: &[(ValidatorName, impl LocalValidatorNode)],
        chain_id: ChainId,
        notifications: &mut impl Extend<Notification>,
    ) -> Result<Box<ChainInfo>, ChainClientError> {
        let mut futures = vec![];

        for (name, node) in validators {
            let client = self.clone();
            let mut notifications = vec![];
            futures.push(async move {
                (
                    client
                        .try_synchronize_chain_state_from(name, node, chain_id, &mut notifications)
                        .await,
                    notifications,
                )
            });
        }

        for (result, new_notifications) in future::join_all(futures).await {
            if let Err(e) = result {
                error!(?e, "Error synchronizing chain state");
            }

            notifications.extend(new_notifications);
        }

        self.client
            .local_node
            .local_chain_info(chain_id)
            .await
            .map_err(Into::into)
    }

    #[tracing::instrument(level = "trace", skip(self, name, node, chain_id, notifications))]
    /// Downloads any certificates from the specified validator that we are missing for the given
    /// chain, and processes them.
    pub async fn try_synchronize_chain_state_from(
        &self,
        name: &ValidatorName,
        node: &impl LocalValidatorNode,
        chain_id: ChainId,
        notifications: &mut impl Extend<Notification>,
    ) -> Result<(), ChainClientError> {
        let local_info = self.client.local_node.local_chain_info(chain_id).await?;
        let range = BlockHeightRange {
            start: local_info.next_block_height,
            limit: None,
        };
        let query = ChainInfoQuery::new(chain_id)
            .with_sent_certificate_hashes_in_range(range)
            .with_manager_values();
        let info = match node.handle_chain_info_query(query).await {
            Ok(response) if response.check(name).is_ok() => response.info,
            Ok(_) => {
                warn!("Ignoring invalid response from validator {}", name);
                // Give up on this validator.
                return Ok(());
            }
            Err(err) => {
                warn!("Ignoring error from validator {}: {}", name, err);
                return Ok(());
            }
        };

        let certificates = future::try_join_all(
            info.requested_sent_certificate_hashes
                .into_iter()
                .map(move |hash| async move { node.download_certificate(hash).await }),
        )
        .await?;

        if !certificates.is_empty()
            && self
                .client
                .local_node
                .try_process_certificates(name, node, chain_id, certificates, notifications)
                .await
                .is_none()
        {
            return Ok(());
        };
        if let Some(proposal) = info.manager.requested_proposed {
            if proposal.content.block.chain_id != chain_id {
                warn!(
                    "Response from validator {} contains an invalid proposal",
                    name
                );
                return Ok(()); // Give up on this validator.
            }
            let owner = proposal.owner;
            while let Err(original_err) = self
                .client
                .local_node
                .handle_block_proposal(*proposal.clone())
                .await
            {
                if let LocalNodeError::WorkerError(WorkerError::ChainError(chain_error)) =
                    &original_err
                {
                    if let ChainError::ExecutionError(
                        ExecutionError::SystemError(SystemExecutionError::BlobNotFoundOnRead(
                            blob_id,
                        )),
                        _,
                    ) = &**chain_error
                    {
                        self.update_local_node_with_blob_from(*blob_id, name, node)
                            .await?;
                        continue; // We found the missing blob: retry.
                    }
                }
                warn!(
                    "Skipping proposal from {} and validator {}: {}",
                    owner, name, original_err
                );
                break;
            }
        }
        if let Some(cert) = info.manager.requested_locked {
            if !cert.value().is_validated() || cert.value().chain_id() != chain_id {
                warn!(
                    "Response from validator {} contains an invalid locked block",
                    name
                );
                return Ok(()); // Give up on this validator.
            }
            let hash = cert.hash();
            let mut values = vec![];
            let mut blobs = vec![];
            while let Err(original_err) = self
                .client
                .local_node
                .handle_certificate(*cert.clone(), values, blobs, notifications)
                .await
            {
                if let LocalNodeError::WorkerError(
                    WorkerError::ApplicationBytecodesOrBlobsNotFound(locations, blob_ids),
                ) = &original_err
                {
                    values = LocalNodeClient::<S>::try_download_hashed_certificate_values_from(
                        locations, node, name,
                    )
                    .await;
                    blobs = self
                        .find_missing_blobs_in_validator(blob_ids.clone(), chain_id, name, node)
                        .await?;

                    if blobs.len() == blob_ids.len() && values.len() == locations.len() {
                        continue; // We found the missing blobs: retry.
                    }
                }
                warn!(
                    "Skipping certificate {} from validator {}: {}",
                    hash, name, original_err
                );
                break;
            }
        }
        Ok(())
    }

    /// Downloads the blobs from the specified validator and returns them, including blobs that
    /// are still pending the the validator's chain manager.
    pub async fn find_missing_blobs_in_validator(
        &self,
        blob_ids: Vec<BlobId>,
        chain_id: ChainId,
        name: &ValidatorName,
        node: &impl LocalValidatorNode,
    ) -> Result<Vec<HashedBlob>, NodeError> {
        let query = ChainInfoQuery::new(chain_id).with_manager_values();
        let info = match node.handle_chain_info_query(query).await {
            Ok(response) if response.check(name).is_ok() => Some(response.info),
            Ok(_) => {
                warn!("Got invalid response from validator {}", name);
                return Ok(Vec::new());
            }
            Err(err) => {
                warn!("Got error from validator {}: {}", name, err);
                return Ok(Vec::new());
            }
        };

        let mut missing_blobs = blob_ids;
        let mut found_blobs = if let Some(info) = info {
            let new_found_blobs = missing_blobs
                .iter()
                .filter_map(|blob_id| info.manager.pending_blobs.get(blob_id))
                .map(|blob| (blob.id(), blob.clone()))
                .collect::<HashMap<_, _>>();
            missing_blobs.retain(|blob_id| !new_found_blobs.contains_key(blob_id));
            new_found_blobs.into_values().collect()
        } else {
            Vec::new()
        };

        found_blobs.extend(
            LocalNodeClient::<S>::try_download_blobs_from(&missing_blobs, name, node).await,
        );

        Ok(found_blobs)
    }

    /// Downloads and processes from the specified validator a confirmed block certificate that
    /// uses the given blob. If this succeeds, the blob will be in our storage.
    async fn update_local_node_with_blob_from(
        &self,
        blob_id: BlobId,
        name: &ValidatorName,
        node: &impl LocalValidatorNode,
    ) -> Result<(), ChainClientError> {
        let Ok(last_used_by_hash) = node.blob_last_used_by(blob_id).await else {
            return Err(ChainClientError::BlobNotFound(blob_id));
        };

        let certificate = node.download_certificate(last_used_by_hash).await?;
        ensure!(
            certificate.requires_blob(&blob_id),
            ChainClientError::InvalidLastUsedByCertificate(blob_id, *name)
        );

        // This will download all ancestors of the certificate and process all of them locally.
        self.receive_certificate(certificate).await?;
        Ok(())
    }

    /// Downloads and processes a confirmed block certificate that uses the given blob.
    /// If this succeeds, the blob will be in our storage.
    async fn receive_certificate_for_blob(&self, blob_id: BlobId) -> Result<(), ChainClientError> {
        let validators = self.validator_nodes().await?;
        let mut tasks = FuturesUnordered::new();
        for (name, node) in validators {
            let node = node.clone();
            tasks.push(async move {
                let last_used_hash = node.blob_last_used_by(blob_id).await.ok()?;
                let cert = node.download_certificate(last_used_hash).await.ok()?;
                if cert.requires_blob(&blob_id) {
                    self.receive_certificate(cert).await.ok()
                } else {
                    warn!(
                        "Got invalid last used by certificate for blob {} from validator {}",
                        blob_id, name
                    );
                    None
                }
            });
        }

        while let Some(result) = tasks.next().await {
            if result.is_some() {
                return Ok(());
            }
        }

        Err(ChainClientError::BlobNotFound(blob_id))
    }

    #[tracing::instrument(level = "trace", skip(block))]
    /// Attempts to execute the block locally. If any incoming message execution fails, that
    /// message is rejected and execution is retried, until the block accepts only messages
    /// that succeed.
    async fn stage_block_execution_and_discard_failing_messages(
        &self,
        mut block: Block,
    ) -> Result<(ExecutedBlock, ChainInfoResponse), ChainClientError> {
        loop {
            let result = self.stage_block_execution(block.clone()).await;
            if let Err(ChainClientError::LocalNodeError(LocalNodeError::WorkerError(
                WorkerError::ChainError(chain_error),
            ))) = &result
            {
                if let ChainError::ExecutionError(
                    error,
                    ChainExecutionContext::IncomingMessage(index),
                ) = &**chain_error
                {
                    let message = block
                        .incoming_messages
                        .get_mut(*index as usize)
                        .expect("Message at given index should exist");
                    if message.event.is_protected() {
                        error!("Protected incoming message failed to execute locally: {message:?}");
                    } else {
                        // Reject the faulty message from the block and continue.
                        // TODO(#1420): This is potentially a bit heavy-handed for
                        // retryable errors.
                        info!(
                            %error, origin = ?message.origin,
                            "Message failed to execute locally and will be rejected."
                        );
                        message.action = MessageAction::Reject;
                        continue;
                    }
                }
            }
            return result;
        }
    }

    #[tracing::instrument(level = "trace", skip(block))]
    /// Attempts to execute the block locally. If any attempt to read a blob fails, the blob is
    /// downloaded and execution is retried.
    async fn stage_block_execution(
        &self,
        block: Block,
    ) -> Result<(ExecutedBlock, ChainInfoResponse), ChainClientError> {
        loop {
            let result = self
                .client
                .local_node
                .stage_block_execution(block.clone())
                .await;
            if let Err(LocalNodeError::WorkerError(WorkerError::ChainError(chain_error))) = &result
            {
                if let ChainError::ExecutionError(
                    ExecutionError::SystemError(SystemExecutionError::BlobNotFoundOnRead(blob_id)),
                    _,
                ) = &**chain_error
                {
                    self.receive_certificate_for_blob(*blob_id).await?;
                    continue; // We found the missing blob: retry.
                }
            }
            return Ok(result?);
        }
    }

    #[tracing::instrument(level = "trace", skip(blob_ids))]
    /// Tries to read blobs from either the pending blobs or the local node's cache, or
    /// the chain manager's pending blobs
    async fn read_local_blobs(
        &self,
        blob_ids: impl IntoIterator<Item = BlobId>,
    ) -> Result<Vec<HashedBlob>, LocalNodeError> {
        let mut blobs = Vec::new();
        for blob_id in blob_ids {
            if let Some(blob) = self.client.local_node.recent_blob(&blob_id).await {
                blobs.push(blob);
            } else {
                let blob = self
                    .state()
                    .pending_blobs
                    .get(&blob_id)
                    .ok_or_else(|| LocalNodeError::CannotReadLocalBlob {
                        chain_id: self.chain_id,
                        blob_id,
                    })?
                    .clone();
                self.client.local_node.cache_recent_blob(&blob).await;
                blobs.push(blob);
            }
        }
        Ok(blobs)
    }

    #[tracing::instrument(level = "trace", skip(block, round, manager))]
    /// Executes (or retries) a regular block proposal. Updates local balance.
    async fn propose_block(
        &self,
        block: Block,
        round: Round,
        manager: ChainManagerInfo,
    ) -> Result<Certificate, ChainClientError> {
        let next_block_height;
        let block_hash;
        {
            let state = self.state();
            next_block_height = state.next_block_height;
            block_hash = state.block_hash;
            // In the fast round, we must never make any conflicting proposals.
            if round.is_fast() {
                if let Some(pending) = &self.state().pending_block {
                    ensure!(
                        pending == &block,
                        ChainClientError::BlockProposalError(
                            "Client state has a different pending block; \
                             use the `linera retry-pending-block` command to commit that first"
                        )
                    );
                }
            }
        }

        ensure!(
            block.height == next_block_height,
            ChainClientError::BlockProposalError("Unexpected block height")
        );
        ensure!(
            block.previous_block_hash == block_hash,
            ChainClientError::BlockProposalError("Unexpected previous block hash")
        );
        // Make sure that we follow the steps in the multi-round protocol.
        let executed_block = if let Some(validated_block_certificate) = &manager.requested_locked {
            ensure!(
                validated_block_certificate.value().block() == Some(&block),
                ChainClientError::BlockProposalError(
                    "A different block has already been validated at this height"
                )
            );
            validated_block_certificate
                .value()
                .executed_block()
                .unwrap()
                .clone()
        } else {
            self.stage_block_execution_and_discard_failing_messages(block)
                .await?
                .0
        };
        let block = executed_block.block.clone();
        if let Some(proposal) = manager.requested_proposed {
            if proposal.content.round.is_fast() {
                ensure!(
                    proposal.content.block == block,
                    ChainClientError::BlockProposalError(
                        "Chain manager has a different pending block in the fast round"
                    )
                );
            }
        }
        let hashed_value = if round.is_fast() {
            HashedCertificateValue::new_confirmed(executed_block)
        } else {
            HashedCertificateValue::new_validated(executed_block)
        };
        // Collect the hashed certificate values required for execution.
        let committee = self.local_committee().await?;
        let nodes: Vec<_> = self
            .client
            .validator_node_provider
            .make_nodes(&committee)?
            .collect();
        let values = self
            .client
            .local_node
            .read_or_download_hashed_certificate_values(&nodes, block.bytecode_locations())
            .await?;
        let hashed_blobs = self.read_local_blobs(block.published_blob_ids()).await?;
        // Create the final block proposal.
        let key_pair = self.key_pair().await?;
        let proposal = if let Some(cert) = manager.requested_locked {
            BlockProposal::new_retry(round, *cert, &key_pair, values, hashed_blobs)
        } else {
            BlockProposal::new_initial(round, block.clone(), &key_pair, values, hashed_blobs)
        };
        // Check the final block proposal. This will be cheaper after #1401.
        self.client
            .local_node
            .handle_block_proposal(proposal.clone())
            .await?;
        // Remember what we are trying to do before sending the proposal to the validators.
        self.state_mut().pending_block = Some(block);
        // Send the query to validators.
        let certificate = self
            .submit_block_proposal(&committee, proposal, hashed_value)
            .await?;
        self.clear_pending_block();
        // Communicate the new certificate now.
        let next_block_height = self.state().next_block_height;
        self.communicate_chain_updates(
            &committee,
            self.chain_id,
            next_block_height,
            self.options.cross_chain_message_delivery,
        )
        .await?;
        if let Ok(new_committee) = self.local_committee().await {
            if new_committee != committee {
                // If the configuration just changed, communicate to the new committee as well.
                // (This is actually more important that updating the previous committee.)
                let next_block_height = self.state().next_block_height;
                self.communicate_chain_updates(
                    &new_committee,
                    self.chain_id,
                    next_block_height,
                    self.options.cross_chain_message_delivery,
                )
                .await?;
            }
        }
        Ok(certificate)
    }

    #[tracing::instrument(level = "trace", skip(operations))]
    /// Executes a list of operations.
    pub async fn execute_operations(
        &self,
        operations: Vec<Operation>,
    ) -> Result<ClientOutcome<Certificate>, ChainClientError> {
        self.prepare_chain().await?;
        self.execute_without_prepare(operations).await
    }

    #[tracing::instrument(level = "trace", skip(operations))]
    /// Executes a list of operations, without calling `prepare_chain`.
    pub async fn execute_without_prepare(
        &self,
        operations: Vec<Operation>,
    ) -> Result<ClientOutcome<Certificate>, ChainClientError> {
        loop {
            // TODO(#2066): Remove boxing once the call-stack is shallower
            match Box::pin(self.execute_block(operations.clone())).await? {
                ExecuteBlockOutcome::Executed(certificate) => {
                    return Ok(ClientOutcome::Committed(certificate));
                }
                ExecuteBlockOutcome::Conflict(certificate) => {
                    info!(
                        height = %certificate.value().height(),
                        "Another block was committed; retrying."
                    );
                }
                ExecuteBlockOutcome::WaitForTimeout(timeout) => {
                    return Ok(ClientOutcome::WaitForTimeout(timeout));
                }
            };
        }
    }

    #[tracing::instrument(level = "trace", skip(operation))]
    /// Executes an operation.
    pub async fn execute_operation(
        &self,
        operation: Operation,
    ) -> Result<ClientOutcome<Certificate>, ChainClientError> {
        self.execute_operations(vec![operation]).await
    }

    #[tracing::instrument(level = "trace", skip(operations))]
    /// Executes a new block.
    ///
    /// This must be preceded by a call to `prepare_chain()`.
    async fn execute_block(
        &self,
        operations: Vec<Operation>,
    ) -> Result<ExecuteBlockOutcome, ChainClientError> {
        let block_mutex = Arc::clone(&self.state().preparing_block);
        let _block_guard = block_mutex.lock_owned().await;
        match self.process_pending_block_without_prepare().await? {
            ClientOutcome::Committed(Some(certificate)) => {
                return Ok(ExecuteBlockOutcome::Conflict(certificate))
            }
            ClientOutcome::Committed(None) => {}
            ClientOutcome::WaitForTimeout(timeout) => {
                return Ok(ExecuteBlockOutcome::WaitForTimeout(timeout))
            }
        }
        let incoming_messages = self.pending_messages().await?;
        let confirmed_value = self
            .set_pending_block(incoming_messages, operations)
            .await?;
        match self.process_pending_block_without_prepare().await? {
            ClientOutcome::Committed(Some(certificate))
                if certificate.value().block() == confirmed_value.inner().block() =>
            {
                Ok(ExecuteBlockOutcome::Executed(certificate))
            }
            ClientOutcome::Committed(Some(certificate)) => {
                Ok(ExecuteBlockOutcome::Conflict(certificate))
            }
            // Should be unreachable: We did set a pending block.
            ClientOutcome::Committed(None) => Err(ChainClientError::BlockProposalError(
                "Unexpected block proposal error",
            )),
            ClientOutcome::WaitForTimeout(timeout) => {
                Ok(ExecuteBlockOutcome::WaitForTimeout(timeout))
            }
        }
    }

    #[tracing::instrument(level = "trace", skip(incoming_messages, operations))]
    /// Sets the pending block, so that next time `process_pending_block_without_prepare` is
    /// called, it will be proposed to the validators.
    async fn set_pending_block(
        &self,
        incoming_messages: Vec<IncomingMessage>,
        operations: Vec<Operation>,
    ) -> Result<HashedCertificateValue, ChainClientError> {
        let timestamp = self.next_timestamp(&incoming_messages).await;
        let identity = self.identity().await?;
        let previous_block_hash;
        let height;
        {
            let state = self.state();
            previous_block_hash = state.block_hash;
            height = state.next_block_height;
        }
        let block = Block {
            epoch: self.epoch().await?,
            chain_id: self.chain_id,
            incoming_messages,
            operations,
            previous_block_hash,
            height,
            authenticated_signer: Some(identity),
            timestamp,
        };
        // Make sure every incoming message succeeds and otherwise remove them.
        // Also, compute the final certified hash while we're at it.
        let (executed_block, _) = self
            .stage_block_execution_and_discard_failing_messages(block)
            .await?;
        self.state_mut().pending_block = Some(executed_block.block.clone());
        Ok(HashedCertificateValue::new_confirmed(executed_block))
    }

    #[tracing::instrument(level = "trace", skip(incoming_messages))]
    /// Returns a suitable timestamp for the next block.
    ///
    /// This will usually be the current time according to the local clock, but may be slightly
    /// ahead to make sure it's not earlier than the incoming messages or the previous block.
    async fn next_timestamp(&self, incoming_messages: &[IncomingMessage]) -> Timestamp {
        let local_time = self.storage_client().clock().current_time();
        incoming_messages
            .iter()
            .map(|msg| msg.event.timestamp)
            .max()
            .map_or(local_time, |timestamp| timestamp.max(local_time))
            .max(self.state().timestamp)
    }

    #[tracing::instrument(level = "trace", skip(query))]
    /// Queries an application.
    pub async fn query_application(&self, query: Query) -> Result<Response, ChainClientError> {
        let response = self
            .client
            .local_node
            .query_application(self.chain_id, query)
            .await?;
        Ok(response)
    }

    #[tracing::instrument(level = "trace", skip(query))]
    /// Queries a system application.
    pub async fn query_system_application(
        &self,
        query: SystemQuery,
    ) -> Result<SystemResponse, ChainClientError> {
        let response = self
            .client
            .local_node
            .query_application(self.chain_id, Query::System(query))
            .await?;
        match response {
            Response::System(response) => Ok(response),
            _ => Err(ChainClientError::InternalError(
                "Unexpected response for system query",
            )),
        }
    }

    #[tracing::instrument(level = "trace", skip(application_id, query))]
    /// Queries a user application.
    pub async fn query_user_application<A: Abi>(
        &self,
        application_id: UserApplicationId<A>,
        query: &A::Query,
    ) -> Result<A::QueryResponse, ChainClientError> {
        let query = Query::user(application_id, query)?;
        let response = self
            .client
            .local_node
            .query_application(self.chain_id, query)
            .await?;
        match response {
            Response::User(response) => Ok(serde_json::from_slice(&response)?),
            _ => Err(ChainClientError::InternalError(
                "Unexpected response for user query",
            )),
        }
    }

    #[tracing::instrument(level = "trace")]
    /// Obtains the local balance of the chain account after staging the execution of
    /// incoming messages in a new block.
    ///
    /// Does not attempt to synchronize with validators. The result will reflect up to
    /// `max_pending_messages` incoming messages and the execution fees for a single
    /// block.
    pub async fn query_balance(&self) -> Result<Amount, ChainClientError> {
        let (balance, _) = self.query_balances_with_owner(None).await?;
        Ok(balance)
    }

    #[tracing::instrument(level = "trace", skip(owner))]
    /// Obtains the local balance of a user account after staging the execution of
    /// incoming messages in a new block.
    ///
    /// Does not attempt to synchronize with validators. The result will reflect up to
    /// `max_pending_messages` incoming messages and the execution fees for a single
    /// block.
    pub async fn query_owner_balance(&self, owner: Owner) -> Result<Amount, ChainClientError> {
        Ok(self
            .query_balances_with_owner(Some(owner))
            .await?
            .1
            .unwrap_or(Amount::ZERO))
    }

    #[tracing::instrument(level = "trace", skip(owner))]
    /// Obtains the local balance of the chain account and optionally another user after
    /// staging the execution of incoming messages in a new block.
    ///
    /// Does not attempt to synchronize with validators. The result will reflect up to
    /// `max_pending_messages` incoming messages and the execution fees for a single
    /// block.
    async fn query_balances_with_owner(
        &self,
        owner: Option<Owner>,
    ) -> Result<(Amount, Option<Amount>), ChainClientError> {
        let incoming_messages = self.pending_messages().await?;
        let timestamp = self.next_timestamp(&incoming_messages).await;
        let block = Block {
            epoch: self.epoch().await?,
            chain_id: self.chain_id,
            incoming_messages,
            operations: Vec::new(),
            previous_block_hash: self.state().block_hash,
            height: self.state().next_block_height,
            authenticated_signer: owner,
            timestamp,
        };
        match self
            .stage_block_execution_and_discard_failing_messages(block)
            .await
        {
            Ok((_, response)) => Ok((
                response.info.chain_balance,
                response.info.requested_owner_balance,
            )),
            Err(ChainClientError::LocalNodeError(LocalNodeError::WorkerError(
                WorkerError::ChainError(error),
            ))) if matches!(
                *error,
                ChainError::ExecutionError(
                    ExecutionError::SystemError(
                        SystemExecutionError::InsufficientFundingForFees { .. }
                    ),
                    ChainExecutionContext::Block
                )
            ) =>
            {
                // We can't even pay for the execution of one empty block. Let's return zero.
                Ok((Amount::ZERO, Some(Amount::ZERO)))
            }
            Err(error) => Err(error),
        }
    }

    #[tracing::instrument(level = "trace")]
    /// Reads the local balance of the chain account.
    ///
    /// Does not process the inbox or attempt to synchronize with validators.
    pub async fn local_balance(&self) -> Result<Amount, ChainClientError> {
        let (balance, _) = self.local_balances_with_owner(None).await?;
        Ok(balance)
    }

    #[tracing::instrument(level = "trace", skip(owner))]
    /// Reads the local balance of a user account.
    ///
    /// Does not process the inbox or attempt to synchronize with validators.
    pub async fn local_owner_balance(&self, owner: Owner) -> Result<Amount, ChainClientError> {
        Ok(self
            .local_balances_with_owner(Some(owner))
            .await?
            .1
            .unwrap_or(Amount::ZERO))
    }

    #[tracing::instrument(level = "trace", skip(owner))]
    /// Reads the local balance of the chain account and optionally another user.
    ///
    /// Does not process the inbox or attempt to synchronize with validators.
    async fn local_balances_with_owner(
        &self,
        owner: Option<Owner>,
    ) -> Result<(Amount, Option<Amount>), ChainClientError> {
        ensure!(
            self.chain_info().await?.next_block_height == self.state().next_block_height,
            ChainClientError::WalletSynchronizationError
        );
        let mut query = ChainInfoQuery::new(self.chain_id);
        query.request_owner_balance = owner;
        let response = self
            .client
            .local_node
            .handle_chain_info_query(query)
            .await?;
        Ok((
            response.info.chain_balance,
            response.info.requested_owner_balance,
        ))
    }

    #[tracing::instrument(level = "trace")]
    /// Attempts to update all validators about the local chain.
    pub async fn update_validators(&self) -> Result<(), ChainClientError> {
        let committee = self.local_committee().await?;
        let next_block_height = self.state().next_block_height;
        self.communicate_chain_updates(
            &committee,
            self.chain_id,
            next_block_height,
            CrossChainMessageDelivery::NonBlocking,
        )
        .await?;
        Ok(())
    }

    #[tracing::instrument(level = "trace")]
    /// Requests a `RegisterApplications` message from another chain so the application can be used
    /// on this one.
    pub async fn request_application(
        &self,
        application_id: UserApplicationId,
        chain_id: Option<ChainId>,
    ) -> Result<ClientOutcome<Certificate>, ChainClientError> {
        let chain_id = chain_id.unwrap_or(application_id.creation.chain_id);
        self.execute_operation(Operation::System(SystemOperation::RequestApplication {
            application_id,
            chain_id,
        }))
        .await
    }

    #[tracing::instrument(level = "trace", skip(user_data))]
    /// Sends tokens to a chain.
    pub async fn transfer_to_account(
        &self,
        owner: Option<Owner>,
        amount: Amount,
        account: Account,
        user_data: UserData,
    ) -> Result<ClientOutcome<Certificate>, ChainClientError> {
        self.transfer(owner, amount, Recipient::Account(account), user_data)
            .await
    }

    #[tracing::instrument(level = "trace", skip(user_data))]
    /// Burns tokens.
    pub async fn burn(
        &self,
        owner: Option<Owner>,
        amount: Amount,
        user_data: UserData,
    ) -> Result<ClientOutcome<Certificate>, ChainClientError> {
        self.transfer(owner, amount, Recipient::Burn, user_data)
            .await
    }

    #[tracing::instrument(level = "trace")]
    /// Attempts to synchronize chains that have sent us messages and populate our local
    /// inbox.
    ///
    /// To create a block that actually executes the messages in the inbox,
    /// `process_inbox` must be called separately.
    pub async fn synchronize_from_validators(&self) -> Result<Box<ChainInfo>, ChainClientError> {
        self.find_received_certificates().await?;
        self.prepare_chain().await
    }

    #[tracing::instrument(level = "trace")]
    /// Processes the last pending block
    pub async fn process_pending_block(
        &self,
    ) -> Result<ClientOutcome<Option<Certificate>>, ChainClientError> {
        self.find_received_certificates().await?;
        self.prepare_chain().await?;
        self.process_pending_block_without_prepare().await
    }

    #[tracing::instrument(level = "trace")]
    /// Processes the last pending block. Assumes that the local chain is up to date.
    async fn process_pending_block_without_prepare(
        &self,
    ) -> Result<ClientOutcome<Option<Certificate>>, ChainClientError> {
        let identity = self.identity().await?;
        let mut info = self.chain_info_with_manager_values().await?;
        // If the current round has timed out, we request a timeout certificate and retry in
        // the next round.
        if let Some(round_timeout) = info.manager.round_timeout {
            if round_timeout <= self.storage_client().clock().current_time() {
                self.request_leader_timeout().await?;
                info = self.chain_info_with_manager_values().await?;
            }
        }
        let manager = *info.manager;
        // Drop the pending block if it is outdated.
        {
            let state = self.state();
            if let Some(block) = &state.pending_block {
                if block.height != info.next_block_height {
                    drop(state);
                    // Caveat editor: `state` must no longer live before calling
                    // `clear_pending_block`, or we will cause a deadlock.
                    self.clear_pending_block();
                }
            }
        }

        // If there is a validated block in the current round, finalize it.
        if let Some(certificate) = &manager.requested_locked {
            if certificate.round == manager.current_round {
                let committee = self.local_committee().await?;
                match self.finalize_block(&committee, *certificate.clone()).await {
                    Ok(certificate) => return Ok(ClientOutcome::Committed(Some(certificate))),
                    Err(ChainClientError::CommunicationError(_)) => {
                        // Communication errors in this case often mean that someone else already
                        // finalized the block.
                        let timestamp = manager.round_timeout.ok_or_else(|| {
                            ChainClientError::BlockProposalError(
                                "Cannot propose in the current round.",
                            )
                        })?;
                        return Ok(ClientOutcome::WaitForTimeout(RoundTimeout {
                            timestamp,
                            current_round: manager.current_round,
                            next_block_height: info.next_block_height,
                        }));
                    }
                    Err(error) => return Err(error),
                }
            }
        }

        // The block we want to propose is either the highest validated, or our pending one.
        let Some(block) = manager
            .highest_validated_block()
            .cloned()
            .or_else(|| self.state().pending_block.clone())
        else {
            return Ok(ClientOutcome::Committed(None)); // Nothing to propose.
        };

        // If there is a conflicting proposal in the current round, we can only propose if the
        // next round can be started without a timeout, i.e. if we are in a multi-leader round.
        let conflicting_proposal = manager.requested_proposed.as_ref().is_some_and(|proposal| {
            proposal.content.round == manager.current_round && proposal.content.block != block
        });
        let round = if !conflicting_proposal {
            manager.current_round
        } else if let Some(round) = manager
            .ownership
            .next_round(manager.current_round)
            .filter(|_| manager.current_round.is_multi_leader())
        {
            round
        } else if let Some(timestamp) = manager.round_timeout {
            return Ok(ClientOutcome::WaitForTimeout(RoundTimeout {
                timestamp,
                current_round: manager.current_round,
                next_block_height: info.next_block_height,
            }));
        } else {
            return Err(ChainClientError::BlockProposalError(
                "Conflicting proposal in the current round.",
            ));
        };
        let can_propose = match round {
            Round::Fast => manager.ownership.super_owners.contains_key(&identity),
            Round::MultiLeader(_) => true,
            Round::SingleLeader(_) | Round::Validator(_) => manager.leader == Some(identity),
        };
        if can_propose {
            let certificate = self.propose_block(block.clone(), round, manager).await?;
            Ok(ClientOutcome::Committed(Some(certificate)))
        } else {
            // TODO(#1424): Local timeout might not match validators' exactly.
            let timestamp = manager.round_timeout.ok_or_else(|| {
                ChainClientError::BlockProposalError("Cannot propose in the current round.")
            })?;
            Ok(ClientOutcome::WaitForTimeout(RoundTimeout {
                timestamp,
                current_round: manager.current_round,
                next_block_height: info.next_block_height,
            }))
        }
    }

    #[tracing::instrument(level = "trace")]
    /// Clears the information on any operation that previously failed.
    pub fn clear_pending_block(&self) {
        let mut state = self.state_mut();
        state.pending_block = None;
        state.pending_blobs.clear();
    }

    #[tracing::instrument(
        level = "trace",
        skip(certificate),
        fields(certificate_hash = ?certificate.hash()),
    )]
    /// Processes a confirmed block for which this chain is a recipient and updates validators.
    pub async fn receive_certificate_and_update_validators(
        &self,
        certificate: Certificate,
    ) -> Result<(), ChainClientError> {
        self.receive_certificate_and_update_validators_internal(
            certificate,
            ReceiveCertificateMode::NeedsCheck,
        )
        .await
    }

    #[tracing::instrument(
        level = "trace",
        skip(certificate),
        fields(certificate_hash = ?certificate.hash()),
    )]
    /// Processes confirmed operation for which this chain is a recipient.
    pub async fn receive_certificate(
        &self,
        certificate: Certificate,
    ) -> Result<(), ChainClientError> {
        self.receive_certificate_internal(certificate, ReceiveCertificateMode::NeedsCheck)
            .await
    }

    #[tracing::instrument(level = "trace", skip(key_pair))]
    /// Rotates the key of the chain.
    pub async fn rotate_key_pair(
        &self,
        key_pair: KeyPair,
    ) -> Result<ClientOutcome<Certificate>, ChainClientError> {
        let new_public_key = key_pair.public();
        self.state_mut()
            .known_key_pairs
            .insert(new_public_key.into(), key_pair);
        self.transfer_ownership(new_public_key).await
    }

    #[tracing::instrument(level = "trace")]
    /// Transfers ownership of the chain to a single super owner.
    pub async fn transfer_ownership(
        &self,
        new_public_key: PublicKey,
    ) -> Result<ClientOutcome<Certificate>, ChainClientError> {
        self.execute_operation(Operation::System(SystemOperation::ChangeOwnership {
            super_owners: vec![new_public_key],
            owners: Vec::new(),
            multi_leader_rounds: 2,
            timeout_config: TimeoutConfig::default(),
        }))
        .await
    }

    #[tracing::instrument(level = "trace")]
    /// Adds another owner to the chain, and turns existing super owners into regular owners.
    pub async fn share_ownership(
        &self,
        new_public_key: PublicKey,
        new_weight: u64,
    ) -> Result<ClientOutcome<Certificate>, ChainClientError> {
        loop {
            let ownership = self.prepare_chain().await?.manager.ownership;
            ensure!(
                ownership.is_active(),
                ChainError::InactiveChain(self.chain_id)
            );
            let mut owners = ownership.owners.values().copied().collect::<Vec<_>>();
            owners.extend(
                ownership
                    .super_owners
                    .values()
                    .copied()
                    .zip(iter::repeat(100)),
            );
            owners.push((new_public_key, new_weight));
            let operations = vec![Operation::System(SystemOperation::ChangeOwnership {
                super_owners: Vec::new(),
                owners,
                multi_leader_rounds: ownership.multi_leader_rounds,
                timeout_config: ownership.timeout_config,
            })];
            match self.execute_block(operations).await? {
                ExecuteBlockOutcome::Executed(certificate) => {
                    return Ok(ClientOutcome::Committed(certificate));
                }
                ExecuteBlockOutcome::Conflict(certificate) => {
                    info!(
                        height = %certificate.value().height(),
                        "Another block was committed; retrying."
                    );
                }
                ExecuteBlockOutcome::WaitForTimeout(timeout) => {
                    return Ok(ClientOutcome::WaitForTimeout(timeout));
                }
            };
        }
    }

    #[tracing::instrument(level = "trace")]
    /// Changes the ownership of this chain. Fails if it would remove existing owners, unless
    /// `remove_owners` is `true`.
    pub async fn change_ownership(
        &self,
        ownership: ChainOwnership,
    ) -> Result<ClientOutcome<Certificate>, ChainClientError> {
        self.execute_operation(Operation::System(SystemOperation::ChangeOwnership {
            super_owners: ownership.super_owners.values().cloned().collect(),
            owners: ownership.owners.values().cloned().collect(),
            multi_leader_rounds: ownership.multi_leader_rounds,
            timeout_config: ownership.timeout_config.clone(),
        }))
        .await
    }

    #[tracing::instrument(level = "trace", skip(application_permissions))]
    /// Changes the application permissions configuration on this chain.
    pub async fn change_application_permissions(
        &self,
        application_permissions: ApplicationPermissions,
    ) -> Result<ClientOutcome<Certificate>, ChainClientError> {
        let operation = SystemOperation::ChangeApplicationPermissions(application_permissions);
        self.execute_operation(operation.into()).await
    }

    #[tracing::instrument(level = "trace", skip(self))]
    /// Opens a new chain with a derived UID.
    pub async fn open_chain(
        &self,
        ownership: ChainOwnership,
        application_permissions: ApplicationPermissions,
        balance: Amount,
    ) -> Result<ClientOutcome<(MessageId, Certificate)>, ChainClientError> {
        self.prepare_chain().await?;
        loop {
            let (epoch, committees) = self.epoch_and_committees(self.chain_id).await?;
            let epoch = epoch.ok_or(LocalNodeError::InactiveChain(self.chain_id))?;
            let config = OpenChainConfig {
                ownership: ownership.clone(),
                committees,
                admin_id: self.admin_id(),
                epoch,
                balance,
                application_permissions: application_permissions.clone(),
            };
            let operation = Operation::System(SystemOperation::OpenChain(config));
            let certificate = match self.execute_block(vec![operation]).await? {
                ExecuteBlockOutcome::Executed(certificate) => certificate,
                ExecuteBlockOutcome::Conflict(_) => continue,
                ExecuteBlockOutcome::WaitForTimeout(timeout) => {
                    return Ok(ClientOutcome::WaitForTimeout(timeout));
                }
            };
            // The first message of the only operation created the new chain.
            let message_id = certificate
                .value()
                .executed_block()
                .and_then(|executed_block| {
                    executed_block.message_id_for_operation(0, OPEN_CHAIN_MESSAGE_INDEX)
                })
                .ok_or_else(|| ChainClientError::InternalError("Failed to create new chain"))?;
            return Ok(ClientOutcome::Committed((message_id, certificate)));
        }
    }

    #[tracing::instrument(level = "trace")]
    /// Closes the chain (and loses everything in it!!).
    pub async fn close_chain(&self) -> Result<ClientOutcome<Certificate>, ChainClientError> {
        self.execute_operation(Operation::System(SystemOperation::CloseChain))
            .await
    }

    #[tracing::instrument(level = "trace", skip(contract, service))]
    /// Publishes some bytecode.
    pub async fn publish_bytecode(
        &self,
        contract: Bytecode,
        service: Bytecode,
    ) -> Result<ClientOutcome<(BytecodeId, Certificate)>, ChainClientError> {
        self.execute_operation(Operation::System(SystemOperation::PublishBytecode {
            contract: contract.clone(),
            service: service.clone(),
        }))
        .await?
        .try_map(|certificate| {
            // The first message of the only operation published the bytecode.
            let message_id = certificate
                .value()
                .executed_block()
                .and_then(|executed_block| {
                    executed_block.message_id_for_operation(0, PUBLISH_BYTECODE_MESSAGE_INDEX)
                })
                .ok_or_else(|| ChainClientError::InternalError("Failed to publish bytecode"))?;
            Ok((BytecodeId::new(message_id), certificate))
        })
    }

    #[tracing::instrument(level = "trace", skip(hashed_blob))]
    /// Publishes some blob.
    pub async fn publish_blob(
        &self,
        hashed_blob: HashedBlob,
    ) -> Result<ClientOutcome<Certificate>, ChainClientError> {
        self.client.local_node.cache_recent_blob(&hashed_blob).await;
        self.state_mut()
            .pending_blobs
            .insert(hashed_blob.id(), hashed_blob.clone());
        self.execute_operation(Operation::System(SystemOperation::PublishBlob {
            blob_id: hashed_blob.id(),
        }))
        .await
    }

    /// Adds pending blobs
    pub async fn add_pending_blobs(&mut self, pending_blobs: &[HashedBlob]) {
        for hashed_blob in pending_blobs {
            self.client.local_node.cache_recent_blob(hashed_blob).await;
            self.state_mut()
                .pending_blobs
                .insert(hashed_blob.id(), hashed_blob.clone());
        }
    }

    #[tracing::instrument(
        level = "trace",
        skip(self, parameters, instantiation_argument, required_application_ids)
    )]
    /// Creates an application by instantiating some bytecode.
    pub async fn create_application<
        A: Abi,
        Parameters: Serialize,
        InstantiationArgument: Serialize,
    >(
        &self,
        bytecode_id: BytecodeId<A, Parameters, InstantiationArgument>,
        parameters: &Parameters,
        instantiation_argument: &InstantiationArgument,
        required_application_ids: Vec<UserApplicationId>,
    ) -> Result<ClientOutcome<(UserApplicationId<A>, Certificate)>, ChainClientError> {
        let instantiation_argument = serde_json::to_vec(instantiation_argument)?;
        let parameters = serde_json::to_vec(parameters)?;
        Ok(self
            .create_application_untyped(
                bytecode_id.forget_abi(),
                parameters,
                instantiation_argument,
                required_application_ids,
            )
            .await?
            .map(|(app_id, cert)| (app_id.with_abi(), cert)))
    }

    #[tracing::instrument(
        level = "trace",
        skip(
            self,
            bytecode_id,
            parameters,
            instantiation_argument,
            required_application_ids
        )
    )]
    /// Creates an application by instantiating some bytecode.
    pub async fn create_application_untyped(
        &self,
        bytecode_id: BytecodeId,
        parameters: Vec<u8>,
        instantiation_argument: Vec<u8>,
        required_application_ids: Vec<UserApplicationId>,
    ) -> Result<ClientOutcome<(UserApplicationId, Certificate)>, ChainClientError> {
        self.execute_operation(Operation::System(SystemOperation::CreateApplication {
            bytecode_id,
            parameters,
            instantiation_argument,
            required_application_ids,
        }))
        .await?
        .try_map(|certificate| {
            // The first message of the only operation created the application.
            let creation = certificate
                .value()
                .executed_block()
                .and_then(|executed_block| {
                    executed_block.message_id_for_operation(0, CREATE_APPLICATION_MESSAGE_INDEX)
                })
                .ok_or_else(|| ChainClientError::InternalError("Failed to create application"))?;
            let id = ApplicationId {
                creation,
                bytecode_id,
            };
            Ok((id, certificate))
        })
    }

    #[tracing::instrument(level = "trace", skip(committee))]
    /// Creates a new committee and starts using it (admin chains only).
    pub async fn stage_new_committee(
        &self,
        committee: Committee,
    ) -> Result<ClientOutcome<Certificate>, ChainClientError> {
        loop {
            self.prepare_chain().await?;
            let epoch = self.epoch().await?;
            match self
                .execute_block(vec![Operation::System(SystemOperation::Admin(
                    AdminOperation::CreateCommittee {
                        epoch: epoch.try_add_one()?,
                        committee: committee.clone(),
                    },
                ))])
                .await?
            {
                ExecuteBlockOutcome::Executed(certificate) => {
                    return Ok(ClientOutcome::Committed(certificate))
                }
                ExecuteBlockOutcome::Conflict(_) => continue,
                ExecuteBlockOutcome::WaitForTimeout(timeout) => {
                    return Ok(ClientOutcome::WaitForTimeout(timeout));
                }
            };
        }
    }

    #[tracing::instrument(level = "trace")]
    /// Creates an empty block to process all incoming messages. This may require several blocks.
    ///
    /// If not all certificates could be processed due to a timeout, the timestamp for when to retry
    /// is returned, too.
    pub async fn process_inbox(
        &self,
    ) -> Result<(Vec<Certificate>, Option<RoundTimeout>), ChainClientError> {
        self.prepare_chain().await?;
        let mut certificates = Vec::new();
        loop {
            let incoming_messages = self.pending_messages().await?;
            if incoming_messages.is_empty() {
                return Ok((certificates, None));
            }
            match self.execute_block(vec![]).await {
                Ok(ExecuteBlockOutcome::Executed(certificate))
                | Ok(ExecuteBlockOutcome::Conflict(certificate)) => certificates.push(certificate),
                Ok(ExecuteBlockOutcome::WaitForTimeout(timeout)) => {
                    return Ok((certificates, Some(timeout)));
                }
                Err(error) => return Err(error),
            };
        }
    }

    #[tracing::instrument(level = "trace")]
    /// Creates an empty block to process all incoming messages. This may require several blocks.
    /// If we are not a chain owner, this doesn't fail, and just returns an empty list.
    pub async fn process_inbox_if_owned(
        &self,
    ) -> Result<(Vec<Certificate>, Option<RoundTimeout>), ChainClientError> {
        match self.process_inbox().await {
            Ok(result) => Ok(result),
            Err(ChainClientError::CannotFindKeyForChain(_)) => Ok((Vec::new(), None)),
            Err(error) => Err(error),
        }
    }

    #[tracing::instrument(level = "trace")]
    /// Starts listening to the admin chain for new committees. (This is only useful for
    /// other genesis chains or for testing.)
    pub async fn subscribe_to_new_committees(
        &self,
    ) -> Result<ClientOutcome<Certificate>, ChainClientError> {
        self.execute_operation(Operation::System(SystemOperation::Subscribe {
            chain_id: self.admin_id(),
            channel: SystemChannel::Admin,
        }))
        .await
    }

    #[tracing::instrument(level = "trace")]
    /// Stops listening to the admin chain for new committees. (This is only useful for
    /// testing.)
    pub async fn unsubscribe_from_new_committees(
        &self,
    ) -> Result<ClientOutcome<Certificate>, ChainClientError> {
        self.execute_operation(Operation::System(SystemOperation::Unsubscribe {
            chain_id: self.admin_id(),
            channel: SystemChannel::Admin,
        }))
        .await
    }

    #[tracing::instrument(level = "trace")]
    /// Starts listening to the given chain for published bytecodes.
    pub async fn subscribe_to_published_bytecodes(
        &self,
        chain_id: ChainId,
    ) -> Result<ClientOutcome<Certificate>, ChainClientError> {
        self.execute_operation(Operation::System(SystemOperation::Subscribe {
            chain_id,
            channel: SystemChannel::PublishedBytecodes,
        }))
        .await
    }

    #[tracing::instrument(level = "trace")]
    /// Stops listening to the given chain for published bytecodes.
    pub async fn unsubscribe_from_published_bytecodes(
        &self,
        chain_id: ChainId,
    ) -> Result<ClientOutcome<Certificate>, ChainClientError> {
        self.execute_operation(Operation::System(SystemOperation::Unsubscribe {
            chain_id,
            channel: SystemChannel::PublishedBytecodes,
        }))
        .await
    }

    #[tracing::instrument(level = "trace")]
    /// Deprecates all the configurations of voting rights but the last one (admin chains
    /// only). Currently, each individual chain is still entitled to wait before accepting
    /// this command. However, it is expected that deprecated validators stop functioning
    /// shortly after such command is issued.
    pub async fn finalize_committee(&self) -> Result<ClientOutcome<Certificate>, ChainClientError> {
        self.prepare_chain().await?;
        let (current_epoch, committees) = self.epoch_and_committees(self.chain_id).await?;
        let current_epoch = current_epoch.ok_or(LocalNodeError::InactiveChain(self.chain_id))?;
        let operations = committees
            .keys()
            .filter_map(|epoch| {
                if *epoch != current_epoch {
                    Some(Operation::System(SystemOperation::Admin(
                        AdminOperation::RemoveCommittee { epoch: *epoch },
                    )))
                } else {
                    None
                }
            })
            .collect();
        self.execute_without_prepare(operations).await
    }

    #[tracing::instrument(level = "trace", skip(user_data))]
    /// Sends money to a chain.
    /// Do not check balance. (This may block the client)
    /// Do not confirm the transaction.
    pub async fn transfer_to_account_unsafe_unconfirmed(
        &self,
        owner: Option<Owner>,
        amount: Amount,
        account: Account,
        user_data: UserData,
    ) -> Result<ClientOutcome<Certificate>, ChainClientError> {
        self.execute_operation(Operation::System(SystemOperation::Transfer {
            owner,
            recipient: Recipient::Account(account),
            amount,
            user_data,
        }))
        .await
    }

    #[tracing::instrument(level = "trace", skip(hash))]
    pub async fn read_hashed_certificate_value(
        &self,
        hash: CryptoHash,
    ) -> Result<HashedCertificateValue, ViewError> {
        self.client
            .storage_client()
            .read_hashed_certificate_value(hash)
            .await
    }

    #[tracing::instrument(level = "trace", skip(from, limit))]
    pub async fn read_hashed_certificate_values_downward(
        &self,
        from: CryptoHash,
        limit: u32,
    ) -> Result<Vec<HashedCertificateValue>, ViewError> {
        self.client
            .storage_client()
            .read_hashed_certificate_values_downward(from, limit)
            .await
    }

    #[tracing::instrument(level = "trace", skip(local_node))]
    async fn local_chain_info(
        &self,
        chain_id: ChainId,
        local_node: &mut LocalNodeClient<S>,
    ) -> Option<Box<ChainInfo>> {
        let Ok(info) = local_node.local_chain_info(chain_id).await else {
            error!("Fail to read local chain info for {chain_id}");
            return None;
        };
        // Useful in case `chain_id` is the same as the local chain.
        self.update_from_info(&info);
        Some(info)
    }

    #[tracing::instrument(level = "trace", skip(chain_id, local_node))]
    async fn local_next_block_height(
        &self,
        chain_id: ChainId,
        local_node: &mut LocalNodeClient<S>,
    ) -> Option<BlockHeight> {
        let info = self.local_chain_info(chain_id, local_node).await?;
        Some(info.next_block_height)
    }

    #[tracing::instrument(level = "trace", skip(name, node, local_node, notification))]
    async fn process_notification(
        &self,
        name: ValidatorName,
        node: <P as LocalValidatorNodeProvider>::Node,
        mut local_node: LocalNodeClient<S>,
        notification: Notification,
    ) {
        match notification.reason {
            Reason::NewIncomingMessage { origin, height } => {
                if self
                    .local_next_block_height(origin.sender, &mut local_node)
                    .await
                    > Some(height)
                {
                    debug!("Accepting redundant notification for new message");
                    return;
                }
                if let Err(error) = self
                    .find_received_certificates_from_validator(name, node, local_node.clone())
                    .await
                {
                    error!("Fail to process notification: {error}");
                    return;
                }
                if self
                    .local_next_block_height(origin.sender, &mut local_node)
                    .await
                    <= Some(height)
                {
                    error!("Fail to synchronize new message after notification");
                }
            }
            Reason::NewBlock { height, .. } => {
                let mut notifications = vec![];
                let chain_id = notification.chain_id;
                if self
                    .local_next_block_height(chain_id, &mut local_node)
                    .await
                    > Some(height)
                {
                    debug!("Accepting redundant notification for new block");
                    return;
                }
                if let Err(error) = self
                    .try_synchronize_chain_state_from(&name, &node, chain_id, &mut notifications)
                    .await
                {
                    error!("Fail to process notification: {error}");
                    return;
                }
                self.handle_notifications(&mut notifications);
                let local_height = self
                    .local_next_block_height(chain_id, &mut local_node)
                    .await;
                if local_height <= Some(height) {
                    error!("Fail to synchronize new block after notification");
                }
            }
            Reason::NewRound { height, round } => {
                let mut notifications = vec![];
                let chain_id = notification.chain_id;
                if let Some(info) = self.local_chain_info(chain_id, &mut local_node).await {
                    if (info.next_block_height, info.manager.current_round) >= (height, round) {
                        debug!("Accepting redundant notification for new round");
                        return;
                    }
                }
                if let Err(error) = self
                    .try_synchronize_chain_state_from(&name, &node, chain_id, &mut notifications)
                    .await
                {
                    error!("Fail to process notification: {error}");
                    return;
                }
                self.handle_notifications(&mut notifications);
                let Some(info) = self.local_chain_info(chain_id, &mut local_node).await else {
                    error!("Fail to read local chain info for {chain_id}");
                    return;
                };
                if (info.next_block_height, info.manager.current_round) < (height, round) {
                    error!("Fail to synchronize new block after notification");
                }
            }
            Reason::NewRawBlock { height } => {
                let chain_id = notification.chain_id;
                if self
                    .local_next_block_height(chain_id, &mut local_node)
                    .await
                    < Some(height)
                {
                    error!("Fail to synchronize new block after notification");
                }
            }
        }
    }

    #[tracing::instrument(level = "trace", fields(chain_id = ?self.chain_id))]
    /// Spawns a task that listens to notifications about the current chain from all validators,
    /// and synchronizes the local state accordingly.
    pub async fn listen(
        &self,
    ) -> Result<(impl Future<Output = ()>, AbortOnDrop, NotificationStream), ChainClientError>
    where
        P: Send + 'static,
    {
        use future::FutureExt as _;

        async fn await_while_polling<F: FusedFuture>(
            future: F,
            background_work: impl FusedStream<Item = ()>,
        ) -> F::Output {
            tokio::pin!(future);
            tokio::pin!(background_work);
            loop {
                futures::select! {
                    _ = background_work.next() => (),
                    result = future => return result,
                }
            }
        }

        let mut senders = HashMap::new(); // Senders to cancel notification streams.
        let notifications = self.subscribe().await?;
        let (abortable_notifications, abort) = stream::abortable(self.subscribe().await?);
        if let Err(error) = self.synchronize_from_validators().await {
            error!("Failed to synchronize chain {} from validators: {}", self.chain_id, error);
        }

        // Beware: if this future ceases to make progress, notification processing will
        // deadlock, because of the issue described in
        // https://github.com/linera-io/linera-protocol/pull/1173.

        // TODO(#2013): replace this lock with an asychronous communication channel

        let mut process_notifications = FuturesUnordered::new();

        match self.update_streams(&mut senders).await {
            Ok(handler) => process_notifications.push(handler),
            Err(error) => error!("Failed to update committee: {error}"),
        };

        let this = self.clone();
        let update_streams = async move {
            let mut abortable_notifications = abortable_notifications.fuse();

            while let Some(notification) =
                await_while_polling(abortable_notifications.next(), &mut process_notifications)
                    .await
            {
                if let Reason::NewBlock { .. } = notification.reason {
                    match await_while_polling(
                        this.update_streams(&mut senders).fuse(),
                        &mut process_notifications,
                    )
                    .await
                    {
                        Ok(handler) => process_notifications.push(handler),
                        Err(error) => error!("Failed to update comittee: {error}"),
                    }
                }
            }

            for abort in senders.into_values() {
                abort.abort();
            }

            let () = process_notifications.collect().await;
        }
        .in_current_span();

        Ok((update_streams, AbortOnDrop(abort), notifications))
    }

    #[tracing::instrument(level = "trace", skip(senders))]
    async fn update_streams(
        &self,
        senders: &mut HashMap<ValidatorName, AbortHandle>,
    ) -> Result<impl Future<Output = ()>, ChainClientError>
    where
        P: Send + 'static,
    {
        let (chain_id, nodes, local_node) = {
            let committee = self.local_committee().await?;
            let nodes: HashMap<_, _> = self
                .client
                .validator_node_provider
                .make_nodes(&committee)?
                .collect();
            (self.chain_id, nodes, self.client.local_node.clone())
        };
        // Drop removed validators.
        senders.retain(|name, abort| {
            if !nodes.contains_key(name) {
                abort.abort();
            }
            !abort.is_aborted()
        });
        // Add tasks for new validators.
        let validator_tasks = FuturesUnordered::new();
        for (name, node) in nodes {
            let hash_map::Entry::Vacant(entry) = senders.entry(name) else {
                continue;
            };
            let (mut stream, abort) = match node.subscribe(vec![chain_id]).await {
                Err(error) => {
                    info!(?error, "Could not connect to validator {name}");
                    continue;
                }
                Ok(stream) => stream::abortable(stream),
            };
            let this = self.clone();
            let local_node = local_node.clone();
            validator_tasks.push(async move {
                while let Some(notification) = stream.next().await {
                    this.process_notification(name, node.clone(), local_node.clone(), notification)
                        .await;
                }
            });
            entry.insert(abort);
        }
        Ok(validator_tasks.collect())
    }

    #[tracing::instrument(level = "trace", skip(node, node_client))]
    /// Attempts to download new received certificates from a particular validator.
    ///
    /// This is similar to `find_received_certificates` but for only one validator.
    /// We also don't try to synchronize the admin chain.
    pub async fn find_received_certificates_from_validator(
        &self,
        name: ValidatorName,
        node: <P as LocalValidatorNodeProvider>::Node,
        node_client: LocalNodeClient<S>,
    ) -> Result<(), ChainClientError> {
        let ((committees, max_epoch), chain_id, current_tracker) = {
            let (committees, max_epoch) = self.known_committees().await?;
            let chain_id = self.chain_id;
            let current_tracker: u64 = self
                .state()
                .received_certificate_trackers
                .get(&name)
                .copied()
                .unwrap_or(0);
            ((committees, max_epoch), chain_id, current_tracker)
        };
        // Proceed to downloading received certificates.
        let (name, tracker, certificates) =
            ChainClient::<P, S>::synchronize_received_certificates_from_validator(
                chain_id,
                name,
                current_tracker,
                committees,
                max_epoch,
                node,
                node_client,
            )
            .await?;
        // Process received certificates. If the client state has changed during the
        // network calls, we should still be fine.
        self.receive_certificates_from_validator(name, tracker, certificates)
            .await;
        Ok(())
    }

    /// Executes (or retries) a regular block proposal. Updates local balance.
    ///
    /// Different from propose_block, we don't submit proposal here, and just put
    /// executed_block to pending list, then let client to fetch
    async fn propose_block_without_block_proposal(
        &mut self,
        block: Block,
        round: Round,
        manager: ChainManagerInfo,
    ) -> Result<(), ChainClientError> {
        ensure!(
            block.height == self.next_block_height(),
            ChainClientError::BlockProposalError("Unexpected block height")
        );
        ensure!(
            block.previous_block_hash == self.block_hash(),
            ChainClientError::BlockProposalError("Unexpected previous block hash")
        );
        // In the fast round, we must never make any conflicting proposals.
        if round.is_fast() {
            if let Some(pending) = &self.state().pending_block {
                ensure!(
                    pending == &block,
                    ChainClientError::BlockProposalError(
                        "Client state has a different pending block; \
                         use the `linera retry-pending-block` command to commit that first"
                    )
                );
            }
        }
        // Make sure that we follow the steps in the multi-round protocol.
        let executed_block = if let Some(validated_block_certificate) = &manager.requested_locked {
            ensure!(
                validated_block_certificate.value().block() == Some(&block),
                ChainClientError::BlockProposalError(
                    "A different block has already been validated at this height"
                    )
                );
            validated_block_certificate
                .value()
                .executed_block()
                .unwrap()
                .clone()
        } else {
            self.stage_block_execution_and_discard_failing_messages(block)
                .await?
                .0
        };
        let mut block = executed_block.block.clone();
        if let Some(proposal) = manager.requested_proposed {
            if proposal.content.round.is_fast() {
                ensure!(
                    proposal.content.block == block,
                    ChainClientError::BlockProposalError(
                        "Chain manager has a different pending block in the fast round"
                        )
                    );
            }
        }
        let hashed_value = if round.is_fast() {
            HashedCertificateValue::new_confirmed(executed_block)
        } else {
            HashedCertificateValue::new_validated(executed_block)
        };
        // Collect the blobs required for execution.
        let committee = self.local_committee().await?;
        let nodes = self.client.validator_node_provider.make_nodes(&committee)?;
        let values = self
            .client
            .local_node
            .read_or_download_hashed_certificate_values(nodes, block.bytecode_locations())
            .await?;
        let hashed_blobs = self.read_local_blobs(block.published_blob_ids()).await?;

        if let Some(ref cert) = manager.requested_locked {
            if let CertificateValue::ValidatedBlock { executed_block } = cert.clone().value.into_inner() {
                block = executed_block.block.clone();
            } else {
                panic!("called new_retry with a certificate without a validated block");
            }
        };

        self.state_mut().pending_raw_block = Some(RawBlockProposal {
            content: ProposalContent {
                block: block.clone(),
                round,
                forced_oracle_records: match manager.requested_locked {
                    Some(ref cert) => {
                        if let CertificateValue::ValidatedBlock { executed_block } = cert.clone().value.into_inner() {
                            Some(executed_block.outcome.oracle_records)
                        } else {
                            panic!("called new_retry with a certificate without a validated block");
                        }
                    }
                    _ => None,
                },
            },
            owner: self.public_key().await?.into(),
            hashed_certificate_values: values,
            hashed_blobs,
            validated_block_certificate: match manager.requested_locked {
                Some(ref cert) => Some(cert.lite_certificate().cloned()),
                _ => None,
            },
            hashed_value,
        });
        self.state_mut().pending_block = Some(block.clone());

        let mut notifications = Vec::new();
        notifications.push(Notification {
            chain_id: self.chain_id,
            reason: Reason::NewRawBlock {
                height: block.height
            },
        });
        self.handle_notifications(&mut notifications);

        Ok(())
    }

    pub async fn submit_extenal_signed_block_proposal(
        &mut self,
        height: BlockHeight,
        signature: Signature,
    ) -> Result<Certificate, ChainClientError> {
        let raw_block = match &self.state().pending_raw_block {
            Some(raw_block) => raw_block.clone(),
            _ => return Err(ChainClientError::InvalidRawBlockProposal),
        };
        ensure!(
            raw_block.content.block.height == height,
            ChainClientError::MismatchBlockHeight(raw_block.content.block.height, height)
        );
        let proposal = BlockProposal {
            content: raw_block.content,
            owner: raw_block.owner,
            signature,
            hashed_certificate_values: raw_block.hashed_certificate_values,
            hashed_blobs: raw_block.hashed_blobs,
            validated_block_certificate: raw_block.validated_block_certificate,
        };
        // Check the final block proposal. This will be cheaper after #1401.
        self.client
            .local_node
            .handle_block_proposal(proposal.clone())
            .await?;
        // Remember what we are trying to do before sending the proposal to the validators.
        // Send the query to validators.
        let committee = self.local_committee().await?;
        let certificate = self
            .submit_block_proposal(&committee, proposal, raw_block.hashed_value.clone())
            .await?;
        self.state_mut().pending_raw_block = None;
        self.clear_pending_block();
        // Communicate the new certificate now.
        self.communicate_chain_updates(
            &committee,
            self.chain_id,
            self.next_block_height(),
            self.options.cross_chain_message_delivery,
        )
        .await?;
        if let Ok(new_committee) = self.local_committee().await {
            if new_committee != committee {
                // If the configuration just changed, communicate to the new committee as well.
                // (This is actually more important that updating the previous committee.)
                self.communicate_chain_updates(
                    &new_committee,
                    self.chain_id,
                    self.next_block_height(),
                    self.options.cross_chain_message_delivery,
                )
                .await?;
            }
        }
        Ok(certificate)
    }

    /// Processes the last pending block. Assumes that the local chain is up to date.
    ///
    /// Different from process_pending_block_without_prepare, we don't submit proposal here, and just put
    /// executed_block to pending list, then let client to fetch
    async fn process_pending_block_without_prepare_without_block_proposal(
        &mut self,
    ) -> Result<ClientOutcome<bool>, ChainClientError> {
        let identity = self.identity().await?;
        let mut info = self.chain_info_with_manager_values().await?;
        // If the current round has timed out, we request a timeout certificate and retry in
        // the next round.
        if let Some(round_timeout) = info.manager.round_timeout {
            if round_timeout <= self.storage_client().clock().current_time() {
                self.request_leader_timeout().await?;
                info = self.chain_info_with_manager_values().await?;
            }
        }
        let manager = *info.manager;
        // Drop the pending block if it is outdated.
        if let Some(block) = &self.state().pending_block {
            if block.height != info.next_block_height {
                self.state_mut().pending_block = None;
            }
        }
        if let Some(raw_block) = &self.state().pending_raw_block {
            if raw_block.content.block.height == info.next_block_height {
                return Ok(ClientOutcome::Committed(true));
            }
            self.state_mut().pending_raw_block = None
        }
        // If there is a validated block in the current round, finalize it.
        if let Some(certificate) = &manager.requested_locked {
            if certificate.round == manager.current_round {
                let committee = self.local_committee().await?;
                match self.finalize_block(&committee, *certificate.clone()).await {
                    Ok(_) => return Ok(ClientOutcome::Committed(false)),
                    Err(ChainClientError::CommunicationError(_)) => {
                        // Communication errors in this case often mean that someone else already
                        // finalized the block.
                        let timestamp = manager.round_timeout.ok_or_else(|| {
                            ChainClientError::BlockProposalError(
                                "Cannot propose in the current round.",
                            )
                        })?;
                        return Ok(ClientOutcome::WaitForTimeout(RoundTimeout {
                            timestamp,
                            current_round: manager.current_round,
                            next_block_height: info.next_block_height,
                        }));
                    }
                    Err(error) => return Err(error),
                }
            }
        }


        // The block we want to propose is either the highest validated, or our pending one.
        let Some(block) = manager
            .highest_validated_block()
            .cloned()
            .or_else(|| self.state().pending_block.clone())
        else {
            return Ok(ClientOutcome::Committed(false)); // Nothing to propose.
        };


        // If there is a conflicting proposal in the current round, we can only propose if the
        // next round can be started without a timeout, i.e. if we are in a multi-leader round.
        let conflicting_proposal = manager.requested_proposed.as_ref().is_some_and(|proposal| {
            proposal.content.round == manager.current_round && proposal.content.block != block
        });
        let round = if !conflicting_proposal {
            manager.current_round
        } else if let Some(round) = manager
            .ownership
            .next_round(manager.current_round)
            .filter(|_| manager.current_round.is_multi_leader())
        {
            round
        } else if let Some(_) = manager.round_timeout {
            return Ok(ClientOutcome::Committed(false));
        } else {
            return Err(ChainClientError::BlockProposalError(
                "Conflicting proposal in the current round.",
            ));
        };
        let can_propose = match round {
            Round::Fast => manager.ownership.super_owners.contains_key(&identity),
            Round::MultiLeader(_) => true,
            Round::SingleLeader(_) | Round::Validator(_) => manager.leader == Some(identity),
        };
        if can_propose {
            self.propose_block_without_block_proposal(block.clone(), round, manager)
                .await?;
            Ok(ClientOutcome::Committed(true))
        } else {
            Ok(ClientOutcome::Committed(false))
        }
    }

    /// Executes a list of operations.
    pub async fn execute_operations_without_block_proposal(
        &mut self,
        operations: Vec<Operation>,
    ) -> Result<(), ChainClientError> {
        self.prepare_chain().await?;
        self.execute_with_messages_without_block_proposal(operations)
            .await
    }

    /// Executes a list of operations, without calling `prepare_chain`.
    pub async fn execute_with_messages_without_block_proposal(
        &mut self,
        operations: Vec<Operation>,
    ) -> Result<(), ChainClientError> {
        let messages = self.pending_messages().await?;
        self.execute_block_without_block_proposal(messages, operations.clone())
            .await?;
        Ok(())
    }

    /// Executes an operation.
    pub async fn execute_operation_without_block_proposal(
        &mut self,
        operation: Operation,
    ) -> Result<(), ChainClientError> {
        self.execute_operations_without_block_proposal(vec![operation])
            .await
    }

    /// Executes a new block.
    ///
    /// This must be preceded by a call to `prepare_chain()`.
    ///
    /// Different from ececute_block, we don't submit proposal here, and just put
    /// executed_block to pending list, then let client to fetch
    pub async fn execute_block_without_block_proposal(
        &mut self,
        incoming_messages: Vec<IncomingMessage>,
        operations: Vec<Operation>,
    ) -> Result<Option<RoundTimeout>, ChainClientError> {
        match self
            .process_pending_block_without_prepare_without_block_proposal()
            .await?
        {
            ClientOutcome::Committed(true) => return Ok(None),
            ClientOutcome::Committed(false) => {}
            ClientOutcome::WaitForTimeout(timeout) => return Ok(Some(timeout)),
        }
        let _ = self
            .set_pending_block(incoming_messages, operations)
            .await?;
        match self
            .process_pending_block_without_prepare_without_block_proposal()
            .await?
        {
            ClientOutcome::Committed(true) => Ok(None),
            // Should be unreachable: We did set a pending block.
            ClientOutcome::Committed(false) => Err(ChainClientError::BlockProposalError(
                "Unexpected block proposal error",
            )),
            ClientOutcome::WaitForTimeout(timeout) => Ok(Some(timeout)),
        }
    }

    /// Creates an empty block to process all incoming messages. This may require several blocks.
    ///
    /// If not all certificates could be processed due to a timeout, the timestamp for when to retry
    /// is returned, too.
    ///
    /// Different from process_inbox, we don't submit proposal here, and just put
    /// executed_block to pending list, then let client to fetch
    pub async fn process_inbox_without_block_proposal(
        &mut self,
    ) -> Result<(Vec<Certificate>, Option<RoundTimeout>), ChainClientError> {
        self.prepare_chain().await?;
        let incoming_messages = self.pending_messages().await?;
        if incoming_messages.is_empty() {
            return Ok((Vec::new(), None));
        }
        return Ok((
            Vec::new(),
            self.execute_block_without_block_proposal(incoming_messages, vec![])
                .await?,
        ));
    }

    /// Creates an empty block to process all incoming messages. This may require several blocks.
    /// If we are not a chain owner, this doesn't fail, and just returns an empty list.
    ///
    /// Different from process_inbox_if_owned, we don't submit proposal here, and just put
    /// executed_block to pending list, then let client to fetch
    pub async fn process_inbox_if_owned_without_block_proposal(
        &mut self,
    ) -> Result<(Vec<Certificate>, Option<RoundTimeout>), ChainClientError> {
        self.process_inbox_without_block_proposal().await
    }

    pub async fn peek_candidate_block_proposal(&mut self) -> Option<RawBlockProposal> {
        self.state().pending_raw_block.clone()
    }

    /// Sends money.
    pub async fn transfer_without_block_proposal(
        &mut self,
        owner: Option<Owner>,
        amount: Amount,
        recipient: Recipient,
        user_data: UserData,
    ) -> Result<(), ChainClientError> {
        // TODO(#467): check the balance of `owner` before signing any block proposal.
        self.prepare_chain().await?;
        let incoming_messages = self.pending_messages().await?;
        self.execute_block_without_block_proposal(
            incoming_messages,
            vec![Operation::System(SystemOperation::Transfer {
                owner,
                recipient,
                amount,
                user_data,
            })],
        )
        .await?;
        Ok(())
    }

    /// Requests a `RegisterApplications` message from another chain so the application can be used
    /// on this one.
    pub async fn request_application_without_block_proposal(
        &mut self,
        application_id: UserApplicationId,
        chain_id: Option<ChainId>,
    ) -> Result<(), ChainClientError> {
        let chain_id = chain_id.unwrap_or(application_id.creation.chain_id);
        self.execute_operation_without_block_proposal(Operation::System(
            SystemOperation::RequestApplication {
                application_id,
                chain_id,
            },
        ))
        .await
    }
}

/// The outcome of trying to commit a list of incoming messages and operations to the chain.
#[derive(Debug)]
enum ExecuteBlockOutcome {
    /// A block with the messages and operations was committed.
    Executed(Certificate),
    /// A different block was already proposed and got committed. Check whether the messages and
    /// operations are still suitable, and try again at the next block height.
    Conflict(Certificate),
    /// We are not the round leader and cannot do anything. Try again at the specified time or
    /// or whenever the round or block height changes.
    WaitForTimeout(RoundTimeout),
}

/// Wrapper for `AbortHandle` that aborts when its dropped.
#[must_use]
pub struct AbortOnDrop(AbortHandle);

impl Drop for AbortOnDrop {
    #[tracing::instrument(level = "trace", skip(self))]
    fn drop(&mut self) {
        self.0.abort();
    }
}<|MERGE_RESOLUTION|>--- conflicted
+++ resolved
@@ -363,19 +363,17 @@
     #[error(transparent)]
     ViewError(#[from] ViewError),
 
-<<<<<<< HEAD
     #[error("Blob not found: {0}")]
     BlobNotFound(BlobId),
 
     #[error("Got invalid last used by certificate for blob {0} from validator {1}")]
     InvalidLastUsedByCertificate(BlobId, ValidatorName),
-=======
+
     #[error("Invalid raw block proposal")]
     InvalidRawBlockProposal,
 
     #[error("Mismatch block height {0} != {1}")]
     MismatchBlockHeight(BlockHeight, BlockHeight),
->>>>>>> d8422a98
 }
 
 impl From<Infallible> for ChainClientError {
@@ -3194,7 +3192,7 @@
                 .await?
                 .0
         };
-        let mut block = executed_block.block.clone();
+        let block = executed_block.block.clone();
         if let Some(proposal) = manager.requested_proposed {
             if proposal.content.round.is_fast() {
                 ensure!(
@@ -3212,30 +3210,22 @@
         };
         // Collect the blobs required for execution.
         let committee = self.local_committee().await?;
-        let nodes = self.client.validator_node_provider.make_nodes(&committee)?;
+        let nodes: Vec<_> = self.client.validator_node_provider.make_nodes(&committee)?.collect();
         let values = self
             .client
             .local_node
-            .read_or_download_hashed_certificate_values(nodes, block.bytecode_locations())
+            .read_or_download_hashed_certificate_values(&nodes, block.bytecode_locations())
             .await?;
         let hashed_blobs = self.read_local_blobs(block.published_blob_ids()).await?;
-
-        if let Some(ref cert) = manager.requested_locked {
-            if let CertificateValue::ValidatedBlock { executed_block } = cert.clone().value.into_inner() {
-                block = executed_block.block.clone();
-            } else {
-                panic!("called new_retry with a certificate without a validated block");
-            }
-        };
 
         self.state_mut().pending_raw_block = Some(RawBlockProposal {
             content: ProposalContent {
                 block: block.clone(),
                 round,
-                forced_oracle_records: match manager.requested_locked {
+                forced_oracle_responses: match manager.requested_locked {
                     Some(ref cert) => {
                         if let CertificateValue::ValidatedBlock { executed_block } = cert.clone().value.into_inner() {
-                            Some(executed_block.outcome.oracle_records)
+                            Some(executed_block.outcome.oracle_responses)
                         } else {
                             panic!("called new_retry with a certificate without a validated block");
                         }
