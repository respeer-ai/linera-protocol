--- conflicted
+++ resolved
@@ -178,16 +178,9 @@
         next_block_height: BlockHeight,
         pending_block: Option<Block>,
         pending_blobs: BTreeMap<BlobId, Blob>,
-<<<<<<< HEAD
-    ) -> ChainClient<P, S> {
-=======
         pending_raw_block: Option<RawBlockProposal>,
         pending_operations: Vec<Operation>,
-    ) -> ChainClient<P, S>
-    where
-        ViewError: From<S::StoreError>,
-    {
->>>>>>> 588d3ae5
+    ) -> ChainClient<P, S> {
         let known_key_pairs = known_key_pairs
             .into_iter()
             .map(|kp| (Owner::from(kp.public()), kp))
@@ -3491,9 +3484,7 @@
                 return Ok((operations.len() > 0, Some(timeout)))
             }
         }
-        let _ = self
-            .set_pending_block(incoming_bundle, operations)
-            .await?;
+        let _ = self.set_pending_block(incoming_bundle, operations).await?;
         match self
             .process_pending_block_without_prepare_without_block_proposal()
             .await?
@@ -3530,24 +3521,27 @@
             operations.len()
         };
         loop {
-            match self.execute_block_without_block_proposal(
+            match self
+                .execute_block_without_block_proposal(
                     incoming_messages.clone(),
                     operations.get(0..count).unwrap_or(&Vec::new()).to_vec(),
-                ).await {
-                    Ok((retry, timeout)) => {
-                        if !retry && count > 0 {
-                            self.state_mut().pending_operations.drain(0..count);
-                        }
-                        return Ok((Vec::new(), timeout));
+                )
+                .await
+            {
+                Ok((retry, timeout)) => {
+                    if !retry && count > 0 {
+                        self.state_mut().pending_operations.drain(0..count);
                     }
-                    _ => {
-                        if count == 1 {
-                            self.state_mut().pending_operations.drain(0..count);
-                            return Ok((Vec::new(), None))
-                        }
-                        count = 1;
+                    return Ok((Vec::new(), timeout));
+                }
+                _ => {
+                    if count == 1 {
+                        self.state_mut().pending_operations.drain(0..count);
+                        return Ok((Vec::new(), None));
                     }
-                }
+                    count = 1;
+                }
+            }
         }
     }
 
