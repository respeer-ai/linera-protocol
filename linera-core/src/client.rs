--- conflicted
+++ resolved
@@ -168,7 +168,6 @@
             next_block_height,
             pending_block,
             pending_blobs,
-<<<<<<< HEAD
             received_certificate_trackers: HashMap::new(),
             preparing_block: Arc::default(),
         });
@@ -181,10 +180,7 @@
                 message_policy: self.message_policy,
                 cross_chain_message_delivery: self.cross_chain_message_delivery,
             },
-=======
-            notifier: self.notifier.clone(),
             pending_raw_block: None,
->>>>>>> 36c3c53e
         }
     }
 }
@@ -267,9 +263,11 @@
     chain_id: ChainId,
     /// The client options.
     options: ChainClientOptions,
+
+    /// Raw block proposal list waiting for sign
+    pending_raw_block: Option<RawBlockProposal>,
 }
 
-<<<<<<< HEAD
 impl<P, S> Clone for ChainClient<P, S>
 where
     S: linera_storage::Storage,
@@ -280,15 +278,9 @@
             client: self.client.clone(),
             chain_id: self.chain_id,
             options: self.options.clone(),
-        }
-    }
-=======
-    /// A notifier to receive notifications for this chain.
-    notifier: Arc<Notifier<Notification>>,
-
-    /// Raw block proposal list waiting for sign
-    pending_raw_block: Option<RawBlockProposal>,
->>>>>>> 36c3c53e
+            pending_raw_block: None,
+        }
+    }
 }
 
 /// Error type for [`ChainClient`].
@@ -519,15 +511,10 @@
     ///
     /// Messages known to be redundant are filtered out: A `RegisterApplications` message whose
     /// entries are already known never needs to be included in a block.
-<<<<<<< HEAD
-    async fn pending_messages(&self) -> Result<Vec<IncomingMessage>, ChainClientError> {
+    pub async fn pending_messages(&self) -> Result<Vec<IncomingMessage>, ChainClientError> {
         if self.state().next_block_height != BlockHeight::ZERO
             && self.options.message_policy.is_ignore()
         {
-=======
-    pub async fn pending_messages(&mut self) -> Result<Vec<IncomingMessage>, ChainClientError> {
-        if self.next_block_height != BlockHeight::ZERO && self.message_policy.is_ignore() {
->>>>>>> 36c3c53e
             return Ok(Vec::new()); // OpenChain is already received, other are ignored.
         }
         let query = ChainInfoQuery::new(self.chain_id).with_pending_messages();
@@ -2412,11 +2399,278 @@
             .await
     }
 
-<<<<<<< HEAD
-=======
-    /// Wraps this chain client into an `Arc<Mutex<_>>`.
-    pub fn into_arc(self) -> ArcChainClient<P, S> {
-        ArcChainClient::new(self)
+    async fn local_chain_info(
+        &self,
+        chain_id: ChainId,
+        local_node: &mut LocalNodeClient<S>,
+    ) -> Option<Box<ChainInfo>> {
+        let Ok(info) = local_node.local_chain_info(chain_id).await else {
+            error!("Fail to read local chain info for {chain_id}");
+            return None;
+        };
+        // Useful in case `chain_id` is the same as the local chain.
+        self.update_from_info(&info);
+        Some(info)
+    }
+
+    async fn local_next_block_height(
+        &self,
+        chain_id: ChainId,
+        local_node: &mut LocalNodeClient<S>,
+    ) -> Option<BlockHeight> {
+        let info = self.local_chain_info(chain_id, local_node).await?;
+        Some(info.next_block_height)
+    }
+
+    async fn process_notification(
+        &self,
+        name: ValidatorName,
+        node: <P as LocalValidatorNodeProvider>::Node,
+        mut local_node: LocalNodeClient<S>,
+        notification: Notification,
+    ) {
+        match notification.reason {
+            Reason::NewIncomingMessage { origin, height } => {
+                if self
+                    .local_next_block_height(origin.sender, &mut local_node)
+                    .await
+                    > Some(height)
+                {
+                    debug!("Accepting redundant notification for new message");
+                }
+                if let Err(e) = self
+                    .find_received_certificates_from_validator(name, node, local_node.clone())
+                    .await
+                {
+                    error!("Fail to process notification: {e}");
+                }
+                if self
+                    .local_next_block_height(origin.sender, &mut local_node)
+                    .await
+                    <= Some(height)
+                {
+                    error!("Fail to synchronize new message after notification");
+                }
+            }
+            Reason::NewBlock { height, .. } => {
+                let mut notifications = vec![];
+                let chain_id = notification.chain_id;
+                if self
+                    .local_next_block_height(chain_id, &mut local_node)
+                    .await
+                    > Some(height)
+                {
+                    debug!("Accepting redundant notification for new block");
+                }
+                local_node
+                    .try_synchronize_chain_state_from(name, node, chain_id, &mut notifications)
+                    .await
+                    .unwrap_or_else(|e| {
+                        error!("Fail to process notification: {e}");
+                    });
+                self.handle_notifications(&mut notifications);
+                let local_height = self
+                    .local_next_block_height(chain_id, &mut local_node)
+                    .await;
+                if local_height <= Some(height) {
+                    error!("Fail to synchronize new block after notification");
+                }
+            }
+            Reason::NewRound { height, round } => {
+                let mut notifications = vec![];
+                let chain_id = notification.chain_id;
+                if let Some(info) = self.local_chain_info(chain_id, &mut local_node).await {
+                    if (info.next_block_height, info.manager.current_round) >= (height, round) {
+                        debug!("Accepting redundant notification for new round");
+                    }
+                }
+                if let Err(error) = local_node
+                    .try_synchronize_chain_state_from(name, node, chain_id, &mut notifications)
+                    .await
+                {
+                    error!("Fail to process notification: {error}");
+                }
+                self.handle_notifications(&mut notifications);
+                let Some(info) = self.local_chain_info(chain_id, &mut local_node).await else {
+                    error!("Fail to read local chain info for {chain_id}");
+                    return;
+                };
+                if (info.next_block_height, info.manager.current_round) < (height, round) {
+                    error!("Fail to synchronize new block after notification");
+                }
+            }
+            Reason::NewRawBlock { height } => {
+                let chain_id = notification.chain_id;
+                if self
+                    .local_next_block_height(chain_id, &mut local_node)
+                    .await
+                    < Some(height)
+                {
+                    error!("Fail to synchronize new block after notification");
+                }
+            }
+        }
+    }
+
+    /// Spawns a task that listens to notifications about the current chain from all validators,
+    /// and synchronizes the local state accordingly.
+    pub async fn listen(
+        &self,
+    ) -> Result<(impl Future<Output = ()>, AbortOnDrop, NotificationStream), ChainClientError>
+    where
+        P: Send + 'static,
+    {
+        use future::FutureExt as _;
+
+        async fn await_while_polling<F: FusedFuture>(
+            future: F,
+            background_work: impl FusedStream<Item = ()>,
+        ) -> F::Output {
+            tokio::pin!(future);
+            tokio::pin!(background_work);
+            loop {
+                futures::select! {
+                    _ = background_work.next() => (),
+                    result = future => return result,
+                }
+            }
+        }
+
+        let mut senders = HashMap::new(); // Senders to cancel notification streams.
+        let notifications = self.subscribe().await?;
+        let (abortable_notifications, abort) = stream::abortable(self.subscribe().await?);
+        if let Err(error) = self.synchronize_from_validators().await {
+            error!("Failed to synchronize from validators: {}", error);
+        }
+
+        // Beware: if this future ceases to make progress, notification processing will
+        // deadlock, because of the issue described in
+        // https://github.com/linera-io/linera-protocol/pull/1173.
+
+        // TODO(#2013): replace this lock with an asychronous communication channel
+
+        let mut process_notifications = FuturesUnordered::new();
+
+        match self.update_streams(&mut senders).await {
+            Ok(handler) => process_notifications.push(handler),
+            Err(error) => error!("Failed to update committee: {error}"),
+        };
+
+        let this = self.clone();
+        let update_streams = async move {
+            let mut abortable_notifications = abortable_notifications.fuse();
+
+            while let Some(notification) =
+                await_while_polling(abortable_notifications.next(), &mut process_notifications)
+                    .await
+            {
+                if let Reason::NewBlock { .. } = notification.reason {
+                    match await_while_polling(
+                        this.update_streams(&mut senders).fuse(),
+                        &mut process_notifications,
+                    )
+                    .await
+                    {
+                        Ok(handler) => process_notifications.push(handler),
+                        Err(error) => error!("Failed to update comittee: {error}"),
+                    }
+                }
+            }
+
+            for abort in senders.into_values() {
+                abort.abort();
+            }
+
+            let () = process_notifications.collect().await;
+        };
+
+        Ok((update_streams, AbortOnDrop(abort), notifications))
+    }
+
+    async fn update_streams(
+        &self,
+        senders: &mut HashMap<ValidatorName, AbortHandle>,
+    ) -> Result<impl Future<Output = ()>, ChainClientError>
+    where
+        P: Send + 'static,
+    {
+        let (chain_id, nodes, local_node) = {
+            let committee = self.local_committee().await?;
+            let nodes: HashMap<_, _> =
+                self.client.validator_node_provider.make_nodes(&committee)?;
+            (self.chain_id, nodes, self.client.local_node.clone())
+        };
+        // Drop removed validators.
+        senders.retain(|name, abort| {
+            if !nodes.contains_key(name) {
+                abort.abort();
+            }
+            !abort.is_aborted()
+        });
+        // Add tasks for new validators.
+        let validator_tasks = FuturesUnordered::new();
+        for (name, mut node) in nodes {
+            let hash_map::Entry::Vacant(entry) = senders.entry(name) else {
+                continue;
+            };
+            let (mut stream, abort) = match node.subscribe(vec![chain_id]).await {
+                Err(error) => {
+                    info!(?error, "Could not connect to validator {name}");
+                    continue;
+                }
+                Ok(stream) => stream::abortable(stream),
+            };
+            let this = self.clone();
+            let local_node = local_node.clone();
+            validator_tasks.push(async move {
+                while let Some(notification) = stream.next().await {
+                    this.process_notification(name, node.clone(), local_node.clone(), notification)
+                        .await;
+                }
+            });
+            entry.insert(abort);
+        }
+        Ok(validator_tasks.collect())
+    }
+
+    /// Attempts to download new received certificates from a particular validator.
+    ///
+    /// This is similar to `find_received_certificates` but for only one validator.
+    /// We also don't try to synchronize the admin chain.
+    pub async fn find_received_certificates_from_validator(
+        &self,
+        name: ValidatorName,
+        node: <P as LocalValidatorNodeProvider>::Node,
+        node_client: LocalNodeClient<S>,
+    ) -> Result<(), ChainClientError> {
+        let ((committees, max_epoch), chain_id, current_tracker) = {
+            let (committees, max_epoch) = self.known_committees().await?;
+            let chain_id = self.chain_id;
+            let current_tracker: u64 = self
+                .state()
+                .received_certificate_trackers
+                .get(&name)
+                .copied()
+                .unwrap_or(0);
+            ((committees, max_epoch), chain_id, current_tracker)
+        };
+        // Proceed to downloading received certificates.
+        let (name, tracker, certificates) =
+            ChainClient::<P, S>::synchronize_received_certificates_from_validator(
+                chain_id,
+                name,
+                current_tracker,
+                committees,
+                max_epoch,
+                node,
+                node_client,
+            )
+            .await?;
+        // Process received certificates. If the client state has changed during the
+        // network calls, we should still be fine.
+        self.receive_certificates_from_validator(name, tracker, certificates)
+            .await;
+        Ok(())
     }
 
     /// Executes (or retries) a regular block proposal. Updates local balance.
@@ -2430,16 +2684,16 @@
         manager: ChainManagerInfo,
     ) -> Result<(), ChainClientError> {
         ensure!(
-            block.height == self.next_block_height,
+            block.height == self.next_block_height(),
             ChainClientError::BlockProposalError("Unexpected block height")
         );
         ensure!(
-            block.previous_block_hash == self.block_hash,
+            block.previous_block_hash == self.block_hash(),
             ChainClientError::BlockProposalError("Unexpected previous block hash")
         );
         // In the fast round, we must never make any conflicting proposals.
         if round.is_fast() {
-            if let Some(pending) = &self.pending_block {
+            if let Some(pending) = &self.state().pending_block {
                 ensure!(
                     pending == &block,
                     ChainClientError::BlockProposalError(
@@ -2485,13 +2739,13 @@
         };
         // Collect the blobs required for execution.
         let committee = self.local_committee().await?;
-        let nodes = self.validator_node_provider.make_nodes(&committee)?;
+        let nodes = self.client.validator_node_provider.make_nodes(&committee)?;
         let values = self
             .client
             .local_node
             .read_or_download_hashed_certificate_values(nodes, block.bytecode_locations())
             .await?;
-        let hashed_blobs = self.read_local_blobs(block.blob_ids()).await?;
+        let hashed_blobs = self.read_local_blobs(block.published_blob_ids()).await?;
 
         if let Some(ref cert) = manager.requested_locked {
             if let CertificateValue::ValidatedBlock { executed_block } = cert.clone().value.into_inner() {
@@ -2525,7 +2779,7 @@
             },
             hashed_value,
         });
-        self.pending_block = Some(block.clone());
+        self.state_mut().pending_block = Some(block.clone());
 
         let mut notifications = Vec::new();
         notifications.push(Notification {
@@ -2534,7 +2788,7 @@
                 height: block.height
             },
         });
-        self.notifier.handle_notifications(&notifications);
+        self.handle_notifications(&mut notifications);
 
         Ok(())
     }
@@ -2577,8 +2831,8 @@
         self.communicate_chain_updates(
             &committee,
             self.chain_id,
-            self.next_block_height,
-            self.cross_chain_message_delivery,
+            self.next_block_height(),
+            self.options.cross_chain_message_delivery,
         )
         .await?;
         if let Ok(new_committee) = self.local_committee().await {
@@ -2588,8 +2842,8 @@
                 self.communicate_chain_updates(
                     &new_committee,
                     self.chain_id,
-                    self.next_block_height,
-                    self.cross_chain_message_delivery,
+                    self.next_block_height(),
+                    self.options.cross_chain_message_delivery,
                 )
                 .await?;
             }
@@ -2616,9 +2870,9 @@
         }
         let manager = *info.manager;
         // Drop the pending block if it is outdated.
-        if let Some(block) = &self.pending_block {
+        if let Some(block) = &self.state().pending_block {
             if block.height != info.next_block_height {
-                self.pending_block = None;
+                self.state_mut().pending_block = None;
             }
         }
         if let Some(raw_block) = &self.pending_raw_block {
@@ -2651,28 +2905,22 @@
                 }
             }
         }
+
+
         // The block we want to propose is either the highest validated, or our pending one.
-        let maybe_block = manager
-            .requested_locked
-            .as_ref()
-            .and_then(|certificate| certificate.value().block())
-            .or(manager
-                .requested_proposed
-                .as_ref()
-                .filter(|proposal| proposal.content.round.is_fast())
-                .map(|proposal| &proposal.content.block))
-            .or(self.pending_block.as_ref());
-        let Some(block) = maybe_block else {
+        let Some(block) = manager
+            .highest_validated_block()
+            .cloned()
+            .or_else(|| self.state().pending_block.clone())
+        else {
             return Ok(ClientOutcome::Committed(false)); // Nothing to propose.
         };
+
         // If there is a conflicting proposal in the current round, we can only propose if the
         // next round can be started without a timeout, i.e. if we are in a multi-leader round.
-        let conflicting_proposal = manager
-            .requested_proposed
-            .as_ref()
-            .map_or(false, |proposal| {
-                proposal.content.round == manager.current_round && proposal.content.block != *block
-            });
+        let conflicting_proposal = manager.requested_proposed.as_ref().is_some_and(|proposal| {
+            proposal.content.round == manager.current_round && proposal.content.block != block
+        });
         let round = if !conflicting_proposal {
             manager.current_round
         } else if let Some(round) = manager
@@ -2859,341 +3107,6 @@
     WaitForTimeout(RoundTimeout),
 }
 
-/// A chain client in an `Arc<Mutex<_>>`, so it can be used by different tasks and threads.
-#[derive(Debug)]
-pub struct ArcChainClient<P, S>(pub Arc<Mutex<ChainClient<P, S>>>)
-where
-    S: Storage,
-    ViewError: From<S::ContextError>;
-
-impl<P, S> Deref for ArcChainClient<P, S>
-where
-    S: Storage,
-    ViewError: From<S::ContextError>,
-{
-    type Target = Arc<Mutex<ChainClient<P, S>>>;
-
-    fn deref(&self) -> &Self::Target {
-        &self.0
-    }
-}
-
-impl<P, S> Clone for ArcChainClient<P, S>
-where
-    S: Storage,
-    ViewError: From<S::ContextError>,
-{
-    fn clone(&self) -> Self {
-        Self(self.0.clone())
-    }
-}
-
-impl<P, S> ArcChainClient<P, S>
-where
-    S: Storage,
-    ViewError: From<S::ContextError>,
-{
-    pub fn new(client: ChainClient<P, S>) -> Self {
-        Self(Arc::new(Mutex::new(client)))
-    }
-}
-
-impl<P, S> ArcChainClient<P, S>
-where
-    P: ValidatorNodeProvider + Sync,
-    <<P as ValidatorNodeProvider>::Node as crate::node::ValidatorNode>::NotificationStream: Send,
-    S: Storage + Clone + Send + Sync + 'static,
-    ViewError: From<S::ContextError>,
-{
->>>>>>> 36c3c53e
-    async fn local_chain_info(
-        &self,
-        chain_id: ChainId,
-        local_node: &mut LocalNodeClient<S>,
-    ) -> Option<Box<ChainInfo>> {
-        let Ok(info) = local_node.local_chain_info(chain_id).await else {
-            error!("Fail to read local chain info for {chain_id}");
-            return None;
-        };
-        // Useful in case `chain_id` is the same as the local chain.
-        self.update_from_info(&info);
-        Some(info)
-    }
-
-    async fn local_next_block_height(
-        &self,
-        chain_id: ChainId,
-        local_node: &mut LocalNodeClient<S>,
-    ) -> Option<BlockHeight> {
-        let info = self.local_chain_info(chain_id, local_node).await?;
-        Some(info.next_block_height)
-    }
-
-    async fn process_notification(
-        &self,
-        name: ValidatorName,
-        node: <P as LocalValidatorNodeProvider>::Node,
-        mut local_node: LocalNodeClient<S>,
-        notification: Notification,
-    ) {
-        match notification.reason {
-            Reason::NewIncomingMessage { origin, height } => {
-                if self
-                    .local_next_block_height(origin.sender, &mut local_node)
-                    .await
-                    > Some(height)
-                {
-                    debug!("Accepting redundant notification for new message");
-                }
-                if let Err(e) = self
-                    .find_received_certificates_from_validator(name, node, local_node.clone())
-                    .await
-                {
-                    error!("Fail to process notification: {e}");
-                }
-                if self
-                    .local_next_block_height(origin.sender, &mut local_node)
-                    .await
-                    <= Some(height)
-                {
-                    error!("Fail to synchronize new message after notification");
-                }
-            }
-            Reason::NewBlock { height, .. } => {
-                let mut notifications = vec![];
-                let chain_id = notification.chain_id;
-                if self
-                    .local_next_block_height(chain_id, &mut local_node)
-                    .await
-                    > Some(height)
-                {
-                    debug!("Accepting redundant notification for new block");
-                }
-                local_node
-                    .try_synchronize_chain_state_from(name, node, chain_id, &mut notifications)
-                    .await
-                    .unwrap_or_else(|e| {
-                        error!("Fail to process notification: {e}");
-                    });
-                self.handle_notifications(&mut notifications);
-                let local_height = self
-                    .local_next_block_height(chain_id, &mut local_node)
-                    .await;
-                if local_height <= Some(height) {
-                    error!("Fail to synchronize new block after notification");
-                }
-            }
-            Reason::NewRound { height, round } => {
-                let mut notifications = vec![];
-                let chain_id = notification.chain_id;
-                if let Some(info) = self.local_chain_info(chain_id, &mut local_node).await {
-                    if (info.next_block_height, info.manager.current_round) >= (height, round) {
-                        debug!("Accepting redundant notification for new round");
-                    }
-                }
-                if let Err(error) = local_node
-                    .try_synchronize_chain_state_from(name, node, chain_id, &mut notifications)
-                    .await
-                {
-                    error!("Fail to process notification: {error}");
-                }
-                self.handle_notifications(&mut notifications);
-                let Some(info) = self.local_chain_info(chain_id, &mut local_node).await else {
-                    error!("Fail to read local chain info for {chain_id}");
-                    return;
-                };
-                if (info.next_block_height, info.manager.current_round) < (height, round) {
-                    error!("Fail to synchronize new block after notification");
-                }
-            }
-            Reason::NewRawBlock { height } => {
-                let chain_id = notification.chain_id;
-                if self
-                    .local_next_block_height(chain_id, &mut local_node)
-                    .await
-                    < Some(height)
-                {
-                    error!("Fail to synchronize new block after notification");
-                }
-            }
-        }
-    }
-
-    /// Spawns a task that listens to notifications about the current chain from all validators,
-    /// and synchronizes the local state accordingly.
-    pub async fn listen(
-        &self,
-    ) -> Result<(impl Future<Output = ()>, AbortOnDrop, NotificationStream), ChainClientError>
-    where
-        P: Send + 'static,
-    {
-        use future::FutureExt as _;
-
-        async fn await_while_polling<F: FusedFuture>(
-            future: F,
-            background_work: impl FusedStream<Item = ()>,
-        ) -> F::Output {
-            tokio::pin!(future);
-            tokio::pin!(background_work);
-            loop {
-                futures::select! {
-                    _ = background_work.next() => (),
-                    result = future => return result,
-                }
-            }
-        }
-
-        let mut senders = HashMap::new(); // Senders to cancel notification streams.
-        let notifications = self.subscribe().await?;
-        let (abortable_notifications, abort) = stream::abortable(self.subscribe().await?);
-        if let Err(error) = self.synchronize_from_validators().await {
-            error!("Failed to synchronize from validators: {}", error);
-        }
-
-        // Beware: if this future ceases to make progress, notification processing will
-        // deadlock, because of the issue described in
-        // https://github.com/linera-io/linera-protocol/pull/1173.
-
-        // TODO(#2013): replace this lock with an asychronous communication channel
-
-        let mut process_notifications = FuturesUnordered::new();
-
-        match self.update_streams(&mut senders).await {
-            Ok(handler) => process_notifications.push(handler),
-            Err(error) => error!("Failed to update committee: {error}"),
-        };
-
-        let this = self.clone();
-        let update_streams = async move {
-            let mut abortable_notifications = abortable_notifications.fuse();
-
-            while let Some(notification) =
-                await_while_polling(abortable_notifications.next(), &mut process_notifications)
-                    .await
-            {
-                if let Reason::NewBlock { .. } = notification.reason {
-                    match await_while_polling(
-                        this.update_streams(&mut senders).fuse(),
-                        &mut process_notifications,
-                    )
-                    .await
-                    {
-                        Ok(handler) => process_notifications.push(handler),
-                        Err(error) => error!("Failed to update comittee: {error}"),
-                    }
-                }
-            }
-
-            for abort in senders.into_values() {
-                abort.abort();
-            }
-
-            let () = process_notifications.collect().await;
-        };
-
-        Ok((update_streams, AbortOnDrop(abort), notifications))
-    }
-
-    async fn update_streams(
-        &self,
-        senders: &mut HashMap<ValidatorName, AbortHandle>,
-    ) -> Result<impl Future<Output = ()>, ChainClientError>
-    where
-        P: Send + 'static,
-    {
-        let (chain_id, nodes, local_node) = {
-            let committee = self.local_committee().await?;
-            let nodes: HashMap<_, _> =
-                self.client.validator_node_provider.make_nodes(&committee)?;
-            (self.chain_id, nodes, self.client.local_node.clone())
-        };
-        // Drop removed validators.
-        senders.retain(|name, abort| {
-            if !nodes.contains_key(name) {
-                abort.abort();
-            }
-            !abort.is_aborted()
-        });
-        // Add tasks for new validators.
-        let validator_tasks = FuturesUnordered::new();
-        for (name, mut node) in nodes {
-            let hash_map::Entry::Vacant(entry) = senders.entry(name) else {
-                continue;
-            };
-            let (mut stream, abort) = match node.subscribe(vec![chain_id]).await {
-                Err(error) => {
-                    info!(?error, "Could not connect to validator {name}");
-                    continue;
-                }
-                Ok(stream) => stream::abortable(stream),
-            };
-            let this = self.clone();
-            let local_node = local_node.clone();
-            validator_tasks.push(async move {
-                while let Some(notification) = stream.next().await {
-                    this.process_notification(name, node.clone(), local_node.clone(), notification)
-                        .await;
-                }
-            });
-            entry.insert(abort);
-        }
-        Ok(validator_tasks.collect())
-    }
-
-    /// Attempts to download new received certificates from a particular validator.
-    ///
-    /// This is similar to `find_received_certificates` but for only one validator.
-    /// We also don't try to synchronize the admin chain.
-    pub async fn find_received_certificates_from_validator(
-        &self,
-        name: ValidatorName,
-        node: <P as LocalValidatorNodeProvider>::Node,
-        node_client: LocalNodeClient<S>,
-    ) -> Result<(), ChainClientError> {
-        let ((committees, max_epoch), chain_id, current_tracker) = {
-            let (committees, max_epoch) = self.known_committees().await?;
-            let chain_id = self.chain_id;
-            let current_tracker: u64 = self
-                .state()
-                .received_certificate_trackers
-                .get(&name)
-                .copied()
-                .unwrap_or(0);
-            ((committees, max_epoch), chain_id, current_tracker)
-        };
-        // Proceed to downloading received certificates.
-        let (name, tracker, certificates) =
-            ChainClient::<P, S>::synchronize_received_certificates_from_validator(
-                chain_id,
-                name,
-                current_tracker,
-                committees,
-                max_epoch,
-                node,
-                node_client,
-            )
-            .await?;
-        // Process received certificates. If the client state has changed during the
-        // network calls, we should still be fine.
-        self.receive_certificates_from_validator(name, tracker, certificates)
-            .await;
-        Ok(())
-    }
-}
-
-/// The outcome of trying to commit a list of incoming messages and operations to the chain.
-#[derive(Debug)]
-enum ExecuteBlockOutcome {
-    /// A block with the messages and operations was committed.
-    Executed(Certificate),
-    /// A different block was already proposed and got committed. Check whether the messages and
-    /// operations are still suitable, and try again at the next block height.
-    Conflict(Certificate),
-    /// We are not the round leader and cannot do anything. Try again at the specified time or
-    /// or whenever the round or block height changes.
-    WaitForTimeout(RoundTimeout),
-}
-
 /// Wrapper for `AbortHandle` that aborts when its dropped.
 #[must_use]
 pub struct AbortOnDrop(AbortHandle);
