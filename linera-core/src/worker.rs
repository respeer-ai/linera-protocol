// Copyright (c) Facebook, Inc. and its affiliates.
// Copyright (c) Zefchain Labs, Inc.
// SPDX-License-Identifier: Apache-2.0

use std::{
    borrow::Cow,
    collections::{hash_map, BTreeMap, BTreeSet, HashMap, HashSet, VecDeque},
    sync::Arc,
    time::Duration,
};

use async_trait::async_trait;
use futures::{future, FutureExt};
use linera_base::{
    crypto::{CryptoHash, KeyPair},
    data_types::{ArithmeticError, BlockHeight, HashedBlob, Round},
    doc_scalar, ensure,
    identifiers::{BlobId, ChainId, Owner},
};
use linera_chain::{
    data_types::{
        Block, BlockAndRound, BlockExecutionOutcome, BlockProposal, Certificate, CertificateValue,
        ExecutedBlock, HashedCertificateValue, IncomingMessage, LiteCertificate, Medium,
        MessageAction, MessageBundle, Origin, OutgoingMessage, Target,
    },
    manager::{self},
    ChainError, ChainStateView,
};
use linera_execution::{
    committee::{Committee, Epoch},
    BytecodeLocation, Query, Response, UserApplicationDescription, UserApplicationId,
};
use linera_storage::Storage;
use linera_views::{
    log_view::LogView,
    views::{RootView, View, ViewError},
};
use serde::{Deserialize, Serialize};
use thiserror::Error;
use tokio::sync::{oneshot, Mutex};
use tracing::{debug, error, instrument, trace, warn};
#[cfg(with_testing)]
use {
    linera_base::identifiers::{Destination, MessageId},
    linera_chain::data_types::ChannelFullName,
    linera_execution::ApplicationRegistryView,
};
#[cfg(with_metrics)]
use {
    linera_base::{prometheus_util, sync::Lazy},
    prometheus::{HistogramVec, IntCounterVec},
};

use crate::{
    data_types::{ChainInfo, ChainInfoQuery, ChainInfoResponse, CrossChainRequest},
    value_cache::ValueCache,
};

#[cfg(test)]
#[path = "unit_tests/worker_tests.rs"]
mod worker_tests;

#[cfg(with_metrics)]
static NUM_ROUNDS_IN_CERTIFICATE: Lazy<HistogramVec> = Lazy::new(|| {
    prometheus_util::register_histogram_vec(
        "num_rounds_in_certificate",
        "Number of rounds in certificate",
        &["certificate_value", "round_type"],
        Some(vec![
            0.5, 1.0, 2.0, 3.0, 4.0, 6.0, 8.0, 10.0, 15.0, 25.0, 50.0,
        ]),
    )
    .expect("Counter creation should not fail")
});

#[cfg(with_metrics)]
static NUM_ROUNDS_IN_BLOCK_PROPOSAL: Lazy<HistogramVec> = Lazy::new(|| {
    prometheus_util::register_histogram_vec(
        "num_rounds_in_block_proposal",
        "Number of rounds in block proposal",
        &["round_type"],
        Some(vec![
            0.5, 1.0, 2.0, 3.0, 4.0, 6.0, 8.0, 10.0, 15.0, 25.0, 50.0,
        ]),
    )
    .expect("Counter creation should not fail")
});

#[cfg(with_metrics)]
static TRANSACTION_COUNT: Lazy<IntCounterVec> = Lazy::new(|| {
    prometheus_util::register_int_counter_vec("transaction_count", "Transaction count", &[])
        .expect("Counter creation should not fail")
});

#[cfg(with_metrics)]
static NUM_BLOCKS: Lazy<IntCounterVec> = Lazy::new(|| {
    prometheus_util::register_int_counter_vec("num_blocks", "Number of blocks added to chains", &[])
        .expect("Counter creation should not fail")
});

/// Interface provided by each physical shard (aka "worker") of a validator or a local node.
/// * All commands return either the current chain info or an error.
/// * Repeating commands produces no changes and returns no error.
/// * Some handlers may return cross-chain requests, that is, messages
///   to be communicated to other workers of the same validator.
#[cfg_attr(not(web), async_trait)]
#[cfg_attr(web, async_trait(?Send))]
pub trait ValidatorWorker {
    /// Proposes a new block. In case of success, the chain info contains a vote on the new
    /// block.
    async fn handle_block_proposal(
        &mut self,
        proposal: BlockProposal,
    ) -> Result<(ChainInfoResponse, NetworkActions), WorkerError>;

    /// Processes a certificate, e.g. to extend a chain with a confirmed block.
    async fn handle_lite_certificate<'a>(
        &mut self,
        certificate: LiteCertificate<'a>,
        notify_message_delivery: Option<oneshot::Sender<()>>,
    ) -> Result<(ChainInfoResponse, NetworkActions), WorkerError>;

    /// Processes a certificate, e.g. to extend a chain with a confirmed block.
    async fn handle_certificate(
        &mut self,
        certificate: Certificate,
        hashed_certificate_values: Vec<HashedCertificateValue>,
        hashed_blobs: Vec<HashedBlob>,
        notify_message_delivery: Option<oneshot::Sender<()>>,
    ) -> Result<(ChainInfoResponse, NetworkActions), WorkerError>;

    /// Handles information queries on chains.
    async fn handle_chain_info_query(
        &self,
        query: ChainInfoQuery,
    ) -> Result<(ChainInfoResponse, NetworkActions), WorkerError>;

    /// Handles a (trusted!) cross-chain request.
    async fn handle_cross_chain_request(
        &mut self,
        request: CrossChainRequest,
    ) -> Result<NetworkActions, WorkerError>;
}

/// Instruct the networking layer to send cross-chain requests and/or push notifications.
#[derive(Default, Debug)]
pub struct NetworkActions {
    /// The cross-chain requests
    pub cross_chain_requests: Vec<CrossChainRequest>,
    /// The push notifications.
    pub notifications: Vec<Notification>,
}

#[derive(Clone, Debug, Eq, PartialEq, Serialize, Deserialize)]
/// Notification that a chain has a new certified block or a new message.
pub struct Notification {
    pub chain_id: ChainId,
    pub reason: Reason,
}

doc_scalar!(
    Notification,
    "Notify that a chain has a new certified block or a new message"
);

#[derive(Clone, Debug, Eq, PartialEq, Serialize, Deserialize)]
#[allow(clippy::large_enum_variant)]
/// Reason for the notification.
pub enum Reason {
    NewBlock {
        height: BlockHeight,
        hash: CryptoHash,
    },
    NewIncomingMessage {
        origin: Origin,
        height: BlockHeight,
    },
    NewRound {
        height: BlockHeight,
        round: Round,
    },
    NewRawBlock {
        height: BlockHeight,
    },
}

/// Error type for [`ValidatorWorker`].
#[derive(Debug, Error)]
pub enum WorkerError {
    #[error(transparent)]
    CryptoError(#[from] linera_base::crypto::CryptoError),

    #[error(transparent)]
    ArithmeticError(#[from] ArithmeticError),

    #[error(transparent)]
    ViewError(#[from] linera_views::views::ViewError),

    #[error(transparent)]
    ChainError(#[from] Box<linera_chain::ChainError>),

    // Chain access control
    #[error("Block was not signed by an authorized owner")]
    InvalidOwner,

    #[error("Operations in the block are not authenticated by the proper signer")]
    InvalidSigner(Owner),

    // Chaining
    #[error(
        "Was expecting block height {expected_block_height} but found {found_block_height} instead"
    )]
    UnexpectedBlockHeight {
        expected_block_height: BlockHeight,
        found_block_height: BlockHeight,
    },
    #[error("Cannot confirm a block before its predecessors: {current_block_height:?}")]
    MissingEarlierBlocks { current_block_height: BlockHeight },
    #[error("Unexpected epoch {epoch:}: chain {chain_id:} is at {chain_epoch:}")]
    InvalidEpoch {
        chain_id: ChainId,
        chain_epoch: Epoch,
        epoch: Epoch,
    },

    // Other server-side errors
    #[error("Invalid cross-chain request")]
    InvalidCrossChainRequest,
    #[error("The block does contain the hash that we expected for the previous block")]
    InvalidBlockChaining,
    #[error("The given state hash is not what we computed after executing the block")]
    IncorrectStateHash,
    #[error(
        "
        The given messages are not what we computed after executing the block.\n\
        Computed: {computed:#?}\n\
        Submitted: {submitted:#?}\n
    "
    )]
    IncorrectMessages {
        computed: Vec<OutgoingMessage>,
        submitted: Vec<OutgoingMessage>,
    },
    #[error("The given message counts are not what we computed after executing the block")]
    IncorrectMessageCounts,
    #[error("The timestamp of a Tick operation is in the future.")]
    InvalidTimestamp,
    #[error("We don't have the value for the certificate.")]
    MissingCertificateValue,
    #[error("The hash certificate doesn't match its value.")]
    InvalidLiteCertificate,
    #[error("An additional value was provided that is not required: {value_hash}.")]
    UnneededValue { value_hash: CryptoHash },
    #[error("An additional blob was provided that is not required: {blob_id}.")]
    UnneededBlob { blob_id: BlobId },
    #[error("The following values containing application bytecode are missing: {0:?}.")]
    ApplicationBytecodesNotFound(Vec<BytecodeLocation>),
    #[error("The certificate in the block proposal is not a ValidatedBlock")]
    MissingExecutedBlockInProposal,
    #[error("Fast blocks cannot query oracles")]
    FastBlockUsingOracles,
    #[error("The following blobs are missing: {0:?}.")]
    BlobsNotFound(Vec<BlobId>),
    #[error("The following values containing application bytecode are missing: {0:?} and the following blobs are missing: {1:?}.")]
    ApplicationBytecodesAndBlobsNotFound(Vec<BytecodeLocation>, Vec<BlobId>),
}

impl From<linera_chain::ChainError> for WorkerError {
    fn from(chain_error: linera_chain::ChainError) -> Self {
        WorkerError::ChainError(Box::new(chain_error))
    }
}

/// State of a worker in a validator or a local node.
#[derive(Clone)]
pub struct WorkerState<StorageClient> {
    /// A name used for logging
    nickname: String,
    /// The signature key pair of the validator. The key may be missing for replicas
    /// without voting rights (possibly with a partial view of chains).
    key_pair: Option<Arc<KeyPair>>,
    /// Access to local persistent storage.
    storage: StorageClient,
    /// Whether inactive chains are allowed in storage.
    allow_inactive_chains: bool,
    /// Whether new messages from deprecated epochs are allowed.
    allow_messages_from_deprecated_epochs: bool,
    /// Blocks with a timestamp this far in the future will still be accepted, but the validator
    /// will wait until that timestamp before voting.
    grace_period: Duration,
<<<<<<< HEAD
    /// Cached hashed certificate values by hash.
    recent_hashed_certificate_values: Arc<ValueCache<CryptoHash, HashedCertificateValue>>,
    /// Cached hashed blobs by `BlobId`.
    recent_hashed_blobs: Arc<ValueCache<BlobId, HashedBlob>>,
=======
    /// Cached values by hash.
    recent_values: Arc<Mutex<LruCache<CryptoHash, HashedCertificateValue>>>,
    /// Chain IDs that should be tracked by a worker.
    tracked_chains: Option<HashSet<ChainId>>,
>>>>>>> e85395ab
    /// One-shot channels to notify callers when messages of a particular chain have been
    /// delivered.
    delivery_notifiers: Arc<Mutex<DeliveryNotifiers>>,
}

pub(crate) type DeliveryNotifiers =
    HashMap<ChainId, BTreeMap<BlockHeight, Vec<oneshot::Sender<()>>>>;

impl<StorageClient> WorkerState<StorageClient> {
    pub fn new(nickname: String, key_pair: Option<KeyPair>, storage: StorageClient) -> Self {
        WorkerState {
            nickname,
            key_pair: key_pair.map(Arc::new),
            storage,
            allow_inactive_chains: false,
            allow_messages_from_deprecated_epochs: false,
            grace_period: Duration::ZERO,
<<<<<<< HEAD
            recent_hashed_certificate_values: Arc::new(ValueCache::default()),
            recent_hashed_blobs: Arc::new(ValueCache::default()),
=======
            recent_values,
            tracked_chains: None,
>>>>>>> e85395ab
            delivery_notifiers: Arc::default(),
        }
    }

    pub fn new_for_client(
        nickname: String,
        storage: StorageClient,
<<<<<<< HEAD
        recent_hashed_certificate_values: Arc<ValueCache<CryptoHash, HashedCertificateValue>>,
        recent_hashed_blobs: Arc<ValueCache<BlobId, HashedBlob>>,
=======
        recent_values: Arc<Mutex<LruCache<CryptoHash, HashedCertificateValue>>>,
        tracked_chains: HashSet<ChainId>,
>>>>>>> e85395ab
        delivery_notifiers: Arc<Mutex<DeliveryNotifiers>>,
    ) -> Self {
        WorkerState {
            nickname,
            key_pair: None,
            storage,
            allow_inactive_chains: false,
            allow_messages_from_deprecated_epochs: false,
            grace_period: Duration::ZERO,
<<<<<<< HEAD
            recent_hashed_certificate_values,
            recent_hashed_blobs,
=======
            recent_values,
            tracked_chains: Some(tracked_chains),
>>>>>>> e85395ab
            delivery_notifiers,
        }
    }

    pub fn with_allow_inactive_chains(mut self, value: bool) -> Self {
        self.allow_inactive_chains = value;
        self
    }

    pub fn with_allow_messages_from_deprecated_epochs(mut self, value: bool) -> Self {
        self.allow_messages_from_deprecated_epochs = value;
        self
    }

    /// Configures the subset of chains that this worker is tracking.
    pub fn with_tracked_chains(
        mut self,
        tracked_chains: impl IntoIterator<Item = ChainId>,
    ) -> Self {
        self.tracked_chains = Some(tracked_chains.into_iter().collect());
        self
    }

    /// Returns an instance with the specified grace period, in microseconds.
    ///
    /// Blocks with a timestamp this far in the future will still be accepted, but the validator
    /// will wait until that timestamp before voting.
    pub fn with_grace_period(mut self, grace_period: Duration) -> Self {
        self.grace_period = grace_period;
        self
    }

    /// Adds a chain to the set of tracked chains.
    pub fn track_chain(&mut self, chain_id: ChainId) {
        if let Some(tracked_chains) = self.tracked_chains.as_mut() {
            tracked_chains.insert(chain_id);
        }
    }

    pub fn nickname(&self) -> &str {
        &self.nickname
    }

    pub fn recent_hashed_blobs(&self) -> Arc<ValueCache<BlobId, HashedBlob>> {
        self.recent_hashed_blobs.clone()
    }

    /// Returns the storage client so that it can be manipulated or queried.
    #[cfg(not(feature = "test"))]
    pub(crate) fn storage_client(&self) -> &StorageClient {
        &self.storage
    }

    /// Returns the storage client so that it can be manipulated or queried by tests in other
    /// crates.
    #[cfg(feature = "test")]
    pub fn storage_client(&self) -> &StorageClient {
        &self.storage
    }

    #[cfg(test)]
    pub(crate) fn with_key_pair(mut self, key_pair: Option<Arc<KeyPair>>) -> Self {
        self.key_pair = key_pair;
        self
    }

    pub(crate) async fn full_certificate(
        &mut self,
        certificate: LiteCertificate<'_>,
    ) -> Result<Certificate, WorkerError> {
        self.recent_hashed_certificate_values
            .full_certificate(certificate)
            .await
    }

    pub(crate) async fn recent_hashed_certificate_value(
        &mut self,
        hash: &CryptoHash,
    ) -> Option<HashedCertificateValue> {
        self.recent_hashed_certificate_values.get(hash).await
    }

    pub(crate) async fn recent_blob(&mut self, blob_id: &BlobId) -> Option<HashedBlob> {
        self.recent_hashed_blobs.get(blob_id).await
    }
}

impl<StorageClient> WorkerState<StorageClient>
where
    StorageClient: Storage + Clone + Send + Sync + 'static,
    ViewError: From<StorageClient::ContextError>,
{
    // NOTE: This only works for non-sharded workers!
    #[cfg(with_testing)]
    pub async fn fully_handle_certificate(
        &mut self,
        certificate: Certificate,
        hashed_certificate_values: Vec<HashedCertificateValue>,
        hashed_blobs: Vec<HashedBlob>,
    ) -> Result<ChainInfoResponse, WorkerError> {
        self.fully_handle_certificate_with_notifications(
            certificate,
            hashed_certificate_values,
            hashed_blobs,
            None,
        )
        .await
    }

    #[inline]
    pub(crate) async fn fully_handle_certificate_with_notifications(
        &mut self,
        certificate: Certificate,
        hashed_certificate_values: Vec<HashedCertificateValue>,
        hashed_blobs: Vec<HashedBlob>,
        mut notifications: Option<&mut Vec<Notification>>,
    ) -> Result<ChainInfoResponse, WorkerError> {
        let (response, actions) = self
            .handle_certificate(certificate, hashed_certificate_values, hashed_blobs, None)
            .await?;
        if let Some(notifications) = notifications.as_mut() {
            notifications.extend(actions.notifications);
        }
        let mut requests = VecDeque::from(actions.cross_chain_requests);
        while let Some(request) = requests.pop_front() {
            let actions = self.handle_cross_chain_request(request).await?;
            requests.extend(actions.cross_chain_requests);
            if let Some(notifications) = notifications.as_mut() {
                notifications.extend(actions.notifications);
            }
        }
        Ok(response)
    }

    /// Tries to execute a block proposal without any verification other than block execution.
    pub async fn stage_block_execution(
        &mut self,
        block: Block,
    ) -> Result<(ExecutedBlock, ChainInfoResponse), WorkerError> {
        let mut chain = self.storage.load_active_chain(block.chain_id).await?;
        let local_time = self.storage.clock().current_time();
        let signer = block.authenticated_signer;
        let executed_block = chain
            .execute_block(&block, local_time, None)
            .await?
            .with(block);
        let mut response = ChainInfoResponse::new(&chain, None);
        if let Some(signer) = signer {
            response.info.requested_owner_balance =
                chain.execution_state.system.balances.get(&signer).await?;
        }
        // Do not save the new state.
        Ok((executed_block, response))
    }

    // Schedule a notification when cross-chain messages are delivered up to the given height.
    async fn register_delivery_notifier(
        &mut self,
        chain_id: ChainId,
        height: BlockHeight,
        actions: &NetworkActions,
        notify_when_messages_are_delivered: Option<oneshot::Sender<()>>,
    ) {
        if let Some(notifier) = notify_when_messages_are_delivered {
            if actions
                .cross_chain_requests
                .iter()
                .any(|request| request.has_messages_lower_or_equal_than(height))
            {
                self.delivery_notifiers
                    .lock()
                    .await
                    .entry(chain_id)
                    .or_default()
                    .entry(height)
                    .or_default()
                    .push(notifier);
            } else {
                // No need to wait. Also, cross-chain requests may not trigger the
                // notifier later, even if we register it.
                if let Err(()) = notifier.send(()) {
                    warn!("Failed to notify message delivery to caller");
                }
            }
        }
    }

    /// Executes a [`Query`] for an application's state on a specific chain.
    pub async fn query_application(
        &mut self,
        chain_id: ChainId,
        query: Query,
    ) -> Result<Response, WorkerError> {
        let mut chain = self.storage.load_active_chain(chain_id).await?;
        let response = chain.query_application(query).await?;
        Ok(response)
    }

    pub(crate) async fn describe_application(
        &mut self,
        chain_id: ChainId,
        application_id: UserApplicationId,
    ) -> Result<UserApplicationDescription, WorkerError> {
        let mut chain = self.storage.load_active_chain(chain_id).await?;
        let response = chain.describe_application(application_id).await?;
        Ok(response)
    }

    /// Gets a reference to the [`KeyPair`], if available.
    fn key_pair(&self) -> Option<&KeyPair> {
        self.key_pair.as_ref().map(Arc::as_ref)
    }

    /// Creates an `UpdateRecipient` request that informs the `recipient` about new
    /// cross-chain messages from `sender`.
    async fn create_cross_chain_request(
        &self,
        confirmed_log: &LogView<StorageClient::Context, CryptoHash>,
        height_map: Vec<(Medium, Vec<BlockHeight>)>,
        sender: ChainId,
        recipient: ChainId,
    ) -> Result<CrossChainRequest, WorkerError> {
        // Load all the certificates we will need, regardless of the medium.
        let heights =
            BTreeSet::from_iter(height_map.iter().flat_map(|(_, heights)| heights).copied());
        let heights_usize = heights
            .iter()
            .copied()
            .map(usize::try_from)
            .collect::<Result<Vec<_>, _>>()?;
        let hashes = confirmed_log
            .multi_get(heights_usize.clone())
            .await?
            .into_iter()
            .zip(heights_usize)
            .map(|(maybe_hash, height)| {
                maybe_hash.ok_or_else(|| ViewError::not_found("confirmed log entry", height))
            })
            .collect::<Result<Vec<_>, _>>()?;
        let certificates = self.storage.read_certificates(hashes).await?;
        let certificates = heights
            .into_iter()
            .zip(certificates)
            .collect::<HashMap<_, _>>();
        // For each medium, select the relevant messages.
        let bundle_vecs = height_map
            .into_iter()
            .map(|(medium, heights)| {
                let bundles = heights
                    .into_iter()
                    .map(|height| {
                        certificates
                            .get(&height)?
                            .message_bundle_for(&medium, recipient)
                    })
                    .collect::<Option<_>>()?;
                Some((medium, bundles))
            })
            .collect::<Option<_>>()
            .ok_or_else(|| ChainError::InternalError("missing certificates".to_string()))?;
        Ok(CrossChainRequest::UpdateRecipient {
            sender,
            recipient,
            bundle_vecs,
        })
    }

    /// Loads pending cross-chain requests.
    async fn create_network_actions(
        &self,
        chain: &ChainStateView<StorageClient::Context>,
    ) -> Result<NetworkActions, WorkerError> {
        let mut heights_by_recipient: BTreeMap<_, BTreeMap<_, _>> = Default::default();
        let mut targets = chain.outboxes.indices().await?;
        if let Some(tracked_chains) = self.tracked_chains.as_ref() {
            targets.retain(|target| tracked_chains.contains(&target.recipient));
        }
        let outboxes = chain.outboxes.try_load_entries(&targets).await?;
        for (target, outbox) in targets.into_iter().zip(outboxes) {
            let heights = outbox.queue.elements().await?;
            heights_by_recipient
                .entry(target.recipient)
                .or_default()
                .insert(target.medium, heights);
        }
        let mut actions = NetworkActions::default();
        let chain_id = chain.chain_id();
        for (recipient, height_map) in heights_by_recipient {
            let request = self
                .create_cross_chain_request(
                    &chain.confirmed_log,
                    height_map.into_iter().collect(),
                    chain_id,
                    recipient,
                )
                .await?;
            actions.cross_chain_requests.push(request);
        }
        Ok(actions)
    }

    /// Processes a confirmed block (aka a commit).
    async fn process_confirmed_block(
        &mut self,
        certificate: Certificate,
        hashed_certificate_values: &[HashedCertificateValue],
        hashed_blobs: &[HashedBlob],
        notify_when_messages_are_delivered: Option<oneshot::Sender<()>>,
    ) -> Result<(ChainInfoResponse, NetworkActions), WorkerError> {
        let CertificateValue::ConfirmedBlock { executed_block, .. } = certificate.value() else {
            panic!("Expecting a confirmation certificate");
        };
        let block = &executed_block.block;
        let BlockExecutionOutcome {
            messages,
            message_counts,
            state_hash,
            oracle_records,
        } = &executed_block.outcome;
        let mut chain = self.storage.load_chain(block.chain_id).await?;
        // Check that the chain is active and ready for this confirmation.
        let tip = chain.tip_state.get().clone();
        if tip.next_block_height < block.height {
            return Err(WorkerError::MissingEarlierBlocks {
                current_block_height: tip.next_block_height,
            });
        }
        if tip.next_block_height > block.height {
            // Block was already confirmed.
            let info = ChainInfoResponse::new(&chain, self.key_pair());
            let actions = self.create_network_actions(&chain).await?;
            self.register_delivery_notifier(
                block.chain_id,
                block.height,
                &actions,
                notify_when_messages_are_delivered,
            )
            .await;
            return Ok((info, actions));
        }
        if tip.is_first_block() && !chain.is_active() {
            let local_time = self.storage.clock().current_time();
            for message in &block.incoming_messages {
                if chain
                    .execute_init_message(
                        message.id(),
                        &message.event.message,
                        message.event.timestamp,
                        local_time,
                    )
                    .await?
                {
                    break;
                }
            }
        }
        chain.ensure_is_active()?;
        // Verify the certificate.
        let (epoch, committee) = chain
            .execution_state
            .system
            .current_committee()
            .expect("chain is active");
        Self::check_block_epoch(epoch, block)?;
        certificate.check(committee)?;
        // This should always be true for valid certificates.
        ensure!(
            tip.block_hash == block.previous_block_hash,
            WorkerError::InvalidBlockChaining
        );
        let pending_blobs = &chain.manager.get().pending_blobs;
        // Verify that all required bytecode hashed certificate values and blobs are available, and no unrelated ones provided.
        self.check_no_missing_blobs(
            block,
            hashed_certificate_values,
            hashed_blobs,
            pending_blobs,
        )
        .await?;
        // Persist certificate and hashed certificate values.
        self.recent_hashed_certificate_values
            .insert_all(hashed_certificate_values.iter().map(Cow::Borrowed))
            .await;
        for hashed_blob in hashed_blobs {
            self.cache_recent_blob(Cow::Borrowed(hashed_blob)).await;
        }

        let blobs_in_block = self.get_blobs(block.blob_ids(), pending_blobs).await?;
        let (result_hashed_certificate_value, result_blobs, result_certificate) = tokio::join!(
            self.storage
                .write_hashed_certificate_values(hashed_certificate_values),
            self.storage.write_hashed_blobs(&blobs_in_block),
            self.storage.write_certificate(&certificate)
        );
        result_hashed_certificate_value?;
        result_blobs?;
        result_certificate?;
        // Execute the block and update inboxes.
        chain.remove_events_from_inboxes(block).await?;
        let local_time = self.storage.clock().current_time();
        let verified_outcome = chain
            .execute_block(block, local_time, Some(oracle_records.clone()))
            .await?;
        // We should always agree on the messages and state hash.
        ensure!(
            *messages == verified_outcome.messages,
            WorkerError::IncorrectMessages {
                computed: verified_outcome.messages,
                submitted: messages.clone(),
            }
        );
        ensure!(
            *message_counts == verified_outcome.message_counts,
            WorkerError::IncorrectMessageCounts
        );
        ensure!(
            *state_hash == verified_outcome.state_hash,
            WorkerError::IncorrectStateHash
        );
        // Advance to next block height.
        let tip = chain.tip_state.get_mut();
        tip.block_hash = Some(certificate.hash());
        tip.next_block_height.try_add_assign_one()?;
        tip.num_incoming_messages += block.incoming_messages.len() as u32;
        tip.num_operations += block.operations.len() as u32;
        tip.num_outgoing_messages += messages.len() as u32;
        chain.confirmed_log.push(certificate.hash());
        let info = ChainInfoResponse::new(&chain, self.key_pair());
        let mut actions = self.create_network_actions(&chain).await?;
        actions.notifications.push(Notification {
            chain_id: block.chain_id,
            reason: Reason::NewBlock {
                height: block.height,
                hash: certificate.value.hash(),
            },
        });
        // Persist chain.
        chain.save().await?;
        // Notify the caller when cross-chain messages are delivered.
        self.register_delivery_notifier(
            block.chain_id,
            block.height,
            &actions,
            notify_when_messages_are_delivered,
        )
        .await;
        self.recent_hashed_certificate_values
            .insert(Cow::Owned(certificate.value))
            .await;

        #[cfg(with_metrics)]
        NUM_BLOCKS.with_label_values(&[]).inc();

        Ok((info, actions))
    }

    /// Returns an error if the block requires bytecode or a blob we don't have, or if unrelated bytecode
    /// hashed certificate values or blobs were provided.
    async fn check_no_missing_blobs(
        &self,
        block: &Block,
        hashed_certificate_values: &[HashedCertificateValue],
        hashed_blobs: &[HashedBlob],
        pending_blobs: &BTreeMap<BlobId, HashedBlob>,
    ) -> Result<(), WorkerError> {
        let missing_bytecodes = self
            .get_missing_bytecodes(block, hashed_certificate_values)
            .await?;
        let missing_blobs = self
            .get_missing_blobs(block, hashed_blobs, pending_blobs)
            .await?;

        if missing_bytecodes.is_empty() {
            if missing_blobs.is_empty() {
                Ok(())
            } else {
                Err(WorkerError::BlobsNotFound(missing_blobs))
            }
        } else if missing_blobs.is_empty() {
            Err(WorkerError::ApplicationBytecodesNotFound(missing_bytecodes))
        } else {
            Err(WorkerError::ApplicationBytecodesAndBlobsNotFound(
                missing_bytecodes,
                missing_blobs,
            ))
        }
    }

    /// Returns the blobs required by the block that we don't have, or an error if unrelated blobs were provided.
    async fn get_missing_blobs(
        &self,
        block: &Block,
        hashed_blobs: &[HashedBlob],
        pending_blobs: &BTreeMap<BlobId, HashedBlob>,
    ) -> Result<Vec<BlobId>, WorkerError> {
        let mut required_blob_ids = block.blob_ids();
        // Find all certificates containing blobs used when executing this block.
        for hashed_blob in hashed_blobs {
            let blob_id = hashed_blob.id();
            ensure!(
                required_blob_ids.remove(&blob_id),
                WorkerError::UnneededBlob { blob_id }
            );
        }

        Ok(self
            .recent_hashed_blobs
            .subtract_cached_items_from::<_, Vec<_>>(required_blob_ids, |id| id)
            .await
            .into_iter()
            .filter(|blob_id| !pending_blobs.contains_key(blob_id))
            .collect::<Vec<_>>())
    }

    async fn get_blobs(
        &self,
        blob_ids: HashSet<BlobId>,
        pending_blobs: &BTreeMap<BlobId, HashedBlob>,
    ) -> Result<Vec<HashedBlob>, WorkerError> {
        let (found_blobs, not_found_blobs): (HashMap<BlobId, HashedBlob>, HashSet<BlobId>) =
            self.recent_hashed_blobs.try_get_many(blob_ids).await;

        let mut blobs = found_blobs.into_values().collect::<Vec<_>>();
        for blob_id in not_found_blobs {
            if let Some(blob) = pending_blobs.get(&blob_id) {
                blobs.push(blob.clone());
            }
        }

        Ok(blobs)
    }

    /// Returns an error if the block requires bytecode we don't have, or if unrelated bytecode
    /// hashed certificate values were provided.
    async fn get_missing_bytecodes(
        &self,
        block: &Block,
        hashed_certificate_values: &[HashedCertificateValue],
    ) -> Result<Vec<BytecodeLocation>, WorkerError> {
        // Find all certificates containing bytecode used when executing this block.
        let mut required_locations_left: HashMap<_, _> = block
            .bytecode_locations()
            .into_keys()
            .map(|bytecode_location| (bytecode_location.certificate_hash, bytecode_location))
            .collect();
        for value in hashed_certificate_values {
            let value_hash = value.hash();
            ensure!(
                required_locations_left.remove(&value_hash).is_some(),
                WorkerError::UnneededValue { value_hash }
            );
        }
        let tasks = self
            .recent_hashed_certificate_values
            .subtract_cached_items_from::<_, Vec<_>>(
                required_locations_left.into_values(),
                |location| &location.certificate_hash,
            )
            .await
            .into_iter()
            .map(|location| {
                self.storage
                    .contains_hashed_certificate_value(location.certificate_hash)
                    .map(move |result| (location, result))
            })
            .collect::<Vec<_>>();
        let mut missing_locations = vec![];
        for (location, result) in future::join_all(tasks).await {
            match result {
                Ok(true) => {}
                Ok(false) => missing_locations.push(location),
                Err(err) => Err(err)?,
            }
        }

        Ok(missing_locations.into_iter().collect())
    }

    /// Processes a validated block issued from a multi-owner chain.
    async fn process_validated_block(
        &mut self,
        certificate: Certificate,
    ) -> Result<(ChainInfoResponse, NetworkActions, bool), WorkerError> {
        let block = match certificate.value() {
            CertificateValue::ValidatedBlock {
                executed_block: ExecutedBlock { block, .. },
            } => block,
            _ => panic!("Expecting a validation certificate"),
        };
        let chain_id = block.chain_id;
        let height = block.height;
        // Check that the chain is active and ready for this confirmation.
        // Verify the certificate. Returns a catch-all error to make client code more robust.
        let mut chain = self.storage.load_active_chain(chain_id).await?;
        let (epoch, committee) = chain
            .execution_state
            .system
            .current_committee()
            .expect("chain is active");
        Self::check_block_epoch(epoch, block)?;
        certificate.check(committee)?;
        let mut actions = NetworkActions::default();
        if chain.tip_state.get().already_validated_block(height)?
            || chain.manager.get().check_validated_block(&certificate)? == manager::Outcome::Skip
        {
            // If we just processed the same pending block, return the chain info unchanged.
            return Ok((
                ChainInfoResponse::new(&chain, self.key_pair()),
                actions,
                true,
            ));
        }
        self.recent_hashed_certificate_values
            .insert(Cow::Borrowed(&certificate.value))
            .await;
        let old_round = chain.manager.get().current_round;
        chain.manager.get_mut().create_final_vote(
            certificate,
            self.key_pair(),
            self.storage.clock().current_time(),
        );
        let info = ChainInfoResponse::new(&chain, self.key_pair());
        chain.save().await?;
        let round = chain.manager.get().current_round;
        if round > old_round {
            actions.notifications.push(Notification {
                chain_id,
                reason: Reason::NewRound { height, round },
            })
        }
        Ok((info, actions, false))
    }

    /// Processes a leader timeout issued from a multi-owner chain.
    async fn process_timeout(
        &mut self,
        certificate: Certificate,
    ) -> Result<(ChainInfoResponse, NetworkActions), WorkerError> {
        let (chain_id, height, epoch) = match certificate.value() {
            CertificateValue::Timeout {
                chain_id,
                height,
                epoch,
                ..
            } => (*chain_id, *height, *epoch),
            _ => panic!("Expecting a leader timeout certificate"),
        };
        // Check that the chain is active and ready for this confirmation.
        // Verify the certificate. Returns a catch-all error to make client code more robust.
        let mut chain = self.storage.load_active_chain(chain_id).await?;
        let (chain_epoch, committee) = chain
            .execution_state
            .system
            .current_committee()
            .expect("chain is active");
        ensure!(
            epoch == chain_epoch,
            WorkerError::InvalidEpoch {
                chain_id,
                chain_epoch,
                epoch
            }
        );
        certificate.check(committee)?;
        let mut actions = NetworkActions::default();
        if chain.tip_state.get().already_validated_block(height)? {
            return Ok((ChainInfoResponse::new(&chain, self.key_pair()), actions));
        }
        let old_round = chain.manager.get().current_round;
        chain
            .manager
            .get_mut()
            .handle_timeout_certificate(certificate.clone(), self.storage.clock().current_time());
        let round = chain.manager.get().current_round;
        if round > old_round {
            actions.notifications.push(Notification {
                chain_id,
                reason: Reason::NewRound { height, round },
            })
        }
        let info = ChainInfoResponse::new(&chain, self.key_pair());
        chain.save().await?;
        Ok((info, actions))
    }

    async fn process_cross_chain_update(
        &mut self,
        origin: &Origin,
        recipient: ChainId,
        bundles: Vec<MessageBundle>,
    ) -> Result<Option<BlockHeight>, WorkerError> {
        let mut chain = self.storage.load_chain(recipient).await?;
        // Only process certificates with relevant heights and epochs.
        let next_height_to_receive = chain.next_block_height_to_receive(origin).await?;
        let last_anticipated_block_height = chain.last_anticipated_block_height(origin).await?;
        let helper = CrossChainUpdateHelper {
            nickname: &self.nickname,
            allow_messages_from_deprecated_epochs: self.allow_messages_from_deprecated_epochs,
            current_epoch: *chain.execution_state.system.epoch.get(),
            committees: chain.execution_state.system.committees.get(),
        };
        let bundles = helper.select_message_bundles(
            origin,
            recipient,
            next_height_to_receive,
            last_anticipated_block_height,
            bundles,
        )?;
        let Some(last_updated_height) = bundles.last().map(|bundle| bundle.height) else {
            return Ok(None);
        };
        // Process the received messages in certificates.
        let local_time = self.storage.clock().current_time();
        for bundle in bundles {
            // Update the staged chain state with the received block.
            chain
                .receive_message_bundle(origin, bundle, local_time)
                .await?
        }
        if !self.allow_inactive_chains && !chain.is_active() {
            // Refuse to create a chain state if the chain is still inactive by
            // now. Accordingly, do not send a confirmation, so that the
            // cross-chain update is retried later.
            warn!(
                "[{}] Refusing to deliver messages to {recipient:?} from {origin:?} \
                at height {last_updated_height} because the recipient is still inactive",
                self.nickname
            );
            return Ok(None);
        }
        // Save the chain.
        chain.save().await?;
        Ok(Some(last_updated_height))
    }

    /// Inserts a [`HashedCertificateValue`] into the worker's cache.
    pub(crate) async fn cache_recent_hashed_certificate_value<'a>(
        &mut self,
        value: Cow<'a, HashedCertificateValue>,
    ) -> bool {
        self.recent_hashed_certificate_values.insert(value).await
    }

    /// Inserts a [`HashedBlob`] into the worker's cache.
    pub async fn cache_recent_blob<'a>(&mut self, hashed_blob: Cow<'a, HashedBlob>) -> bool {
        self.recent_hashed_blobs.insert(hashed_blob).await
    }

    /// Returns a stored [`Certificate`] for a chain's block.
    #[cfg(with_testing)]
    pub async fn read_certificate(
        &self,
        chain_id: ChainId,
        height: BlockHeight,
    ) -> Result<Option<Certificate>, WorkerError> {
        let chain = self.storage.load_active_chain(chain_id).await?;
        let certificate_hash = match chain.confirmed_log.get(height.try_into()?).await? {
            Some(hash) => hash,
            None => return Ok(None),
        };
        let certificate = self.storage.read_certificate(certificate_hash).await?;
        Ok(Some(certificate))
    }

    /// Returns the application registry for a specific chain.
    ///
    /// # Notes
    ///
    /// The returned [`ApplicationRegistryView`] holds a lock of the chain it belongs to. Incorrect
    /// usage of this method may cause deadlocks.
    #[cfg(with_testing)]
    pub async fn load_application_registry(
        &self,
        chain_id: ChainId,
    ) -> Result<ApplicationRegistryView<StorageClient::Context>, WorkerError> {
        let chain = self.storage.load_active_chain(chain_id).await?;
        Ok(chain.execution_state.system.registry)
    }

    /// Returns an [`IncomingMessage`] that's awaiting to be received by the chain specified by
    /// `chain_id`.
    #[cfg(with_testing)]
    pub async fn find_incoming_message(
        &self,
        chain_id: ChainId,
        message_id: MessageId,
    ) -> Result<Option<IncomingMessage>, WorkerError> {
        let sender = message_id.chain_id;
        let index = usize::try_from(message_id.index).map_err(|_| ArithmeticError::Overflow)?;
        let Some(certificate) = self.read_certificate(sender, message_id.height).await? else {
            return Ok(None);
        };
        let Some(messages) = certificate.value().messages() else {
            return Ok(None);
        };
        let Some(outgoing_message) = messages.get(index).cloned() else {
            return Ok(None);
        };

        let medium = match outgoing_message.destination {
            Destination::Recipient(_) => Medium::Direct,
            Destination::Subscribers(name) => {
                let application_id = outgoing_message.message.application_id();
                Medium::Channel(ChannelFullName {
                    application_id,
                    name,
                })
            }
        };
        let origin = Origin { sender, medium };

        let mut chain = self.storage.load_active_chain(chain_id).await?;
        let mut inbox = chain.inboxes.try_load_entry_mut(&origin).await?;

        let certificate_hash = certificate.hash();
        let Some(event) = inbox
            .added_events
            .iter_mut()
            .await?
            .find(|event| {
                event.certificate_hash == certificate_hash
                    && event.height == message_id.height
                    && event.index == message_id.index
            })
            .cloned()
        else {
            return Ok(None);
        };

        assert_eq!(event.message, outgoing_message.message);

        Ok(Some(IncomingMessage {
            origin,
            event,
            action: MessageAction::Accept,
        }))
    }

    /// Returns an error if the block is not at the expected epoch.
    fn check_block_epoch(chain_epoch: Epoch, block: &Block) -> Result<(), WorkerError> {
        ensure!(
            block.epoch == chain_epoch,
            WorkerError::InvalidEpoch {
                chain_id: block.chain_id,
                epoch: block.epoch,
                chain_epoch
            }
        );
        Ok(())
    }
}

#[cfg_attr(not(web), async_trait)]
#[cfg_attr(web, async_trait(?Send))]
impl<StorageClient> ValidatorWorker for WorkerState<StorageClient>
where
    StorageClient: Storage + Clone + Send + Sync + 'static,
    ViewError: From<StorageClient::ContextError>,
{
    #[instrument(skip_all, fields(
        nick = self.nickname,
        chain_id = format!("{:.8}", proposal.content.block.chain_id),
        height = %proposal.content.block.height,
    ))]
    async fn handle_block_proposal(
        &mut self,
        proposal: BlockProposal,
    ) -> Result<(ChainInfoResponse, NetworkActions), WorkerError> {
        trace!("{} <-- {:?}", self.nickname, proposal);
        let BlockProposal {
            content: BlockAndRound { block, round },
            owner,
            hashed_certificate_values,
            hashed_blobs,
            validated,
            signature: _,
        } = &proposal;
        let chain_id = block.chain_id;
        let mut chain = self.storage.load_active_chain(chain_id).await?;
        // Check the epoch.
        let (epoch, committee) = chain
            .execution_state
            .system
            .current_committee()
            .expect("chain is active");
        Self::check_block_epoch(epoch, block)?;
        if let Some(validated) = validated {
            validated.check(committee)?;
        }
        // Check the authentication of the block.
        let public_key = chain
            .manager
            .get()
            .verify_owner(&proposal)
            .ok_or(WorkerError::InvalidOwner)?;
        proposal.check_signature(public_key)?;
        // Check the authentication of the operations in the block.
        if let Some(signer) = block.authenticated_signer {
            ensure!(signer == *owner, WorkerError::InvalidSigner(signer));
        }
        // Check if the chain is ready for this new block proposal.
        // This should always pass for nodes without voting key.
        chain.tip_state.get().verify_block_chaining(block)?;
        if chain.manager.get().check_proposed_block(&proposal)? == manager::Outcome::Skip {
            // If we just processed the same pending block, return the chain info unchanged.
            return Ok((
                ChainInfoResponse::new(&chain, self.key_pair()),
                NetworkActions::default(),
            ));
        }
        // Update the inboxes so that we can verify the provided hashed certificate values are legitimately required.
        // Actual execution happens below, after other validity checks.
        chain.remove_events_from_inboxes(block).await?;
        // Verify that all required bytecode hashed certificate values and blobs are available, and no unrelated ones provided.
        self.check_no_missing_blobs(
            block,
            hashed_certificate_values,
            hashed_blobs,
            &chain.manager.get().pending_blobs,
        )
        .await?;
        // Write the values so that the bytecode is available during execution.
        self.storage
            .write_hashed_certificate_values(hashed_certificate_values)
            .await?;
        let local_time = self.storage.clock().current_time();
        ensure!(
            block.timestamp.duration_since(local_time) <= self.grace_period,
            WorkerError::InvalidTimestamp
        );
        self.storage.clock().sleep_until(block.timestamp).await;
        let local_time = self.storage.clock().current_time();
        let outcome = if let Some(validated) = validated {
            validated
                .value()
                .executed_block()
                .ok_or_else(|| WorkerError::MissingExecutedBlockInProposal)?
                .outcome
                .clone()
        } else {
            chain.execute_block(block, local_time, None).await?
        };
        if round.is_fast() {
            let mut records = outcome.oracle_records.iter();
            ensure!(
                records.all(|record| record.responses.is_empty()),
                WorkerError::FastBlockUsingOracles
            );
        }
        // Check if the counters of tip_state would be valid.
        chain.tip_state.get().verify_counters(block, &outcome)?;
        // Verify that the resulting chain would have no unconfirmed incoming messages.
        chain.validate_incoming_messages().await?;
        // Reset all the staged changes as we were only validating things.
        chain.rollback();
        // Create the vote and store it in the chain state.
        let manager = chain.manager.get_mut();
        #[cfg(with_metrics)]
        let round = proposal.content.round;
        manager.create_vote(proposal, outcome, self.key_pair(), local_time);
        // Cache the value we voted on, so the client doesn't have to send it again.
        if let Some(vote) = manager.pending() {
            self.recent_hashed_certificate_values
                .insert(Cow::Borrowed(&vote.value))
                .await;
        }
        let info = ChainInfoResponse::new(&chain, self.key_pair());
        chain.save().await?;
        // Trigger any outgoing cross-chain messages that haven't been confirmed yet.
        let actions = self.create_network_actions(&chain).await?;
        #[cfg(with_metrics)]
        NUM_ROUNDS_IN_BLOCK_PROPOSAL
            .with_label_values(&[round.type_name()])
            .observe(round.number() as f64);
        Ok((info, actions))
    }

    // Other fields will be included in handle_certificate's span.
    #[instrument(skip_all, fields(hash = %certificate.value.value_hash))]
    /// Processes a certificate, e.g. to extend a chain with a confirmed block.
    async fn handle_lite_certificate<'a>(
        &mut self,
        certificate: LiteCertificate<'a>,
        notify_when_messages_are_delivered: Option<oneshot::Sender<()>>,
    ) -> Result<(ChainInfoResponse, NetworkActions), WorkerError> {
        let full_cert = self.full_certificate(certificate).await?;
        self.handle_certificate(
            full_cert,
            vec![],
            vec![],
            notify_when_messages_are_delivered,
        )
        .await
    }

    /// Processes a certificate.
    #[instrument(skip_all, fields(
        nick = self.nickname,
        chain_id = format!("{:.8}", certificate.value().chain_id()),
        height = %certificate.value().height(),
    ))]
    async fn handle_certificate(
        &mut self,
        certificate: Certificate,
        hashed_certificate_values: Vec<HashedCertificateValue>,
        hashed_blobs: Vec<HashedBlob>,
        notify_when_messages_are_delivered: Option<oneshot::Sender<()>>,
    ) -> Result<(ChainInfoResponse, NetworkActions), WorkerError> {
        trace!("{} <-- {:?}", self.nickname, certificate);
        ensure!(
            certificate.value().is_confirmed() || hashed_certificate_values.is_empty(),
            WorkerError::UnneededValue {
                value_hash: hashed_certificate_values[0].hash(),
            }
        );

        #[cfg(with_metrics)]
        let (round, log_str, mut confirmed_transactions, mut duplicated) = (
            certificate.round,
            certificate.value().to_log_str(),
            0u64,
            false,
        );

        let (info, actions) = match certificate.value() {
            CertificateValue::ValidatedBlock { .. } => {
                // Confirm the validated block.
                let validation_outcomes = self.process_validated_block(certificate).await?;
                #[cfg(with_metrics)]
                {
                    duplicated = validation_outcomes.2;
                }
                let (info, actions, _) = validation_outcomes;
                (info, actions)
            }
            CertificateValue::ConfirmedBlock {
                executed_block: _executed_block,
            } => {
                #[cfg(with_metrics)]
                {
                    confirmed_transactions = (_executed_block.block.incoming_messages.len()
                        + _executed_block.block.operations.len())
                        as u64;
                }
                // Execute the confirmed block.
                self.process_confirmed_block(
                    certificate,
                    &hashed_certificate_values,
                    &hashed_blobs,
                    notify_when_messages_are_delivered,
                )
                .await?
            }
            CertificateValue::Timeout { .. } => {
                // Handle the leader timeout.
                self.process_timeout(certificate).await?
            }
        };

        #[cfg(with_metrics)]
        if !duplicated {
            NUM_ROUNDS_IN_CERTIFICATE
                .with_label_values(&[log_str, round.type_name()])
                .observe(round.number() as f64);
            if confirmed_transactions > 0 {
                TRANSACTION_COUNT
                    .with_label_values(&[])
                    .inc_by(confirmed_transactions);
            }
        }
        Ok((info, actions))
    }

    #[instrument(skip_all, fields(
        nick = self.nickname,
        chain_id = format!("{:.8}", query.chain_id)
    ))]
    async fn handle_chain_info_query(
        &self,
        query: ChainInfoQuery,
    ) -> Result<(ChainInfoResponse, NetworkActions), WorkerError> {
        trace!("{} <-- {:?}", self.nickname, query);
        let chain_id = query.chain_id;
        let mut chain = self.storage.load_chain(chain_id).await?;
        if query.request_leader_timeout {
            if let Some(epoch) = chain.execution_state.system.epoch.get() {
                let height = chain.tip_state.get().next_block_height;
                let key_pair = self.key_pair();
                let local_time = self.storage.clock().current_time();
                let manager = chain.manager.get_mut();
                if manager.vote_timeout(chain_id, height, *epoch, key_pair, local_time) {
                    chain.save().await?;
                }
            }
        }
        if query.request_fallback {
            if let (Some(epoch), Some(entry)) = (
                chain.execution_state.system.epoch.get(),
                chain.unskippable.front().await?,
            ) {
                let ownership = chain.execution_state.system.ownership.get();
                let elapsed = self.storage.clock().current_time().delta_since(entry.seen);
                if elapsed >= ownership.timeout_config.fallback_duration {
                    let height = chain.tip_state.get().next_block_height;
                    let key_pair = self.key_pair();
                    let manager = chain.manager.get_mut();
                    if manager.vote_fallback(chain_id, height, *epoch, key_pair) {
                        chain.save().await?;
                    }
                }
            }
        }
        let mut info = ChainInfo::from(&chain);
        if query.request_committees {
            info.requested_committees = Some(chain.execution_state.system.committees.get().clone());
        }
        if let Some(owner) = query.request_owner_balance {
            info.requested_owner_balance =
                chain.execution_state.system.balances.get(&owner).await?;
        }
        if let Some(next_block_height) = query.test_next_block_height {
            ensure!(
                chain.tip_state.get().next_block_height == next_block_height,
                WorkerError::UnexpectedBlockHeight {
                    expected_block_height: next_block_height,
                    found_block_height: chain.tip_state.get().next_block_height
                }
            );
        }
        if query.request_pending_messages {
            let mut messages = Vec::new();
            let origins = chain.inboxes.indices().await?;
            let inboxes = chain.inboxes.try_load_entries(&origins).await?;
            let action = if *chain.execution_state.system.closed.get() {
                MessageAction::Reject
            } else {
                MessageAction::Accept
            };
            for (origin, inbox) in origins.into_iter().zip(inboxes) {
                for event in inbox.added_events.elements().await? {
                    messages.push(IncomingMessage {
                        origin: origin.clone(),
                        event: event.clone(),
                        action,
                    });
                }
            }

            info.requested_pending_messages = messages;
        }
        if let Some(range) = query.request_sent_certificates_in_range {
            let start: usize = range.start.try_into()?;
            let end = match range.limit {
                None => chain.confirmed_log.count(),
                Some(limit) => start
                    .checked_add(usize::try_from(limit).map_err(|_| ArithmeticError::Overflow)?)
                    .ok_or(ArithmeticError::Overflow)?
                    .min(chain.confirmed_log.count()),
            };
            let keys = chain.confirmed_log.read(start..end).await?;
            let certs = self.storage.read_certificates(keys).await?;
            info.requested_sent_certificates = certs;
        }
        if let Some(start) = query.request_received_log_excluding_first_nth {
            let start = usize::try_from(start).map_err(|_| ArithmeticError::Overflow)?;
            info.requested_received_log = chain.received_log.read(start..).await?;
        }
        if let Some(hash) = query.request_hashed_certificate_value {
            info.requested_hashed_certificate_value =
                Some(self.storage.read_hashed_certificate_value(hash).await?);
        }
        if let Some(blob_id) = query.request_blob {
            info.requested_blob = Some(self.storage.read_hashed_blob(blob_id).await?);
        }
        if query.request_manager_values {
            info.manager.add_values(chain.manager.get());
        }
        let response = ChainInfoResponse::new(info, self.key_pair());
        trace!("{} --> {:?}", self.nickname, response);
        // Trigger any outgoing cross-chain messages that haven't been confirmed yet.
        let actions = self.create_network_actions(&chain).await?;
        Ok((response, actions))
    }

    #[instrument(skip_all, fields(
        nick = self.nickname,
        chain_id = format!("{:.8}", request.target_chain_id())
    ))]
    async fn handle_cross_chain_request(
        &mut self,
        request: CrossChainRequest,
    ) -> Result<NetworkActions, WorkerError> {
        trace!("{} <-- {:?}", self.nickname, request);
        match request {
            CrossChainRequest::UpdateRecipient {
                sender,
                recipient,
                bundle_vecs,
            } => {
                let mut height_by_origin = Vec::new();
                for (medium, bundles) in bundle_vecs {
                    let origin = Origin { sender, medium };
                    if let Some(height) = self
                        .process_cross_chain_update(&origin, recipient, bundles)
                        .await?
                    {
                        height_by_origin.push((origin, height));
                    }
                }
                if height_by_origin.is_empty() {
                    return Ok(NetworkActions::default());
                }
                let mut notifications = Vec::new();
                let mut latest_heights = Vec::new();
                for (origin, height) in height_by_origin {
                    latest_heights.push((origin.medium.clone(), height));
                    notifications.push(Notification {
                        chain_id: recipient,
                        reason: Reason::NewIncomingMessage { origin, height },
                    });
                }
                let cross_chain_requests = vec![CrossChainRequest::ConfirmUpdatedRecipient {
                    sender,
                    recipient,
                    latest_heights,
                }];
                Ok(NetworkActions {
                    cross_chain_requests,
                    notifications,
                })
            }
            CrossChainRequest::ConfirmUpdatedRecipient {
                sender,
                recipient,
                latest_heights,
            } => {
                let mut chain = self.storage.load_chain(sender).await?;
                let mut height_with_fully_delivered_messages = BlockHeight::ZERO;

                for (medium, height) in latest_heights {
                    let target = Target { recipient, medium };
                    let fully_delivered = chain.mark_messages_as_received(target, height).await?
                        && chain.all_messages_delivered_up_to(height);

                    if fully_delivered && height > height_with_fully_delivered_messages {
                        height_with_fully_delivered_messages = height;
                    }
                }

                // Save the chain state.
                chain.save().await?;

                // Handle delivery notifiers for this chain, if any.
                if let hash_map::Entry::Occupied(mut map) =
                    self.delivery_notifiers.lock().await.entry(sender)
                {
                    while let Some(entry) = map.get_mut().first_entry() {
                        if entry.key() > &height_with_fully_delivered_messages {
                            break;
                        }
                        let notifiers = entry.remove();
                        trace!("Notifying {} callers", notifiers.len());
                        for notifier in notifiers {
                            if let Err(()) = notifier.send(()) {
                                warn!("Failed to notify message delivery to caller");
                            }
                        }
                    }
                    if map.get().is_empty() {
                        map.remove();
                    }
                }
                Ok(NetworkActions::default())
            }
        }
    }
}

struct CrossChainUpdateHelper<'a> {
    nickname: &'a str,
    allow_messages_from_deprecated_epochs: bool,
    current_epoch: Option<Epoch>,
    committees: &'a BTreeMap<Epoch, Committee>,
}

impl<'a> CrossChainUpdateHelper<'a> {
    /// Checks basic invariants and deals with repeated heights and deprecated epochs.
    /// * Returns a range of message bundles that are both new to us and not relying on
    /// an untrusted set of validators.
    /// * In the case of validators, if the epoch(s) of the highest bundles are not
    /// trusted, we only accept bundles that contain messages that were already
    /// executed by anticipation (i.e. received in certified blocks).
    /// * Basic invariants are checked for good measure. We still crucially trust
    /// the worker of the sending chain to have verified and executed the blocks
    /// correctly.
    fn select_message_bundles(
        &self,
        origin: &'a Origin,
        recipient: ChainId,
        next_height_to_receive: BlockHeight,
        last_anticipated_block_height: Option<BlockHeight>,
        mut bundles: Vec<MessageBundle>,
    ) -> Result<Vec<MessageBundle>, WorkerError> {
        let mut latest_height = None;
        let mut skipped_len = 0;
        let mut trusted_len = 0;
        for (i, bundle) in bundles.iter().enumerate() {
            // Make sure that heights are increasing.
            ensure!(
                latest_height < Some(bundle.height),
                WorkerError::InvalidCrossChainRequest
            );
            latest_height = Some(bundle.height);
            // Check if the block has been received already.
            if bundle.height < next_height_to_receive {
                skipped_len = i + 1;
            }
            // Check if the height is trusted or the epoch is trusted.
            if self.allow_messages_from_deprecated_epochs
                || Some(bundle.height) <= last_anticipated_block_height
                || Some(bundle.epoch) >= self.current_epoch
                || self.committees.contains_key(&bundle.epoch)
            {
                trusted_len = i + 1;
            }
        }
        if skipped_len > 0 {
            let sample_bundle = &bundles[skipped_len - 1];
            debug!(
                "[{}] Ignoring repeated messages to {recipient:?} from {origin:?} at height {}",
                self.nickname, sample_bundle.height,
            );
        }
        if skipped_len < bundles.len() && trusted_len < bundles.len() {
            let sample_bundle = &bundles[trusted_len];
            warn!(
                "[{}] Refusing messages to {recipient:?} from {origin:?} at height {} \
                 because the epoch {:?} is not trusted any more",
                self.nickname, sample_bundle.height, sample_bundle.epoch,
            );
        }
        let certificates = if skipped_len < trusted_len {
            bundles.drain(skipped_len..trusted_len).collect()
        } else {
            vec![]
        };
        Ok(certificates)
    }
}<|MERGE_RESOLUTION|>--- conflicted
+++ resolved
@@ -288,17 +288,10 @@
     /// Blocks with a timestamp this far in the future will still be accepted, but the validator
     /// will wait until that timestamp before voting.
     grace_period: Duration,
-<<<<<<< HEAD
     /// Cached hashed certificate values by hash.
     recent_hashed_certificate_values: Arc<ValueCache<CryptoHash, HashedCertificateValue>>,
     /// Cached hashed blobs by `BlobId`.
     recent_hashed_blobs: Arc<ValueCache<BlobId, HashedBlob>>,
-=======
-    /// Cached values by hash.
-    recent_values: Arc<Mutex<LruCache<CryptoHash, HashedCertificateValue>>>,
-    /// Chain IDs that should be tracked by a worker.
-    tracked_chains: Option<HashSet<ChainId>>,
->>>>>>> e85395ab
     /// One-shot channels to notify callers when messages of a particular chain have been
     /// delivered.
     delivery_notifiers: Arc<Mutex<DeliveryNotifiers>>,
@@ -316,13 +309,8 @@
             allow_inactive_chains: false,
             allow_messages_from_deprecated_epochs: false,
             grace_period: Duration::ZERO,
-<<<<<<< HEAD
             recent_hashed_certificate_values: Arc::new(ValueCache::default()),
             recent_hashed_blobs: Arc::new(ValueCache::default()),
-=======
-            recent_values,
-            tracked_chains: None,
->>>>>>> e85395ab
             delivery_notifiers: Arc::default(),
         }
     }
@@ -330,13 +318,8 @@
     pub fn new_for_client(
         nickname: String,
         storage: StorageClient,
-<<<<<<< HEAD
         recent_hashed_certificate_values: Arc<ValueCache<CryptoHash, HashedCertificateValue>>,
         recent_hashed_blobs: Arc<ValueCache<BlobId, HashedBlob>>,
-=======
-        recent_values: Arc<Mutex<LruCache<CryptoHash, HashedCertificateValue>>>,
-        tracked_chains: HashSet<ChainId>,
->>>>>>> e85395ab
         delivery_notifiers: Arc<Mutex<DeliveryNotifiers>>,
     ) -> Self {
         WorkerState {
@@ -346,13 +329,8 @@
             allow_inactive_chains: false,
             allow_messages_from_deprecated_epochs: false,
             grace_period: Duration::ZERO,
-<<<<<<< HEAD
             recent_hashed_certificate_values,
             recent_hashed_blobs,
-=======
-            recent_values,
-            tracked_chains: Some(tracked_chains),
->>>>>>> e85395ab
             delivery_notifiers,
         }
     }
@@ -364,15 +342,6 @@
 
     pub fn with_allow_messages_from_deprecated_epochs(mut self, value: bool) -> Self {
         self.allow_messages_from_deprecated_epochs = value;
-        self
-    }
-
-    /// Configures the subset of chains that this worker is tracking.
-    pub fn with_tracked_chains(
-        mut self,
-        tracked_chains: impl IntoIterator<Item = ChainId>,
-    ) -> Self {
-        self.tracked_chains = Some(tracked_chains.into_iter().collect());
         self
     }
 
@@ -383,13 +352,6 @@
     pub fn with_grace_period(mut self, grace_period: Duration) -> Self {
         self.grace_period = grace_period;
         self
-    }
-
-    /// Adds a chain to the set of tracked chains.
-    pub fn track_chain(&mut self, chain_id: ChainId) {
-        if let Some(tracked_chains) = self.tracked_chains.as_mut() {
-            tracked_chains.insert(chain_id);
-        }
     }
 
     pub fn nickname(&self) -> &str {
@@ -626,10 +588,7 @@
         chain: &ChainStateView<StorageClient::Context>,
     ) -> Result<NetworkActions, WorkerError> {
         let mut heights_by_recipient: BTreeMap<_, BTreeMap<_, _>> = Default::default();
-        let mut targets = chain.outboxes.indices().await?;
-        if let Some(tracked_chains) = self.tracked_chains.as_ref() {
-            targets.retain(|target| tracked_chains.contains(&target.recipient));
-        }
+        let targets = chain.outboxes.indices().await?;
         let outboxes = chain.outboxes.try_load_entries(&targets).await?;
         for (target, outbox) in targets.into_iter().zip(outboxes) {
             let heights = outbox.queue.elements().await?;
