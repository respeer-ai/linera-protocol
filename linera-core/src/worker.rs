--- conflicted
+++ resolved
@@ -33,16 +33,7 @@
 use lru::LruCache;
 use serde::{Deserialize, Serialize};
 use thiserror::Error;
-<<<<<<< HEAD
 use tokio::sync::{mpsc, oneshot, OwnedRwLockReadGuard};
-=======
-#[cfg(not(web))]
-use tokio::time::{sleep, timeout};
-use tokio::{
-    sync::{mpsc, oneshot, OwnedRwLockReadGuard},
-    task::JoinSet,
-};
->>>>>>> 31be657d
 use tracing::{error, instrument, trace, warn, Instrument as _};
 #[cfg(web)]
 use wasmtimer::tokio::{sleep, timeout};
