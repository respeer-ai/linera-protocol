--- conflicted
+++ resolved
@@ -160,11 +160,7 @@
     ) -> Result<Self, WorkerError> {
         let (service_runtime_thread, service_runtime_endpoint) = {
             if config.long_lived_services {
-<<<<<<< HEAD
-                let (thread, endpoint) = Self::spawn_service_runtime_actor(chain_id);
-=======
                 let (thread, endpoint) = Self::spawn_service_runtime_actor(chain_id, local_time);
->>>>>>> 31be657d
                 (Some(thread), Some(endpoint))
             } else {
                 (None, None)
